/*
 * The Doomsday Engine Project -- libdeng2
 *
 * Copyright (c) 2010-2012 Jaakko Keränen <jaakko.keranen@iki.fi>
 *
 * This program is free software; you can redistribute it and/or modify
 * it under the terms of the GNU General Public License as published by
 * the Free Software Foundation; either version 2 of the License, or
 * (at your option) any later version.
 *
 * This program is distributed in the hope that it will be useful,
 * but WITHOUT ANY WARRANTY; without even the implied warranty of
 * MERCHANTABILITY or FITNESS FOR A PARTICULAR PURPOSE.  See the
 * GNU General Public License for more details.
 *
 * You should have received a copy of the GNU General Public License
 * along with this program; if not, see <http://www.gnu.org/licenses/>.
 */

#include "de/App"
#include "de/ArrayValue"
#include "de/DirectoryFeed"
#include "de/Folder"
#include "de/Log"
#include "de/LogBuffer"
#include "de/Module"
#include "de/math.h"
#include <QDesktopServices>

using namespace de;

<<<<<<< HEAD
App::App(int& argc, char** argv, GUIMode guiMode)
    : QApplication(argc, argv, guiMode == GUIEnabled),
      _cmdLine(argc, argv),
      _config(0)
=======
App::App(int& argc, char** argv, bool useGUI)
    : QApplication(argc, argv, useGUI),
      _cmdLine(arguments())
>>>>>>> ae9d71ba
{
    // This instance of LogBuffer is used globally.
    LogBuffer::setAppBuffer(_logBuffer);
#ifdef DENG2_DEBUG
    _logBuffer.enable(Log::DEBUG);
#endif
    //_logBuffer.enable(Log::TRACE);

    _appPath = applicationFilePath();

    LOG_INFO("Application path: ") << _appPath;

#ifdef MACOSX
    // When the application is started through Finder, we get a special command
    // line argument. The working directory needs to be changed.
    if(_cmdLine.count() >= 2 && _cmdLine.at(1).beginsWith("-psn"))
    {
        DirectoryFeed::changeWorkingDir(_cmdLine.at(0).fileNamePath() + "/..");
    }
#endif
}

String App::nativeBinaryPath()
{
    String path;
#ifdef WIN32
    path = _appPath.fileNameNativePath() / "plugins";
#else
# ifdef MACOSX
    path = _appPath.fileNameNativePath() / "../DengPlugins";
# else
    path = DENG_LIBRARY_DIR;
# endif
    // Also check the system config files.
    _unixInfo.path("libdir", path);
#endif
    return path;
}

String App::nativeBasePath()
{
    int i;
    if((i = _cmdLine.check("-basedir", 1)))
    {
        _cmdLine.makeAbsolutePath(i + 1);
        return _cmdLine.at(i + 1);
    }

    String path;
#ifdef WIN32
    path = _appPath.fileNameNativePath().concatenateNativePath("..");
#else
# ifdef MACOSX
    path = ".";
# else
    path = DENG_BASE_DIR;
# endif
    // Also check the system config files.
    _unixInfo.path("basedir", path);
#endif
    return path;
}

void App::initSubsystems()
{
    // Initialize the built-in folders. This hooks up the default native
    // directories into the appropriate places in the file system.
    // All of these are in read-only mode.
#ifdef MACOSX
    String appDir = _appPath.fileNameNativePath();
    Folder& binFolder = _fs.makeFolder("/bin");
    binFolder.attach(new DirectoryFeed(appDir));
    binFolder.attach(new DirectoryFeed(nativeBinaryPath()));
    _fs.makeFolder("/data").attach(new DirectoryFeed(appDir / "../Resources"));
    _fs.makeFolder("/config").attach(new DirectoryFeed(appDir / "../Resources/config"));
    //fs_->makeFolder("/modules").attach(new DirectoryFeed("Resources/modules"));

#elif WIN32
    _fs.makeFolder("/bin").attach(new DirectoryFeed(nativeBinaryPath()));
    String appDir = _appPath.fileNameNativePath();
    _fs.makeFolder("/data").attach(new DirectoryFeed(appDir.concatenateNativePath("..\\data")));
    _fs.makeFolder("/config").attach(new DirectoryFeed(appDir.concatenateNativePath("..\\data\\config")));
    //fs_->makeFolder("/modules").attach(new DirectoryFeed("data\\modules"));

#else // UNIX
    _fs.makeFolder("/bin").attach(new DirectoryFeed(nativeBinaryPath()));
    String dataDir = nativeBasePath() / "data";
    _fs.makeFolder("/data").attach(new DirectoryFeed(dataDir));
    _fs.makeFolder("/config").attach(new DirectoryFeed(dataDir / "config"));
    //fs_->makeFolder("/modules").attach(new DirectoryFeed("data/modules"));
#endif

    // User's home folder.
#ifdef MACOSX
    String nativeHome = QDesktopServices::storageLocation(QDesktopServices::HomeLocation);
    nativeHome = nativeHome / "Library/Application Support/Doomsday Engine/runtime";
#elif WIN32
    /// @todo We still have Snowberry, so use its runtime folder. Really should use local AppData.
    String nativeHome = QDesktopServices::storageLocation(QDesktopServices::DocumentsLocation);
    nativeHome = nativeHome.concatenateNativePath("Doomsday Frontend\\runtime");
#else // UNIX
    String nativeHome = QDesktopServices::storageLocation(QDesktopServices::HomeLocation);
    nativeHome = nativeHome / ".doomsday/runtime";
#endif
    _fs.makeFolder("/home").attach(new DirectoryFeed(nativeHome,
        DirectoryFeed::AllowWrite | DirectoryFeed::CreateIfMissing));

    // Populate the file system.
    _fs.refresh();

    // The configuration.
    QScopedPointer<Config> conf(new Config("/config/deng.de"));
    conf->read();

    LogBuffer& logBuf = LogBuffer::appBuffer();

    // Update the log buffer max entry count: number of items to hold in memory.
    logBuf.setMaxEntryCount(conf->getui("log.bufferSize"));

    // Set the log output file.
    logBuf.setOutputFile(conf->gets("log.file"));

    // The level of enabled messages.
    logBuf.enable(Log::LogLevel(conf->getui("log.level")));

#if 0 // not yet handled by libdeng2
    // Load the basic plugins.
    loadPlugins();
#endif

    // Successful construction without errors, so drop our guard.
    _config = conf.take();

    LOG_VERBOSE("libdeng2::App ") << LIBDENG2_VERSION << " subsystems initialized.";
}

bool App::notify(QObject* receiver, QEvent* event)
{
    try
    {
        return QApplication::notify(receiver, event);
    }
    catch(const std::exception& error)
    {
        emit uncaughtException(error.what());
    }
    catch(...)
    {
        emit uncaughtException("de::App caught exception of unknown type.");
    }
    return false;
}

App& App::app()
{
    return *DENG2_APP;
}

CommandLine& App::commandLine()
{
    return DENG2_APP->_cmdLine;
}

String App::executablePath()
{
    return DENG2_APP->_appPath;
}

FS& App::fileSystem()
{
    return DENG2_APP->_fs;
}

Folder& App::rootFolder()
{
    return fileSystem().root();
}

Folder& App::homeFolder()
{
    return rootFolder().locate<Folder>("/home");
}

Config& App::config()
{
    DENG2_ASSERT(DENG2_APP->_config != 0);
    return *DENG2_APP->_config;
}

UnixInfo& App::unixInfo()
{
    return DENG2_APP->_unixInfo;
}

static int sortFilesByModifiedAt(const File* a, const File* b)
{
    return cmp(a->status().modifiedAt, b->status().modifiedAt);
}

Record& App::importModule(const String& name, const String& fromPath)
{
    LOG_AS("App::importModule");

    App& self = app();

    // There are some special modules.
    if(name == "Config")
    {
        return self.config().names();
    }

    // Maybe we already have this module?
    Modules::iterator found = self._modules.find(name);
    if(found != self._modules.end())
    {
        return found->second->names();
    }

    /// @todo  Move this path searching logic to FS.

    // Fall back on the default if the config hasn't been imported yet.
    std::auto_ptr<ArrayValue> defaultImportPath(new ArrayValue);
    defaultImportPath->add("");
    defaultImportPath->add("*"); // Newest module with a matching name.
    ArrayValue* importPath = defaultImportPath.get();
    try
    {
        importPath = &config().names()["importPath"].value<ArrayValue>();
    }
    catch(const Record::NotFoundError&)
    {}

    // Search the import path (array of paths).
    DENG2_FOR_EACH_CONST(ArrayValue::Elements, i, importPath->elements())
    {
        String dir = (*i)->asText();
        String p;
        FS::FoundFiles matching;
        File* found = 0;
        if(dir.empty())
        {
            if(!fromPath.empty())
            {
                // Try the local folder.
                p = fromPath.fileNamePath() / name;
            }
            else
            {
                continue;
            }
        }
        else if(dir == "*")
        {
            fileSystem().findAll(name + ".de", matching);
            if(matching.empty())
            {
                continue;
            }
            matching.sort(sortFilesByModifiedAt);
            found = matching.back();
            LOG_VERBOSE("Chose ") << found->path() << " out of " << dint(matching.size()) << " candidates (latest modified).";
        }
        else
        {
            p = dir / name;
        }
        if(!found)
        {
            found = rootFolder().tryLocateFile(p + ".de");
        }
        if(found)
        {
            Module* module = new Module(*found);
            self._modules[name] = module;
            return module->names();
        }
    }

    throw NotFoundError("App::importModule", "Cannot find module '" + name + "'");
}

void App::notifyDisplayModeChanged()
{
    emit displayModeChanged();
}<|MERGE_RESOLUTION|>--- conflicted
+++ resolved
@@ -29,16 +29,10 @@
 
 using namespace de;
 
-<<<<<<< HEAD
 App::App(int& argc, char** argv, GUIMode guiMode)
     : QApplication(argc, argv, guiMode == GUIEnabled),
-      _cmdLine(argc, argv),
+      _cmdLine(arguments()),
       _config(0)
-=======
-App::App(int& argc, char** argv, bool useGUI)
-    : QApplication(argc, argv, useGUI),
-      _cmdLine(arguments())
->>>>>>> ae9d71ba
 {
     // This instance of LogBuffer is used globally.
     LogBuffer::setAppBuffer(_logBuffer);
