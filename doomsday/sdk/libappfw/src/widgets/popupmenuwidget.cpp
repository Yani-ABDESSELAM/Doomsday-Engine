--- conflicted
+++ resolved
@@ -155,16 +155,6 @@
 
             setButtonColors(*b);
             b->setSizePolicy(ui::Expand, ui::Expand);
-<<<<<<< HEAD
-
-            if (!is<ToggleWidget>(b))
-            {
-                b->setTextGap("dialog.gap");
-                b->setOverrideImageSize(style().fonts().font("default").height().valuei());
-            }
-
-=======
->>>>>>> b1befc66
             b->audienceForStateChange() += this;
 
             // Triggered actions close the menu.
