--- conflicted
+++ resolved
@@ -35,20 +35,21 @@
 
     GLTextureFramebuffer unwarpedFB;
 
-    GLFramebuffer stereoFBRight;
-    Drawable      rowInterDrawable;
-    GLUniform     rowInterUniformTex;
+    // Row-interleaved drawing:
+    GLTextureFramebuffer rowInterRightFB;
+    Drawable             rowInterDrawable;
+    GLUniform            rowInterUniformTex { "uTex", GLUniform::Sampler2D };
+    bool                 rowInterNeedRelease = true;
 
     Impl(Public *i)
         : Base(i)
         , vrCfg(DENG2_BASE_GUI_APP->vr())
-        , rowInterUniformTex("uTex", GLUniform::Sampler2D)
     {}
 
     ~Impl()
     {
         vrCfg.oculusRift().deinit();
-        stereoFBRight.glDeinit();
+        rowInterRightFB.glDeinit();
     }
 
     GLFramebuffer &target() const
@@ -159,15 +160,17 @@
                                                 "void main(void) { "
                                                 "if(int(mod(gl_FragCoord.y - 1023.5, 2.0)) != 1) { discard; }\n"
                                                 "gl_FragColor = texture2D(uTex, vUV); }"))
-          << rowInterUniformTex;
+                << rowInterUniformTex;
         buf->setVertices(gl::TriangleStrip,
                          VBuf::Builder().makeQuad(Rectanglef(-1, -1, 2, 2), Rectanglef(0, 0, 1, 1)),
                          gl::Static);
     }
 
-    bool toReleaseFBRight = true;
     void draw()
     {
+        // Release the row-interleaved FB if not being used.
+        rowInterNeedRelease = true;
+
         switch (vrCfg.mode())
         {
         // A) Single view type stereo 3D modes here:
@@ -265,6 +268,8 @@
         case VRConfig::QuadBuffered:
             if (self.window().format().stereo())
             {
+                /// @todo Fix me!
+
                 // Left eye view
                 vrCfg.setCurrentEye(VRConfig::LeftEye);
                 drawContent();
@@ -282,47 +287,37 @@
             }
             break;
 
-        case VRConfig::RowInterleaved:
-        {
+        case VRConfig::RowInterleaved: {
             // Use absolute screen position of window to determine whether the
             // first scan line is odd or even.
             QPoint ulCorner(0, 0);
-<<<<<<< HEAD
-            ulCorner = canvas().mapToGlobal(ulCorner); // widget to screen coordinates
-            bool rowParityIsEven = ((ulCorner.y() % 2) == 0);
+            ulCorner = self.window().mapToGlobal(ulCorner); // widget to screen coordinates
+            bool const rowParityIsEven = ((ulCorner.y() % 2) == 0);
 
             // Draw left eye view directly to the screen
-            vrCfg.setCurrentEye(rowParityIsEven ? VRConfig::LeftEye : VRConfig::RightEye);
-=======
-            ulCorner = self.window().mapToGlobal(ulCorner); // widget to screen coordinates
-            bool rowParityIsEven = ((ulCorner.x() % 2) == 0);
-            DENG2_UNUSED(rowParityIsEven);
-            /// @todo - use row parity in shader or stencil, to actually interleave rows.
-            // Left eye view
-            vrCfg.setCurrentEye(VRConfig::LeftEye);
->>>>>>> 2c239f10
+            vrCfg.setCurrentEye(rowParityIsEven? VRConfig::LeftEye : VRConfig::RightEye);
             drawContent();
 
             // Draw right eye view to FBO
-            toReleaseFBRight = false;
-            stereoFBRight.glInit();
-            stereoFBRight.resize(GLFramebuffer::Size(width(), height()));
-            stereoFBRight.colorTexture().setFilter(gl::Linear, gl::Linear, gl::MipNone);
-            stereoFBRight.colorTexture().glApplyParameters();
+            rowInterNeedRelease = false;
+            rowInterRightFB.glInit();
+            rowInterRightFB.resize(GLFramebuffer::Size(width(), height()));
+            rowInterRightFB.colorTexture().setFilter(gl::Linear, gl::Linear, gl::MipNone);
+            rowInterRightFB.colorTexture().glApplyParameters();
             GLState::push()
-              .setTarget(stereoFBRight.target())
-              .setViewport(Rectangleui::fromSize(stereoFBRight.size()))
-              .apply();
+                    .setTarget(rowInterRightFB)
+                    .setViewport(Rectangleui::fromSize(rowInterRightFB.size()))
+                    .apply();
             vrCfg.setCurrentEye(rowParityIsEven ? VRConfig::RightEye : VRConfig::LeftEye);
             drawContent();
             GLState::pop().apply();
 
             // Draw right eye view to the screen from FBO color texture
             vrInitRowInterleaved();
-            rowInterUniformTex = stereoFBRight.colorTexture();
+            rowInterUniformTex = rowInterRightFB.colorTexture();
             rowInterDrawable.draw();
             break;
-        }
+          }
 
         case VRConfig::ColumnInterleaved: /// @todo implement column interleaved stereo 3D after row intleaved is working correctly...
         case VRConfig::Checkerboard: /// @todo implement checker stereo 3D after row intleaved is working correctly ...
@@ -332,10 +327,10 @@
             break;
         }
 
-        if(toReleaseFBRight)
+        if (rowInterNeedRelease)
         {
             // release unused FBOs
-            stereoFBRight.glDeinit();
+            rowInterRightFB.glDeinit();
         }
 
         // Restore default VR dynamic parameters
