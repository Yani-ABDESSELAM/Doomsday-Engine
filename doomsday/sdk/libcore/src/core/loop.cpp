--- conflicted
+++ resolved
@@ -65,13 +65,8 @@
 void Loop::setRate(double freqHz)
 {
     if (fequal(freqHz, 0.0))
-<<<<<<< HEAD
 {
-        freqHz = 120.0;
-=======
-    {
         freqHz = 1000.0;
->>>>>>> 715033dc
     }
     d->interval = 1.0 / freqHz;
     d->timer->setInterval(de::max(1, int(d->interval.asMilliSeconds())));
