/*
 * The Doomsday Engine Project -- libcore
 *
 * Copyright © 2009-2017 Jaakko Keränen <jaakko.keranen@iki.fi>
 *
 * @par License
 * LGPL: http://www.gnu.org/licenses/lgpl.html
 *
 * <small>This program is free software; you can redistribute it and/or modify
 * it under the terms of the GNU Lesser General Public License as published by
 * the Free Software Foundation; either version 3 of the License, or (at your
 * option) any later version. This program is distributed in the hope that it
 * will be useful, but WITHOUT ANY WARRANTY; without even the implied warranty
 * of MERCHANTABILITY or FITNESS FOR A PARTICULAR PURPOSE. See the GNU Lesser
 * General Public License for more details. You should have received a copy of
 * the GNU Lesser General Public License along with this program; if not, see:
 * http://www.gnu.org/licenses</small>
 */

#include "de/LibraryFile"
#include "de/Library"
#include "de/NativeFile"
#include "de/NativePath"
#include "de/LogBuffer"

#include <QLibrary>

using namespace de;

DENG2_PIMPL_NOREF(LibraryFile)
{
    Library *library = nullptr;
    NativePath nativePath;
};

LibraryFile::LibraryFile(File *source)
    : File(source->name())
    , d(new Impl)
{
    DENG2_ASSERT(source != 0);
    setSource(source); // takes ownership
}

LibraryFile::LibraryFile(NativePath const &nativePath)
    : File(nativePath.fileName())
    , d(new Impl)
{
    d->nativePath = nativePath;
}

LibraryFile::~LibraryFile()
{
    DENG2_FOR_AUDIENCE2(Deletion, i) i->fileBeingDeleted(*this);
    audienceForDeletion().clear();

    deindex();
    delete d->library;
}

String LibraryFile::describe() const
{
    String desc = "shared library";
    if (loaded()) desc += " [" + library().type() + "]";
    return desc;
}

bool LibraryFile::loaded() const
{
    return d->library != 0;
}

Library &LibraryFile::library()
{
    if (d->library)
    {
        return *d->library;
    }

<<<<<<< HEAD
    /// @todo A method for File for making a NativeFile out of any File.
    NativeFile *native = maybeAs<NativeFile>(source());
    if (!native)
=======
    if (!d->nativePath.isEmpty())
>>>>>>> b1befc66
    {
        d->library = new Library(d->nativePath);
    }
    else
    {
        /// @todo A mechanism to make a NativeFile out of any File via caching?

        NativeFile *native = maybeAs<NativeFile>(source());
        if (!native)
        {
            /// @throw UnsupportedSourceError Currently shared libraries are only loaded directly
            /// from native files. Other kinds of files would require a temporary native file.
            throw UnsupportedSourceError("LibraryFile::library", source()->description() +
                ": can only load from NativeFile");
        }
        d->library = new Library(native->nativePath());
    }
    return *d->library;
}

Library const &LibraryFile::library() const
{
    if (d->library) return *d->library;

    /// @throw NotLoadedError Library is presently not loaded.
    throw NotLoadedError("LibraryFile::library", "Library is not loaded: " + description());
}

void LibraryFile::clear()
{
    if (d->library)
    {
        delete d->library;
        d->library = nullptr;
    }
}

bool LibraryFile::hasUnderscoreName(String const &nameAfterUnderscore) const
{
    return name().contains("_" + nameAfterUnderscore + ".") ||
           name().endsWith("_" + nameAfterUnderscore);
}

bool LibraryFile::recognize(File const &file)
{
<<<<<<< HEAD
#ifdef MACOSX
    // On macOS, plugins are in the .bundle format. The LibraryFile will point
    // to the actual binary inside the bundle. Libraries must be loaded from
    // native files.
    if (NativeFile const *native = maybeAs<NativeFile>(file))
=======
    #if defined (DENG_APPLE)
>>>>>>> b1befc66
    {
        // On macOS/iOS, plugins are in the .bundle format. The LibraryFile will point
        // to the actual binary inside the bundle. Libraries must be loaded from
        // native files.
        if (NativeFile const *native = maybeAs<NativeFile>(file))
        {
            // Check if this in the executable folder with a matching bundle name.
            if (native->nativePath().fileNamePath().toString()
                .endsWith(file.name() + ".bundle/Contents/MacOS"))
            {
                return true;
            }
        }
    }
    #else // not Apple
    {
        // Check the extension first.
        if (QLibrary::isLibrary(file.name()))
        {
            #if defined(UNIX)
            {
                // Only actual .so files should be considered.
                if (!file.name().endsWith(".so")) // just checks the file name
                {
                    return false;
                }
            }
            #endif

            // Looks like a library.
            return true;
        }
    }
    #endif

    return false;
}

File *LibraryFile::Interpreter::interpretFile(File *sourceData) const
{
    if (recognize(*sourceData))
    {
        LOG_RES_XVERBOSE("Interpreted %s as a shared library", sourceData->description());

        // It is a shared library intended for Doomsday.
        return new LibraryFile(sourceData);
    }
    return nullptr;
}<|MERGE_RESOLUTION|>--- conflicted
+++ resolved
@@ -76,13 +76,7 @@
         return *d->library;
     }
 
-<<<<<<< HEAD
-    /// @todo A method for File for making a NativeFile out of any File.
-    NativeFile *native = maybeAs<NativeFile>(source());
-    if (!native)
-=======
     if (!d->nativePath.isEmpty())
->>>>>>> b1befc66
     {
         d->library = new Library(d->nativePath);
     }
@@ -90,13 +84,13 @@
     {
         /// @todo A mechanism to make a NativeFile out of any File via caching?
 
-        NativeFile *native = maybeAs<NativeFile>(source());
-        if (!native)
-        {
-            /// @throw UnsupportedSourceError Currently shared libraries are only loaded directly
-            /// from native files. Other kinds of files would require a temporary native file.
-            throw UnsupportedSourceError("LibraryFile::library", source()->description() +
-                ": can only load from NativeFile");
+    NativeFile *native = maybeAs<NativeFile>(source());
+    if (!native)
+    {
+        /// @throw UnsupportedSourceError Currently shared libraries are only loaded directly
+        /// from native files. Other kinds of files would require a temporary native file.
+        throw UnsupportedSourceError("LibraryFile::library", source()->description() +
+            ": can only load from NativeFile");
         }
         d->library = new Library(native->nativePath());
     }
@@ -128,15 +122,7 @@
 
 bool LibraryFile::recognize(File const &file)
 {
-<<<<<<< HEAD
-#ifdef MACOSX
-    // On macOS, plugins are in the .bundle format. The LibraryFile will point
-    // to the actual binary inside the bundle. Libraries must be loaded from
-    // native files.
-    if (NativeFile const *native = maybeAs<NativeFile>(file))
-=======
     #if defined (DENG_APPLE)
->>>>>>> b1befc66
     {
         // On macOS/iOS, plugins are in the .bundle format. The LibraryFile will point
         // to the actual binary inside the bundle. Libraries must be loaded from
@@ -153,24 +139,24 @@
     }
     #else // not Apple
     {
-        // Check the extension first.
-        if (QLibrary::isLibrary(file.name()))
+    // Check the extension first.
+    if (QLibrary::isLibrary(file.name()))
+    {
+#if defined(UNIX)
+            {
+        // Only actual .so files should be considered.
+        if (!file.name().endsWith(".so")) // just checks the file name
         {
-            #if defined(UNIX)
-            {
-                // Only actual .so files should be considered.
-                if (!file.name().endsWith(".so")) // just checks the file name
-                {
-                    return false;
-                }
+            return false;
+        }
             }
-            #endif
+#endif
 
-            // Looks like a library.
-            return true;
-        }
+        // Looks like a library.
+        return true;
     }
-    #endif
+    }
+#endif
 
     return false;
 }
