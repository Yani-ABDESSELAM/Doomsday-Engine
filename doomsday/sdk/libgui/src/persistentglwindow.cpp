--- conflicted
+++ resolved
@@ -574,7 +574,7 @@
 
         // Update the cached state from the authoritative source:
         // the widget itself.
-        state = widgetState();  
+        state = widgetState();
 
         // The new modified state.
         State mod = state;
@@ -870,11 +870,7 @@
     if (d->neverShown || isFullScreen() || isMaximized())
     {
         // If the window hasn't been shown yet, or it uses a maximized/fullscreen
-<<<<<<< HEAD
         // size, it doesn't have a valid normal geometry. Use the one defined in 
-=======
-        // size, it doesn't have a valid normal geometry. Use the one defined in
->>>>>>> b1befc66
         // the State.
         return d->state.windowRect;
     }
