/** @file glentrypoints.h  API entry points for OpenGL (Windows/Linux).
 *
 * @authors Copyright (c) 2013 Jaakko Keränen <jaakko.keranen@iki.fi>
 *
 * @par License
 * GPL: http://www.gnu.org/licenses/gpl.html
 *
 * <small>This program is free software; you can redistribute it and/or modify
 * it under the terms of the GNU General Public License as published by the
 * Free Software Foundation; either version 2 of the License, or (at your
 * option) any later version. This program is distributed in the hope that it
 * will be useful, but WITHOUT ANY WARRANTY; without even the implied warranty
 * of MERCHANTABILITY or FITNESS FOR A PARTICULAR PURPOSE. See the GNU General
 * Public License for more details. You should have received a copy of the GNU
 * General Public License along with this program; if not, see:
 * http://www.gnu.org/licenses</small>
 */

#ifndef LIBGUI_GLENTRYPOINTS_H
#define LIBGUI_GLENTRYPOINTS_H

#include "libgui.h"

#if defined(WIN32) || (defined(UNIX) && !defined(MACOSX))
#  define LIBGUI_USE_GLENTRYPOINTS
#endif

#ifdef LIBGUI_USE_GLENTRYPOINTS

#ifdef WIN32
#  define WIN32_LEAN_AND_MEAN
#  include <windows.h>
#  ifdef min
#    undef min
#  endif
#  ifdef max
#    undef max
#  endif
#endif

#undef GL_GLEXT_PROTOTYPES

#include <GL/gl.h>
#include <GL/glext.h>

#if defined(WIN32)
#  include <GL/wglext.h>
#  define LIBGUI_FETCH_GL_1_3
#endif

#ifdef LIBGUI_FETCH_GL_1_3
LIBGUI_EXTERN_C LIBGUI_PUBLIC PFNGLACTIVETEXTUREPROC            glActiveTexture;
LIBGUI_EXTERN_C LIBGUI_PUBLIC PFNGLBLENDEQUATIONPROC            glBlendEquation;
LIBGUI_EXTERN_C LIBGUI_PUBLIC PFNGLCLIENTACTIVETEXTUREPROC      glClientActiveTexture;
LIBGUI_EXTERN_C LIBGUI_PUBLIC PFNGLMULTITEXCOORD2FPROC          glMultiTexCoord2f;
LIBGUI_EXTERN_C LIBGUI_PUBLIC PFNGLMULTITEXCOORD2FVPROC         glMultiTexCoord2fv;
#endif

#ifdef WIN32
LIBGUI_EXTERN_C LIBGUI_PUBLIC PFNWGLGETEXTENSIONSSTRINGARBPROC  wglGetExtensionsStringARB;
#endif

LIBGUI_EXTERN_C PFNGLATTACHSHADERPROC             glAttachShader;

LIBGUI_EXTERN_C PFNGLBINDATTRIBLOCATIONPROC       glBindAttribLocation;
LIBGUI_EXTERN_C PFNGLBINDBUFFERPROC               glBindBuffer;
LIBGUI_EXTERN_C PFNGLBINDFRAMEBUFFERPROC          glBindFramebuffer;
LIBGUI_EXTERN_C PFNGLBINDRENDERBUFFERPROC         glBindRenderbuffer;
LIBGUI_EXTERN_C PFNGLBLENDFUNCSEPARATEPROC        glBlendFuncSeparate;
LIBGUI_EXTERN_C PFNGLBUFFERDATAPROC               glBufferData;

LIBGUI_EXTERN_C PFNGLCHECKFRAMEBUFFERSTATUSPROC   glCheckFramebufferStatus;
LIBGUI_EXTERN_C PFNGLCOMPILESHADERPROC            glCompileShader;
LIBGUI_EXTERN_C PFNGLCREATEPROGRAMPROC            glCreateProgram;
LIBGUI_EXTERN_C PFNGLCREATESHADERPROC             glCreateShader;

LIBGUI_EXTERN_C PFNGLDELETEBUFFERSPROC            glDeleteBuffers;
LIBGUI_EXTERN_C PFNGLDELETEFRAMEBUFFERSPROC       glDeleteFramebuffers;
LIBGUI_EXTERN_C PFNGLDELETEPROGRAMPROC            glDeleteProgram;
LIBGUI_EXTERN_C PFNGLDELETERENDERBUFFERSPROC      glDeleteRenderbuffers;
LIBGUI_EXTERN_C PFNGLDELETESHADERPROC             glDeleteShader;
LIBGUI_EXTERN_C PFNGLDETACHSHADERPROC             glDetachShader;
LIBGUI_EXTERN_C PFNGLDISABLEVERTEXATTRIBARRAYPROC glDisableVertexAttribArray;

LIBGUI_EXTERN_C PFNGLENABLEVERTEXATTRIBARRAYPROC  glEnableVertexAttribArray;

LIBGUI_EXTERN_C PFNGLFRAMEBUFFERRENDERBUFFERPROC  glFramebufferRenderbuffer;
LIBGUI_EXTERN_C PFNGLFRAMEBUFFERTEXTURE2DPROC     glFramebufferTexture2D;

LIBGUI_EXTERN_C PFNGLGENBUFFERSPROC               glGenBuffers;
LIBGUI_EXTERN_C PFNGLGENFRAMEBUFFERSPROC          glGenFramebuffers;
LIBGUI_EXTERN_C PFNGLGENERATEMIPMAPPROC           glGenerateMipmap;
LIBGUI_EXTERN_C PFNGLGENRENDERBUFFERSPROC         glGenRenderbuffers;
LIBGUI_EXTERN_C PFNGLGETATTRIBLOCATIONPROC        glGetAttribLocation;
LIBGUI_EXTERN_C PFNGLGETPROGRAMINFOLOGPROC        glGetProgramInfoLog;
LIBGUI_EXTERN_C PFNGLGETPROGRAMIVPROC             glGetProgramiv;
LIBGUI_EXTERN_C PFNGLGETSHADERINFOLOGPROC         glGetShaderInfoLog;
LIBGUI_EXTERN_C PFNGLGETSHADERIVPROC              glGetShaderiv;
LIBGUI_EXTERN_C PFNGLGETSHADERSOURCEPROC          glGetShaderSource;
LIBGUI_EXTERN_C PFNGLGETUNIFORMLOCATIONPROC       glGetUniformLocation;

LIBGUI_EXTERN_C PFNGLISBUFFERPROC                 glIsBuffer;

LIBGUI_EXTERN_C PFNGLLINKPROGRAMPROC              glLinkProgram;

LIBGUI_EXTERN_C PFNGLRENDERBUFFERSTORAGEPROC      glRenderbufferStorage;

LIBGUI_EXTERN_C PFNGLSHADERSOURCEPROC             glShaderSource;

LIBGUI_EXTERN_C PFNGLUNIFORM1FPROC                glUniform1f;
LIBGUI_EXTERN_C PFNGLUNIFORM1IPROC                glUniform1i;
LIBGUI_EXTERN_C PFNGLUNIFORM2FPROC                glUniform2f;
LIBGUI_EXTERN_C PFNGLUNIFORM3FPROC                glUniform3f;
LIBGUI_EXTERN_C PFNGLUNIFORM4FPROC                glUniform4f;
LIBGUI_EXTERN_C PFNGLUNIFORMMATRIX3FVPROC         glUniformMatrix3fv;
LIBGUI_EXTERN_C PFNGLUNIFORMMATRIX4FVPROC         glUniformMatrix4fv;
LIBGUI_EXTERN_C PFNGLUSEPROGRAMPROC               glUseProgram;

LIBGUI_EXTERN_C PFNGLVERTEXATTRIBPOINTERPROC      glVertexAttribPointer;

// Extensions:

LIBGUI_EXTERN_C PFNGLBLITFRAMEBUFFEREXTPROC                     glBlitFramebufferEXT;
LIBGUI_EXTERN_C PFNGLRENDERBUFFERSTORAGEMULTISAMPLEEXTPROC      glRenderbufferStorageMultisampleEXT;
#ifdef GL_NV_framebuffer_multisample_coverage
<<<<<<< HEAD
LIBGUI_EXTERN_C PFNGLRENDERBUFFERSTORAGEMULTISAMPLECOVERAGENV   glRenderbufferStorageMultisampleCoverageNV;
=======
LIBGUI_EXTERN_C PFNGLRENDERBUFFERSTORAGEMULTISAMPLECOVERAGENVPROC   glRenderbufferStorageMultisampleCoverageNV;
>>>>>>> a336ba83
#endif

void getAllOpenGLEntryPoints();

#endif // LIBGUI_USE_GLENTRYPOINTS

#endif // LIBGUI_GLENTRYPOINTS_H<|MERGE_RESOLUTION|>--- conflicted
+++ resolved
@@ -120,14 +120,10 @@
 
 // Extensions:
 
-LIBGUI_EXTERN_C PFNGLBLITFRAMEBUFFEREXTPROC                     glBlitFramebufferEXT;
-LIBGUI_EXTERN_C PFNGLRENDERBUFFERSTORAGEMULTISAMPLEEXTPROC      glRenderbufferStorageMultisampleEXT;
+LIBGUI_EXTERN_C PFNGLBLITFRAMEBUFFEREXTPROC                         glBlitFramebufferEXT;
+LIBGUI_EXTERN_C PFNGLRENDERBUFFERSTORAGEMULTISAMPLEEXTPROC          glRenderbufferStorageMultisampleEXT;
 #ifdef GL_NV_framebuffer_multisample_coverage
-<<<<<<< HEAD
-LIBGUI_EXTERN_C PFNGLRENDERBUFFERSTORAGEMULTISAMPLECOVERAGENV   glRenderbufferStorageMultisampleCoverageNV;
-=======
 LIBGUI_EXTERN_C PFNGLRENDERBUFFERSTORAGEMULTISAMPLECOVERAGENVPROC   glRenderbufferStorageMultisampleCoverageNV;
->>>>>>> a336ba83
 #endif
 
 void getAllOpenGLEntryPoints();
