--- conflicted
+++ resolved
@@ -340,13 +340,9 @@
     DMU_PLANE,
     DMU_SURFACE,
     DMU_MATERIAL,
-<<<<<<< HEAD
+    DMU_SUBSPACE,
     DMU_SKY,
     DMU_LAST_ELEMENT_TYPE_ID = DMU_SKY,
-=======
-    DMU_SUBSPACE,
-    DMU_LAST_ELEMENT_TYPE_ID = DMU_SUBSPACE,
->>>>>>> 3d31e7ae
 
     /*
      * Selection methods:
