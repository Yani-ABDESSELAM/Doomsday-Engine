/**\file p_start.h
 *\section License
 * License: GPL
 * Online License Link: http://www.gnu.org/licenses/gpl.html
 *
 *\author Copyright © 2003-2011 Jaakko Keränen <jaakko.keranen@iki.fi>
 *\author Copyright © 2006-2011 Daniel Swanson <danij@dengine.net>
 *
 * This program is free software; you can redistribute it and/or modify
 * it under the terms of the GNU General Public License as published by
 * the Free Software Foundation; either version 2 of the License, or
 * (at your option) any later version.
 *
 * This program is distributed in the hope that it will be useful,
 * but WITHOUT ANY WARRANTY; without even the implied warranty of
 * MERCHANTABILITY or FITNESS FOR A PARTICULAR PURPOSE.  See the
 * GNU General Public License for more details.
 *
 * You should have received a copy of the GNU General Public License
 * along with this program; if not, write to the Free Software
 * Foundation, Inc., 51 Franklin St, Fifth Floor,
 * Boston, MA  02110-1301  USA
 */

/**
 * Common playsim code relating to the (re)spawn of map objects.
 */

#ifndef LIBCOMMON_PLAYSTART_H
#define LIBCOMMON_PLAYSTART_H

#if __JDOOM__ || __JHERETIC__ || __JDOOM64__
# include "r_defs.h"
#else
# include "xddefs.h"
#endif

/**
 * Map Spot Flags (MSF):
 * \todo Commonize these flags and introduce translations where needed.
 */
#define MSF_UNUSED1         0x00000001 // Appears in easy skill modes.
#define MSF_UNUSED2         0x00000002 // Appears in medium skill modes.
#define MSF_UNUSED3         0x00000004 // Appears in hard skill modes.

#if __JDOOM__ || __JDOOM64__
# define MSF_DEAF           0x00000008 // Thing is deaf.
#elif __JHERETIC__ || __JHEXEN__
# define MSF_AMBUSH         0x00000008 // Mobj will be deaf spawned deaf.
#endif

#if __JDOOM__ || __JDOOM64__ || __JHERETIC__
# define MSF_NOTSINGLE      0x00000010 // Appears in multiplayer game modes only.
#elif __JHEXEN__
# define MTF_DORMANT        0x00000010
#endif

#if __JDOOM__ || __JHERETIC__
# define MSF_NOTDM          0x00000020 // (BOOM) Can not be spawned in the Deathmatch gameMode.
# define MSF_NOTCOOP        0x00000040 // (BOOM) Can not be spawned in the Co-op gameMode.
# define MSF_FRIENDLY       0x00000080 // (BOOM) friendly monster.
#elif __JDOOM64__
# define MSF_DONTSPAWNATSTART 0x00000020 // Do not spawn this thing at map start.
# define MSF_SCRIPT_TOUCH   0x00000040 // Mobjs spawned from this spot will envoke a script when touched.
# define MSF_SCRIPT_DEATH   0x00000080 // Mobjs spawned from this spot will envoke a script on death.
# define MSF_SECRET         0x00000100 // A secret (bonus) item.
# define MSF_NOTARGET       0x00000200 // Mobjs spawned from this spot will not target their attacker when hurt.
# define MSF_NOTDM          0x00000400 // Can not be spawned in the Deathmatch gameMode.
# define MSF_NOTCOOP        0x00000800 // Can not be spawned in the Co-op gameMode.
#elif __JHEXEN__
# define MSF_FIGHTER        0x00000020
# define MSF_CLERIC         0x00000040
# define MSF_MAGE           0x00000080
# define MSF_NOTSINGLE      0x00000100
# define MSF_NOTCOOP        0x00000200
# define MSF_NOTDM          0x00000400
// The following are not currently implemented.
# define MSF_SHADOW         0x00000800 // (ZDOOM) Thing is 25% translucent.
# define MSF_INVISIBLE      0x00001000 // (ZDOOM) Makes the thing invisible.
# define MSF_FRIENDLY       0x00002000 // (ZDOOM) Friendly monster.
# define MSF_STILL          0x00004000 // (ZDOOM) Thing stands still (only useful for specific Strife monsters or friendlies).
#endif

// New flags:
#define MSF_Z_FLOOR         0x20000000 // Spawn relative to floor height.
#define MSF_Z_CEIL          0x40000000 // Spawn relative to ceiling height (minus thing height).
#define MSF_Z_RANDOM        0x80000000 // Random point between floor and ceiling.

// Unknown flag mask:
#if __JDOOM__
#define MASK_UNKNOWN_MSF_FLAGS (0xffffffff \
    ^ (MSF_UNUSED1|MSF_UNUSED2|MSF_UNUSED3|MSF_DEAF|MSF_NOTSINGLE|MSF_NOTDM|MSF_NOTCOOP|MSF_FRIENDLY))
#elif __JDOOM64__
#define MASK_UNKNOWN_MSF_FLAGS (0xffffffff \
    ^ (MSF_UNUSED1|MSF_UNUSED2|MSF_UNUSED3|MSF_DEAF|MSF_NOTSINGLE|MSF_DONTSPAWNATSTART|MSF_SCRIPT_TOUCH|MSF_SCRIPT_DEATH|MSF_SECRET|MSF_NOTARGET|MSF_NOTDM|MSF_NOTCOOP))
#elif __JHERETIC__
#define MASK_UNKNOWN_MSF_FLAGS (0xffffffff \
    ^ (MSF_UNUSED1|MSF_UNUSED2|MSF_UNUSED3|MSF_AMBUSH|MSF_NOTSINGLE|MSF_NOTDM|MSF_NOTCOOP|MSF_FRIENDLY))
#elif __JHEXEN__
#define MASK_UNKNOWN_MSF_FLAGS (0xffffffff \
    ^ (MSF_UNUSED1|MSF_UNUSED2|MSF_UNUSED3|MSF_AMBUSH|MSF_DORMANT|MSF_FIGHTER|MSF_CLERIC|MSF_MAGE|MSF_GSINGLE|MSF_GCOOP|MSF_GDEATHMATCH|MSF_SHADOW|MSF_INVISIBLE|MSF_FRIENDLY|MSF_STILL))
#endif

typedef struct {
#if __JHEXEN__
    short           tid;
#endif
    float           pos[3];
    angle_t         angle;
    int             doomEdNum;
    int             skillModes;
    int             flags;
#if __JHEXEN__
    byte            special;
    byte            arg1;
    byte            arg2;
    byte            arg3;
    byte            arg4;
    byte            arg5;
#endif
} mapspot_t;

typedef uint mapspotid_t;

typedef struct {
    int             plrNum;
    uint            entryPoint;
    mapspotid_t     spot;
} playerstart_t;

extern uint numMapSpots;
extern mapspot_t* mapSpots;

#if __JHERETIC__
extern mapspotid_t* maceSpots;
extern uint maceSpotCount;
extern mapspotid_t* bossSpots;
extern uint bossSpotCount;
#endif

/**
 * Initialize various playsim related data and structures.
 */
void P_Init(void);

/**
 * Update playsim related data and structures. Should be called after
 * an engine/renderer reset.
 */
void P_Update(void);

void P_Shutdown(void);

mobjtype_t      P_DoomEdNumToMobjType(int doomEdNum);
void            P_SpawnPlayers(void);

#if __JHERETIC__ || __JHEXEN__
<<<<<<< HEAD
void            P_MoveThingsOutOfWalls(void);
=======
void P_MoveThingsOutOfWalls(void);
>>>>>>> 3d113d84
#endif

#if __JHERETIC__
void            P_TurnGizmosAwayFromDoors(void);
#endif

#if __JHERETIC__
void            P_AddMaceSpot(mapspotid_t id);
void            P_AddBossSpot(mapspotid_t id);
#endif

void            P_CreatePlayerStart(int defaultPlrNum, uint entryPoint,
                                    boolean deathmatch, mapspotid_t spot);
void            P_DestroyPlayerStarts(void);
uint            P_GetNumPlayerStarts(boolean deathmatch);

const playerstart_t* P_GetPlayerStart(uint entryPoint, int pnum,
                                      boolean deathmatch);
void            P_DealPlayerStarts(uint entryPoint);

void            P_SpawnPlayer(int plrNum, playerclass_t pClass, float x,
                              float y, float z, angle_t angle,
                              int spawnFlags, boolean makeCamera, boolean pickupItems);
void            G_DeathMatchSpawnPlayer(int playernum);
void            P_RebornPlayer(int plrNum);

boolean         P_CheckSpot(float x, float y);
#endif /* LIBCOMMON_PLAYSTART_H */<|MERGE_RESOLUTION|>--- conflicted
+++ resolved
@@ -155,11 +155,7 @@
 void            P_SpawnPlayers(void);
 
 #if __JHERETIC__ || __JHEXEN__
-<<<<<<< HEAD
-void            P_MoveThingsOutOfWalls(void);
-=======
 void P_MoveThingsOutOfWalls(void);
->>>>>>> 3d113d84
 #endif
 
 #if __JHERETIC__
