--- conflicted
+++ resolved
@@ -470,16 +470,10 @@
     if(!plr->plr->mo)
         return;
 
-<<<<<<< HEAD
     mapUri = G_ComposeMapUri(gameEpisode, gameMap);
     mapPath = Uri_ToString(mapUri);
-    sprintf(textBuffer, "MAP [%s]  X:%g  Y:%g  Z:%g",
+    sprintf(textBuffer, "Map [%s]  x:%g  y:%g  z:%g",
             Str_Text(mapPath), plr->plr->mo->pos[VX], plr->plr->mo->pos[VY],
-=======
-    P_GetMapLumpName(gameEpisode, gameMap, lumpName);
-    sprintf(textBuffer, "Map [%s]  x:%g  y:%g  z:%g",
-            lumpName, plr->plr->mo->pos[VX], plr->plr->mo->pos[VY],
->>>>>>> ff7adf3d
             plr->plr->mo->pos[VZ]);
     P_SetMessage(plr, textBuffer, false);
     Str_Delete(mapPath);
