--- conflicted
+++ resolved
@@ -948,11 +948,7 @@
 {
     DENG_ASSERT(reg != 0);
 
-<<<<<<< HEAD
-    std::memset(reg, 0, sizeof(*reg));
-=======
     de::zapPtr(reg);
->>>>>>> 32c3074c
     reg->gametic = SECONDS_TO_TICKS(gameTime);
 
     // Is this the initial state?
@@ -996,11 +992,7 @@
     player_t *plr = &ddPlayers[pool->owner];
     ownerinfo_t *info = &pool->ownerInfo;
 
-<<<<<<< HEAD
-    std::memset(info, 0, sizeof(*info));
-=======
     de::zapPtr(info);
->>>>>>> 32c3074c
 
     // Pointer to the owner's pool.
     info->pool = pool;
@@ -1035,14 +1027,9 @@
 {
     if(!deltaPtr) return;
 
-<<<<<<< HEAD
     delta_t *delta = (delta_t *) deltaPtr;
-    /// @note This only clears the common delta_t part, not the extra data.
-    std::memset(delta, 0, sizeof(*delta));
-=======
-    // NOTE: This only clears the common delta_t part, not the extra data.
+    /// @note: This only clears the common delta_t part, not the extra data.
     de::zapPtr(delta);
->>>>>>> 32c3074c
 
     delta->id = id;
     delta->type = type;
