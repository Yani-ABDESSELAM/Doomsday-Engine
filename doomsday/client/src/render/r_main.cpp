/** @file r_main.cpp
 *
 * @authors Copyright © 2003-2013 Jaakko Keränen <jaakko.keranen@iki.fi>
 * @authors Copyright © 2006-2013 Daniel Swanson <danij@dengine.net>
 *
 * @par License
 * GPL: http://www.gnu.org/licenses/gpl.html
 *
 * <small>This program is free software; you can redistribute it and/or modify
 * it under the terms of the GNU General Public License as published by the
 * Free Software Foundation; either version 2 of the License, or (at your
 * option) any later version. This program is distributed in the hope that it
 * will be useful, but WITHOUT ANY WARRANTY; without even the implied warranty
 * of MERCHANTABILITY or FITNESS FOR A PARTICULAR PURPOSE. See the GNU General
 * Public License for more details. You should have received a copy of the GNU
 * General Public License along with this program; if not, write to the Free
 * Software Foundation, Inc., 51 Franklin St, Fifth Floor, Boston, MA
 * 02110-1301 USA</small>
 */

<<<<<<< HEAD
#include "de_platform.h"
#include "render/r_main.h"

#include "dd_def.h" // finesine
#include "dd_main.h"
#include "dd_loop.h"
#include "con_main.h"

#ifdef __CLIENT__
#  include "clientapp.h"
#  include "edit_bias.h"

#  include "MaterialSnapshot"

#  include "api_render.h"
#  include "render/projector.h"
#  include "render/r_draw.h"
#  include "render/r_main.h"
#  include "render/rend_clip.h"
#  include "render/rend_main.h"
#  include "render/rendpoly.h"
#  include "render/vignette.h"
#  include "render/vissprite.h"
#  include "render/vlight.h"

#  include <de/GLState>
#endif

#include "gl/svg.h"
#ifdef __CLIENT__
#  include "gl/gl_draw.h"
#endif

#include "network/net_main.h" // clients

#ifdef __CLIENT__
#  include "ui/ui_main.h"
#endif

#include "world/linesighttest.h"
#include "world/p_object.h"
#include "world/p_players.h"
#include "Contact"
#include "world/thinkers.h"
#include "BspLeaf"
#include "Surface"
=======
#include <cmath>
#include <cstring>

#include "de_base.h"
#include "de_console.h"
#include "de_system.h"
#include "de_filesys.h"
#include "de_resource.h"
#include "de_network.h"
#include "de_render.h"
#include "de_graphics.h"
#include "de_audio.h"
#include "de_misc.h"
#include "de_ui.h"

#ifdef __CLIENT__
#  include "clientapp.h"
#endif

#include "gl/svg.h"
>>>>>>> c98375d3

#include <de/memory.h>
#include <de/vector1.h>
#ifdef __CLIENT__
#  include <QBitArray>
#endif
#include <cmath>
#include <cstring>

using namespace de;

int validCount = 1; // Increment every time a check is made.
<<<<<<< HEAD
int rendInfoTris = 0;

boolean firstFrameAfterLoad;
=======
>>>>>>> c98375d3

// Precalculated math tables.
fixed_t *fineCosine = &finesine[FINEANGLES / 4];

<<<<<<< HEAD
int loadInStartupMode = false;
=======
float frameTimePos; // 0...1: fractional part for sharp game tics.
>>>>>>> c98375d3

byte precacheSkins = true;
byte precacheMapMaterials = true;
byte precacheSprites = true;
<<<<<<< HEAD

static int resetNextViewer = true;

static viewdata_t viewDataOfConsole[DDMAXPLAYERS]; // Indexed by console number.

static byte showFrameTimePos = false;
static byte showViewAngleDeltas = false;
static byte showViewPosDeltas = false;

static int gridCols, gridRows;
static viewport_t viewportOfLocalPlayer[DDMAXPLAYERS];

#ifdef __CLIENT__
static int rendCameraSmooth = true; // Smoothed by default.
static viewport_t *currentViewport;

static coord_t *luminousDist;
static byte *luminousClipped;
static uint *luminousOrder;
static QBitArray bspLeafsVisible;
#endif
=======
byte texGammaLut[256];
>>>>>>> c98375d3

int psp3d;
float pspLightLevelMultiplier = 1;
float pspOffset[2];
int levelFullBright;
int weaponOffsetScaleY = 1000;

/*
 * Console variables:
 */
float weaponFOVShift    = 45;
float weaponOffsetScale = 0.3183f; // 1/Pi
byte weaponScaleMode    = SCALEMODE_SMART_STRETCH;

<<<<<<< HEAD
void R_Register()
{
#ifdef __CLIENT__
    C_VAR_INT ("con-show-during-setup",     &loadInStartupMode,     0, 0, 1);

    C_VAR_INT ("rend-camera-smooth",        &rendCameraSmooth,      CVF_HIDE, 0, 1);

    C_VAR_BYTE("rend-info-deltas-angles",   &showViewAngleDeltas,   0, 0, 1);
    C_VAR_BYTE("rend-info-deltas-pos",      &showViewPosDeltas,     0, 0, 1);
    C_VAR_BYTE("rend-info-frametime",       &showFrameTimePos,      0, 0, 1);
    C_VAR_BYTE("rend-info-rendpolys",       &rendInfoRPolys,        CVF_NO_ARCHIVE, 0, 1);
    C_VAR_INT ("rend-info-tris",            &rendInfoTris,          0, 0, 1);

    C_CMD("viewgrid", "ii", ViewGrid);
#endif
}

#undef R_SetViewOrigin
DENG_EXTERN_C void R_SetViewOrigin(int consoleNum, coord_t const origin[3])
{
    if(consoleNum < 0 || consoleNum >= DDMAXPLAYERS) return;
    viewDataOfConsole[consoleNum].latest.origin = Vector3d(origin);
}

#undef R_SetViewAngle
DENG_EXTERN_C void R_SetViewAngle(int consoleNum, angle_t angle)
{
    if(consoleNum < 0 || consoleNum >= DDMAXPLAYERS) return;
    viewDataOfConsole[consoleNum].latest.angle = angle;
}

#undef R_SetViewPitch
DENG_EXTERN_C void R_SetViewPitch(int consoleNum, float pitch)
{
    if(consoleNum < 0 || consoleNum >= DDMAXPLAYERS) return;
    viewDataOfConsole[consoleNum].latest.pitch = pitch;
}

void R_SetupDefaultViewWindow(int consoleNum)
{
#ifdef __CLIENT__
    viewdata_t *vd = &viewDataOfConsole[consoleNum];
    if(consoleNum < 0 || consoleNum >= DDMAXPLAYERS) return;

    vd->window.origin.x = vd->windowOld.origin.x = vd->windowTarget.origin.x = 0;
    vd->window.origin.y = vd->windowOld.origin.y = vd->windowTarget.origin.y = 0;
    vd->window.size.width  = vd->windowOld.size.width  = vd->windowTarget.size.width  = DENG_GAMEVIEW_WIDTH;
    vd->window.size.height = vd->windowOld.size.height = vd->windowTarget.size.height = DENG_GAMEVIEW_HEIGHT;
    vd->windowInter = 1;
#endif
}

void R_ViewWindowTicker(int consoleNum, timespan_t ticLength)
{
#define LERP(start, end, pos) (end * pos + start * (1 - pos))

    viewdata_t *vd = &viewDataOfConsole[consoleNum];
    if(consoleNum < 0 || consoleNum >= DDMAXPLAYERS) return;

    vd->windowInter += float(.4 * ticLength * TICRATE);
    if(vd->windowInter >= 1)
    {
        std::memcpy(&vd->window, &vd->windowTarget, sizeof(vd->window));
    }
    else
    {
        float const x = LERP(vd->windowOld.origin.x, vd->windowTarget.origin.x, vd->windowInter);
        float const y = LERP(vd->windowOld.origin.y, vd->windowTarget.origin.y, vd->windowInter);
        float const w = LERP(vd->windowOld.size.width,  vd->windowTarget.size.width,  vd->windowInter);
        float const h = LERP(vd->windowOld.size.height, vd->windowTarget.size.height, vd->windowInter);
        vd->window.origin.x = ROUND(x);
        vd->window.origin.y = ROUND(y);
        vd->window.size.width  = ROUND(w);
        vd->window.size.height = ROUND(h);
    }

#undef LERP
}

#undef R_ViewWindowGeometry
DENG_EXTERN_C int R_ViewWindowGeometry(int player, RectRaw *geometry)
{
    if(!geometry) return false;
    if(player < 0 || player >= DDMAXPLAYERS) return false;

    viewdata_t const *vd = &viewDataOfConsole[player];
    std::memcpy(geometry, &vd->window, sizeof *geometry);
    return true;
}

#undef R_ViewWindowOrigin
DENG_EXTERN_C int R_ViewWindowOrigin(int player, Point2Raw *origin)
{
    if(!origin) return false;
    if(player < 0 || player >= DDMAXPLAYERS) return false;

    viewdata_t const *vd = &viewDataOfConsole[player];
    std::memcpy(origin, &vd->window.origin, sizeof *origin);
    return true;
}

#undef R_ViewWindowSize
DENG_EXTERN_C int R_ViewWindowSize(int player, Size2Raw* size)
{
    if(!size) return false;
    if(player < 0 || player >= DDMAXPLAYERS) return false;

    viewdata_t const *vd = &viewDataOfConsole[player];
    std::memcpy(size, &vd->window.size, sizeof *size);
    return true;
}

/**
 * @note Do not change values used during refresh here because we might be
 * partway through rendering a frame. Changes should take effect on next
 * refresh only.
 */
#undef R_SetViewWindowGeometry
DENG_EXTERN_C void R_SetViewWindowGeometry(int player, RectRaw const *geometry, boolean interpolate)
{
    int p = P_ConsoleToLocal(player);
    if(p < 0) return;

    viewport_t const *vp = &viewportOfLocalPlayer[p];
    viewdata_t *vd = &viewDataOfConsole[player];
    RectRaw newGeom;

    // Clamp to valid range.
    newGeom.origin.x = de::clamp(0, geometry->origin.x, vp->geometry.size.width);
    newGeom.origin.y = de::clamp(0, geometry->origin.y, vp->geometry.size.height);
    newGeom.size.width  = abs(geometry->size.width);
    newGeom.size.height = abs(geometry->size.height);
    if(newGeom.origin.x + newGeom.size.width > vp->geometry.size.width)
        newGeom.size.width = vp->geometry.size.width - newGeom.origin.x;
    if(newGeom.origin.y + newGeom.size.height > vp->geometry.size.height)
        newGeom.size.height = vp->geometry.size.height - newGeom.origin.y;

    // Already at this target?
    if(vd->window.origin.x    == newGeom.origin.x &&
       vd->window.origin.y    == newGeom.origin.y &&
       vd->window.size.width  == newGeom.size.width &&
       vd->window.size.height == newGeom.size.height)
        return;

    // Record the new target.
    std::memcpy(&vd->windowTarget, &newGeom, sizeof vd->windowTarget);

    // Restart or advance the interpolation timer?
    // If dimensions have not yet been set - do not interpolate.
    if(interpolate && !(vd->window.size.width == 0 && vd->window.size.height == 0))
    {
        vd->windowInter = 0;
        std::memcpy(&vd->windowOld, &vd->window, sizeof(vd->windowOld));
    }
    else
    {
        vd->windowInter = 1; // Update on next frame.
        std::memcpy(&vd->windowOld, &vd->windowTarget, sizeof(vd->windowOld));
    }
}

#undef R_ViewPortGeometry
DENG_EXTERN_C int R_ViewPortGeometry(int player, RectRaw *geometry)
{
    if(!geometry) return false;

    int p = P_ConsoleToLocal(player);
    if(p == -1) return false;

    viewport_t* vp = &viewportOfLocalPlayer[p];
    std::memcpy(geometry, &vp->geometry, sizeof *geometry);
    return true;
}

#undef R_ViewPortOrigin
DENG_EXTERN_C int R_ViewPortOrigin(int player, Point2Raw *origin)
{
    if(!origin) return false;

    int p = P_ConsoleToLocal(player);
    if(p == -1) return false;

    viewport_t *vp = &viewportOfLocalPlayer[p];
    std::memcpy(origin, &vp->geometry.origin, sizeof *origin);
    return true;
}

#undef R_ViewPortSize
DENG_EXTERN_C int R_ViewPortSize(int player, Size2Raw *size)
{
    if(!size) return false;

    int p = P_ConsoleToLocal(player);
    if(p == -1) return false;

    viewport_t *vp = &viewportOfLocalPlayer[p];
    std::memcpy(size, &vp->geometry.size, sizeof *size);
    return true;
}

#undef R_SetViewPortPlayer
DENG_EXTERN_C void R_SetViewPortPlayer(int consoleNum, int viewPlayer)
{
    int p = P_ConsoleToLocal(consoleNum);
    if(p != -1)
    {
        viewportOfLocalPlayer[p].console = viewPlayer;
    }
}

/**
 * Calculate the placement and dimensions of a specific viewport.
 * Assumes that the grid has already been configured.
 */
void R_UpdateViewPortGeometry(viewport_t *port, int col, int row)
{
#ifdef __CLIENT__
    DENG_ASSERT(port);

    RectRaw *rect = &port->geometry;
    int const x = DENG_GAMEVIEW_X + col * DENG_GAMEVIEW_WIDTH  / gridCols;
    int const y = DENG_GAMEVIEW_Y + row * DENG_GAMEVIEW_HEIGHT / gridRows;
    int const width  = (col+1) * DENG_GAMEVIEW_WIDTH  / gridCols - x;
    int const height = (row+1) * DENG_GAMEVIEW_HEIGHT / gridRows - y;
    ddhook_viewport_reshape_t p;
    bool doReshape = false;

    if(rect->origin.x == x && rect->origin.y == y &&
       rect->size.width == width && rect->size.height == height)
        return;

    if(port->console != -1 && Plug_CheckForHook(HOOK_VIEWPORT_RESHAPE))
    {
        std::memcpy(&p.oldGeometry, rect, sizeof(p.oldGeometry));
        doReshape = true;
    }

    rect->origin.x = x;
    rect->origin.y = y;
    rect->size.width  = width;
    rect->size.height = height;

    if(doReshape)
    {
        std::memcpy(&p.geometry, rect, sizeof(p.geometry));
        DD_CallHooks(HOOK_VIEWPORT_RESHAPE, port->console, (void*)&p);
    }
#endif // __CLIENT__
}

boolean R_SetViewGrid(int numCols, int numRows)
{
    int x, y, p, console;

    if(numCols > 0 && numRows > 0)
    {
        if(numCols * numRows > DDMAXPLAYERS)
            return false;

        if(numCols > DDMAXPLAYERS)
            numCols = DDMAXPLAYERS;
        if(numRows > DDMAXPLAYERS)
            numRows = DDMAXPLAYERS;

        gridCols = numCols;
        gridRows = numRows;
    }

    p = 0;
    for(y = 0; y < gridRows; ++y)
    {
        for(x = 0; x < gridCols; ++x)
        {
            // The console number is -1 if the viewport belongs to no one.
            viewport_t *vp = viewportOfLocalPlayer + p;

            console = P_LocalToConsole(p);
            if(console != -1)
            {
                vp->console = clients[console].viewConsole;
            }
            else
            {
                vp->console = -1;
            }

            R_UpdateViewPortGeometry(vp, x, y);
            ++p;
        }
    }

    return true;
}

void R_ResetViewer()
{
    resetNextViewer = 1;
}

int R_NextViewer()
{
    return resetNextViewer;
}

viewdata_t const *R_ViewData(int consoleNum)
{
    DENG2_ASSERT(consoleNum >= 0 && consoleNum < DDMAXPLAYERS);
    return &viewDataOfConsole[consoleNum];
}

/**
 * The components whose difference is too large for interpolation will be
 * snapped to the sharp values.
 */
void R_CheckViewerLimits(viewer_t *src, viewer_t *dst)
{
    int const MAXMOVE = 32;

    /// @todo Remove this snapping. The game should determine this and disable the
    ///       the interpolation as required.
    if(fabs(dst->origin.x - src->origin.x) > MAXMOVE ||
       fabs(dst->origin.y - src->origin.y) > MAXMOVE)
    {
        src->origin = dst->origin;
    }

    if(abs(int(dst->angle) - int(src->angle)) >= ANGLE_45)
    {
        LOG_DEBUG("R_CheckViewerLimits: Snap camera angle to %08x.") << dst->angle;
        src->angle = dst->angle;
    }
}

/**
 * Retrieve the current sharp camera position.
 */
viewer_t R_SharpViewer(player_t &player)
{
    DENG2_ASSERT(player.shared.mo != 0);

    ddplayer_t const &ddpl = player.shared;

    viewer_t view(viewDataOfConsole[&player - ddPlayers].latest);

    if((ddpl.flags & DDPF_CHASECAM) && !(ddpl.flags & DDPF_CAMERA))
    {
        /* STUB
         * This needs to be fleshed out with a proper third person
         * camera control setup. Currently we simply project the viewer's
         * position a set distance behind the ddpl.
         */
        float const distance = 90;

        uint angle = view.angle >> ANGLETOFINESHIFT;
        uint pitch = angle_t(LOOKDIR2DEG(view.pitch) / 360 * ANGLE_MAX) >> ANGLETOFINESHIFT;

        view.origin -= Vector3d(FIX2FLT(fineCosine[angle]),
                                FIX2FLT(finesine[angle]),
                                FIX2FLT(finesine[pitch])) * distance;
    }

    // Check that the viewZ doesn't go too high or low.
    // Cameras are not restricted.
    if(!(ddpl.flags & DDPF_CAMERA))
    {
        if(view.origin.z > ddpl.mo->ceilingZ - 4)
        {
            view.origin.z = ddpl.mo->ceilingZ - 4;
        }

        if(view.origin.z < ddpl.mo->floorZ + 4)
        {
            view.origin.z = ddpl.mo->floorZ + 4;
        }
    }

    return view;
}

void R_NewSharpWorld()
{
    if(resetNextViewer)
    {
        resetNextViewer = 2;
    }

    for(int i = 0; i < DDMAXPLAYERS; ++i)
    {
        viewdata_t *vd = &viewDataOfConsole[i];
        player_t *plr = &ddPlayers[i];

        if(/*(plr->shared.flags & DDPF_LOCAL) &&*/
           (!plr->shared.inGame || !plr->shared.mo))
        {
            continue;
        }

        viewer_t sharpView = R_SharpViewer(*plr);

        // The game tic has changed, which means we have an updated sharp
        // camera position.  However, the position is at the beginning of
        // the tic and we are most likely not at a sharp tic boundary, in
        // time.  We will move the viewer positions one step back in the
        // buffer.  The effect of this is that [0] is the previous sharp
        // position and [1] is the current one.

        vd->lastSharp[0] = vd->lastSharp[1];
        vd->lastSharp[1] = sharpView;

        R_CheckViewerLimits(vd->lastSharp, &sharpView);
    }

#ifdef __CLIENT__
    if(App_World().hasMap())
    {
        Map &map = App_World().map();
        map.updateTrackedPlanes();
        map.updateScrollingSurfaces();
    }
#endif
}

void R_UpdateViewer(int consoleNum)
{
    DENG_ASSERT(consoleNum >= 0 && consoleNum < DDMAXPLAYERS);

    int const VIEWPOS_MAX_SMOOTHDISTANCE = 172;

    viewdata_t *vd   = viewDataOfConsole + consoleNum;
    player_t *player = ddPlayers + consoleNum;

    if(!player->shared.inGame) return;
    if(!player->shared.mo) return;

    viewer_t sharpView = R_SharpViewer(*player);

    if(resetNextViewer ||
       (sharpView.origin - vd->current.origin).length() > VIEWPOS_MAX_SMOOTHDISTANCE)
    {
        // Keep reseting until a new sharp world has arrived.
        if(resetNextViewer > 1)
        {
            resetNextViewer = 0;
        }

        // Just view from the sharp position.
        vd->current = sharpView;

        vd->lastSharp[0] = vd->lastSharp[1] = sharpView;
    }
    // While the game is paused there is no need to calculate any
    // time offsets or interpolated camera positions.
    else //if(!clientPaused)
    {
        // Calculate the smoothed camera position, which is somewhere between
        // the previous and current sharp positions. This introduces a slight
        // delay (max. 1/35 sec) to the movement of the smoothed camera.
        viewer_t smoothView = vd->lastSharp[0].lerp(vd->lastSharp[1], frameTimePos);

        // Use the latest view angles known to us if the interpolation flags
        // are not set. The interpolation flags are used when the view angles
        // are updated during the sharp tics and need to be smoothed out here.
        // For example, view locking (dead or camera setlock).
        /*if(!(player->shared.flags & DDPF_INTERYAW))
            smoothView.angle = sharpView.angle;*/
        /*if(!(player->shared.flags & DDPF_INTERPITCH))
            smoothView.pitch = sharpView.pitch;*/

        vd->current = smoothView;

        // Monitor smoothness of yaw/pitch changes.
        if(showViewAngleDeltas)
        {
            struct OldAngle {
                double time;
                float yaw, pitch;
            };

            static OldAngle oldAngle[DDMAXPLAYERS];
            OldAngle *old = &oldAngle[viewPlayer - ddPlayers];
            float yaw = (double)smoothView.angle / ANGLE_MAX * 360;

            Con_Message("(%i) F=%.3f dt=%-10.3f dx=%-10.3f dy=%-10.3f "
                        "Rdx=%-10.3f Rdy=%-10.3f",
                        SECONDS_TO_TICKS(gameTime),
                        frameTimePos,
                        sysTime - old->time,
                        yaw - old->yaw,
                        smoothView.pitch - old->pitch,
                        (yaw - old->yaw) / (sysTime - old->time),
                        (smoothView.pitch - old->pitch) / (sysTime - old->time));

            old->yaw   = yaw;
            old->pitch = smoothView.pitch;
            old->time  = sysTime;
        }

        // The Rdx and Rdy should stay constant when moving.
        if(showViewPosDeltas)
        {
            struct OldPos {
                double time;
                Vector3f pos;
            };

            static OldPos oldPos[DDMAXPLAYERS];
            OldPos *old = &oldPos[viewPlayer - ddPlayers];

            Con_Message("(%i) F=%.3f dt=%-10.3f dx=%-10.3f dy=%-10.3f dz=%-10.3f dx/dt=%-10.3f dy/dt=%-10.3f",
                        //"Rdx=%-10.3f Rdy=%-10.3f\n",
                        SECONDS_TO_TICKS(gameTime),
                        frameTimePos,
                        sysTime - old->time,
                        smoothView.origin.x - old->pos.x,
                        smoothView.origin.y - old->pos.y,
                        smoothView.origin.z - old->pos.z,
                        (smoothView.origin.x - old->pos.x) / (sysTime - old->time),
                        (smoothView.origin.y - old->pos.y) / (sysTime - old->time));

            old->pos  = smoothView.origin;
            old->time = sysTime;
        }
    }

    // Update viewer.
    uint const an = vd->current.angle >> ANGLETOFINESHIFT;
    vd->viewSin = FIX2FLT(finesine[an]);
    vd->viewCos = FIX2FLT(fineCosine[an]);

    // Calculate the front, up and side unit vectors.
    float const yawRad = ((vd->current.angle / (float) ANGLE_MAX) *2) * PI;
    float const pitchRad = vd->current.pitch * 85 / 110.f / 180 * PI;

    // The front vector.
    vd->frontVec.x = cos(yawRad) * cos(pitchRad);
    vd->frontVec.z = sin(yawRad) * cos(pitchRad);
    vd->frontVec.y = sin(pitchRad);

    // The up vector.
    vd->upVec.x = -cos(yawRad) * sin(pitchRad);
    vd->upVec.z = -sin(yawRad) * sin(pitchRad);
    vd->upVec.y = cos(pitchRad);

    // The side vector is the cross product of the front and up vectors.
    vd->sideVec = vd->frontVec.cross(vd->upVec);
}

/**
 * Prepare rendering the view of the given player.
 */
void R_SetupFrame(player_t *player)
{
#define MINEXTRALIGHTFRAMES         2

    // This is now the current view player.
    viewPlayer = player;

    // Reset the GL triangle counter.
    //polyCounter = 0;

    if(showFrameTimePos)
    {
        Con_Printf("frametime = %f\n", frameTimePos);
    }

    // Handle extralight (used to light up the world momentarily (used for
    // e.g. gun flashes). We want to avoid flickering, so when ever it is
    // enabled; make it last for a few frames.
    if(player->targetExtraLight != player->shared.extraLight)
    {
        player->targetExtraLight = player->shared.extraLight;
        player->extraLightCounter = MINEXTRALIGHTFRAMES;
    }

    if(player->extraLightCounter > 0)
    {
        player->extraLightCounter--;
        if(player->extraLightCounter == 0)
            player->extraLight = player->targetExtraLight;
    }

    // Why?
    validCount++;

#ifdef __CLIENT__
    extraLight = player->extraLight;
    extraLightDelta = extraLight / 16.0f;

    if(!freezeRLs)
    {
        R_ClearVisSprites();
    }
#endif

#undef MINEXTRALIGHTFRAMES
}

#ifdef __CLIENT__
void R_RenderPlayerViewBorder()
{
    R_DrawViewBorder();
}

void R_UseViewPort(viewport_t const *vp)
{
    DENG_ASSERT_IN_MAIN_THREAD();
    DENG_ASSERT_GL_CONTEXT_ACTIVE();

    if(!vp)
    {
        currentViewport = NULL;
        ClientWindow::main().game().glApplyViewport(DENG_GAMEVIEW_X,
                                                    DENG_GAMEVIEW_Y,
                                                    DENG_GAMEVIEW_WIDTH,
                                                    DENG_GAMEVIEW_HEIGHT);
    }
    else
    {
        currentViewport = const_cast<viewport_t *>(vp);
        ClientWindow::main().game().glApplyViewport(vp->geometry.origin.x,
                                                    vp->geometry.origin.y,
                                                    vp->geometry.size.width,
                                                    vp->geometry.size.height);
    }
}

viewport_t const *R_CurrentViewPort()
{
    return currentViewport;
}

void R_RenderBlankView()
{
    UI_DrawDDBackground(Point2Raw(0, 0), Size2Raw(320, 200), 1);
}

void R_SetupPlayerSprites()
{
    psp3d = false;

    // Cameramen have no psprites.
    ddplayer_t *ddpl = &viewPlayer->shared;
    if((ddpl->flags & DDPF_CAMERA) || (ddpl->flags & DDPF_CHASECAM))
        return;

    if(!ddpl->mo)
        return;
    mobj_t *mo = ddpl->mo;

    if(!Mobj_HasCluster(*mo))
        return;
    SectorCluster &cluster = Mobj_Cluster(*mo);

    // Determine if we should be drawing all the psprites full bright?
    boolean isFullBright = (levelFullBright != 0);
    if(!isFullBright)
    {
        ddpsprite_t *psp = ddpl->pSprites;
        for(int i = 0; i < DDMAXPSPRITES; ++i, psp++)
        {
            if(!psp->statePtr) continue;

            // If one of the psprites is fullbright, both are.
            if(psp->statePtr->flags & STF_FULLBRIGHT)
                isFullBright = true;
        }
    }

    viewdata_t const *viewData = R_ViewData(viewPlayer - ddPlayers);

    ddpsprite_t *psp = ddpl->pSprites;
    for(int i = 0; i < DDMAXPSPRITES; ++i, psp++)
    {
        vispsprite_t *spr = &visPSprites[i];

        spr->type = VPSPR_SPRITE;
        spr->psp = psp;

        if(!psp->statePtr) continue;

        // First, determine whether this is a model or a sprite.
        bool isModel = false;
        ModelDef *mf = 0, *nextmf = 0;
        float inter = 0;
        if(useModels)
        {
            // Is there a model for this frame?
            mobj_t dummy;

            // Setup a dummy for the call to R_CheckModelFor.
            dummy.state = psp->statePtr;
            dummy.tics = psp->tics;

            mf = Mobj_ModelDef(dummy, &nextmf, &inter);
            if(mf) isModel = true;
        }

        if(isModel)
        {
            // Yes, draw a 3D model (in Rend_Draw3DPlayerSprites).
            // There are 3D psprites.
            psp3d = true;

            spr->type = VPSPR_MODEL;

            spr->data.model.bspLeaf = &Mobj_BspLeafAtOrigin(*mo);
            spr->data.model.flags = 0;
            // 32 is the raised weapon height.
            spr->data.model.gzt = viewData->current.origin.z;
            spr->data.model.secFloor = cluster.visFloor().heightSmoothed();
            spr->data.model.secCeil  = cluster.visCeiling().heightSmoothed();
            spr->data.model.pClass = 0;
            spr->data.model.floorClip = 0;

            spr->data.model.mf = mf;
            spr->data.model.nextMF = nextmf;
            spr->data.model.inter = inter;
            spr->data.model.viewAligned = true;
            spr->origin[VX] = viewData->current.origin.x;
            spr->origin[VY] = viewData->current.origin.y;
            spr->origin[VZ] = viewData->current.origin.z;

            // Offsets to rotation angles.
            spr->data.model.yawAngleOffset = psp->pos[VX] * weaponOffsetScale - 90;
            spr->data.model.pitchAngleOffset =
                (32 - psp->pos[VY]) * weaponOffsetScale * weaponOffsetScaleY / 1000.0f;
            // Is the FOV shift in effect?
            if(weaponFOVShift > 0 && Rend_FieldOfView() > 90)
                spr->data.model.pitchAngleOffset -= weaponFOVShift * (Rend_FieldOfView() - 90) / 90;
            // Real rotation angles.
            spr->data.model.yaw =
                viewData->current.angle / (float) ANGLE_MAX *-360 + spr->data.model.yawAngleOffset + 90;
            spr->data.model.pitch = viewData->current.pitch * 85 / 110 + spr->data.model.yawAngleOffset;
            memset(spr->data.model.visOff, 0, sizeof(spr->data.model.visOff));

            spr->data.model.alpha = psp->alpha;
            spr->data.model.stateFullBright = (psp->flags & DDPSPF_FULLBRIGHT)!=0;
        }
        else
        {
            // No, draw a 2D sprite (in Rend_DrawPlayerSprites).
            spr->type = VPSPR_SPRITE;

            // Adjust the center slightly so an angle can be calculated.
            spr->origin[VX] = viewData->current.origin.x;
            spr->origin[VY] = viewData->current.origin.y;
            spr->origin[VZ] = viewData->current.origin.z;

            spr->data.sprite.bspLeaf = &Mobj_BspLeafAtOrigin(*mo);
            spr->data.sprite.alpha = psp->alpha;
            spr->data.sprite.isFullBright = (psp->flags & DDPSPF_FULLBRIGHT)!=0;
        }
    }
}

static void setupPSpriteParams(rendpspriteparams_t *params, vispsprite_t *spr)
{
    ddpsprite_t *psp      = spr->psp;
    int const spriteIdx   = psp->statePtr->sprite;
    int const frameIdx    = psp->statePtr->frame;
    float const offScaleY = weaponOffsetScaleY / 1000.0f;

    SpriteViewAngle const &sprViewAngle = App_ResourceSystem().spritePtr(spriteIdx, frameIdx)->viewAngle(0);
    Material *material = sprViewAngle.material;
    bool flip          = sprViewAngle.mirrorX;

    MaterialVariantSpec const &spec =
        App_ResourceSystem().materialSpec(PSpriteContext, 0, 1, 0, 0,
                                          GL_CLAMP_TO_EDGE, GL_CLAMP_TO_EDGE,
                                          0, -2, 0, false, true, true, false);
    MaterialSnapshot const &ms = material->prepare(spec);

    Texture const &tex = ms.texture(MTU_PRIMARY).generalCase();
    variantspecification_t const &texSpec = ms.texture(MTU_PRIMARY).spec().variant;

#define WEAPONTOP   32   /// @todo Currently hardcoded here and in the plugins.

    params->pos[VX] = psp->pos[VX] + tex.origin().x + pspOffset[VX] - texSpec.border;
    params->pos[VY] = WEAPONTOP + offScaleY * (psp->pos[VY] - WEAPONTOP) + tex.origin().y +
                      pspOffset[VY] - texSpec.border;
    params->width  = ms.width() + texSpec.border*2;
    params->height = ms.height() + texSpec.border*2;

    ms.texture(MTU_PRIMARY).glCoords(&params->texOffset[0], &params->texOffset[1]);

    params->texFlip[0] = flip;
    params->texFlip[1] = false;

    params->mat = material;
    params->ambientColor[CA] = spr->data.sprite.alpha;

    if(spr->data.sprite.isFullBright)
    {
        params->ambientColor[CR] = params->ambientColor[CG] =
            params->ambientColor[CB] = 1;
        params->vLightListIdx = 0;
    }
    else
    {
        Map &map = App_World().map();

        if(useBias && map.hasLightGrid())
        {
            // Evaluate the position in the light grid.
            Vector3f tmp = map.lightGrid().evaluate(spr->origin);
            V3f_Set(params->ambientColor, tmp.x, tmp.y, tmp.z);
        }
        else
        {
            SectorCluster &cluster = spr->data.sprite.bspLeaf->cluster();
            Vector3f const &secColor = Rend_SectorLightColor(cluster);

            // No need for distance attentuation.
            float lightLevel = cluster.sector().lightLevel();

            // Add extra light plus bonus.
            lightLevel += Rend_ExtraLightDelta();
            lightLevel *= pspLightLevelMultiplier;

            Rend_ApplyLightAdaptation(lightLevel);

            // Determine the final ambientColor in affect.
            for(int i = 0; i < 3; ++i)
            {
                params->ambientColor[i] = lightLevel * secColor[i];
            }
        }

        Rend_ApplyTorchLight(params->ambientColor, 0);

        collectaffectinglights_params_t lparams; zap(lparams);
        lparams.origin       = Vector3d(spr->origin);
        lparams.bspLeaf      = spr->data.sprite.bspLeaf;
        lparams.ambientColor = Vector3f(params->ambientColor);

        params->vLightListIdx = R_CollectAffectingLights(&lparams);
    }

#undef WEAPONTOP
}

/**
 * Draws 2D HUD sprites. If they were already drawn 3D, this won't do anything.
 */
static void drawPlayerSprites()
{
    ddplayer_t *ddpl = &viewPlayer->shared;

    // Cameramen have no HUD sprites.
    if(ddpl->flags & DDPF_CAMERA) return;
    if(ddpl->flags & DDPF_CHASECAM) return;

    if(usingFog)
    {
        glEnable(GL_FOG);
    }

    // Check for fullbright.
    int i;
    ddpsprite_t *psp;
    for(i = 0, psp = ddpl->pSprites; i < DDMAXPSPRITES; ++i, psp++)
    {
        vispsprite_t *spr = &visPSprites[i];

        // Should this psprite be drawn?
        if(spr->type != VPSPR_SPRITE) continue; // No...

        // Draw as separate sprites.
        if(spr->psp && spr->psp->statePtr)
        {
            rendpspriteparams_t params;

            setupPSpriteParams(&params, spr);
            Rend_DrawPSprite(params);
        }
    }

    if(usingFog)
    {
        glDisable(GL_FOG);
    }
}

static void setupModelParamsForVisPSprite(drawmodelparams_t *params, vispsprite_t *spr)
{
    params->mf = spr->data.model.mf;
    params->nextMF = spr->data.model.nextMF;
    params->inter = spr->data.model.inter;
    params->alwaysInterpolate = false;
    params->id = spr->data.model.id;
    params->selector = spr->data.model.selector;
    params->flags = spr->data.model.flags;
    params->origin[VX] = spr->origin[VX];
    params->origin[VY] = spr->origin[VY];
    params->origin[VZ] = spr->origin[VZ];
    params->srvo[VX] = spr->data.model.visOff[VX];
    params->srvo[VY] = spr->data.model.visOff[VY];
    params->srvo[VZ] = spr->data.model.visOff[VZ] - spr->data.model.floorClip;
    params->gzt = spr->data.model.gzt;
    params->distance = -10;
    params->yaw = spr->data.model.yaw;
    params->extraYawAngle = 0;
    params->yawAngleOffset = spr->data.model.yawAngleOffset;
    params->pitch = spr->data.model.pitch;
    params->extraPitchAngle = 0;
    params->pitchAngleOffset = spr->data.model.pitchAngleOffset;
    params->extraScale = 0;
    params->viewAlign = spr->data.model.viewAligned;
    params->mirror = (mirrorHudModels? true : false);
    params->shineYawOffset = -vang;
    params->shinePitchOffset = vpitch + 90;
    params->shineTranslateWithViewerPos = false;
    params->shinepspriteCoordSpace = true;
    params->ambientColor[CA] = spr->data.model.alpha;

    if((levelFullBright || spr->data.model.stateFullBright) &&
       !spr->data.model.mf->testSubFlag(0, MFF_DIM))
    {
        params->ambientColor[CR] = params->ambientColor[CG] = params->ambientColor[CB] = 1;
        params->vLightListIdx = 0;
    }
    else
    {
        Map &map = App_World().map();

        if(useBias && map.hasLightGrid())
        {
            Vector3f tmp = map.lightGrid().evaluate(params->origin);
            V3f_Set(params->ambientColor, tmp.x, tmp.y, tmp.z);
        }
        else
        {
            SectorCluster &cluster = spr->data.model.bspLeaf->cluster();
            Vector3f const &secColor = Rend_SectorLightColor(cluster);

            // Diminished light (with compression).
            float lightLevel = cluster.sector().lightLevel();

            // No need for distance attentuation.

            // Add extra light.
            lightLevel += Rend_ExtraLightDelta();

            // The last step is to compress the resultant light value by
            // the global lighting function.
            Rend_ApplyLightAdaptation(lightLevel);

            // Determine the final ambientColor in effect.
            for(int i = 0; i < 3; ++i)
            {
                params->ambientColor[i] = lightLevel * secColor[i];
            }
        }

        Rend_ApplyTorchLight(params->ambientColor, params->distance);

        collectaffectinglights_params_t lparams; zap(lparams);
        lparams.origin       = Vector3d(spr->origin);
        lparams.bspLeaf      = spr->data.model.bspLeaf;
        lparams.ambientColor = Vector3f(params->ambientColor);
        lparams.starkLight   = true;

        params->vLightListIdx = R_CollectAffectingLights(&lparams);
    }
}

/**
 * Draws 3D HUD models.
 */
static void drawPlayerModels()
{
    // Setup the modelview matrix.
    Rend_ModelViewMatrix(false /* don't apply view angle rotation */);

    // Clear Z buffer. This will prevent the psprites from being clipped
    // by nearby polygons.
    glClear(GL_DEPTH_BUFFER_BIT);

    for(int i = 0; i < DDMAXPSPRITES; ++i)
    {
        vispsprite_t *spr = &visPSprites[i];

        if(spr->type != VPSPR_MODEL) continue; // Not used.

        drawmodelparams_t parms; zap(parms);
        setupModelParamsForVisPSprite(&parms, spr);
        Rend_DrawModel(parms);
    }
}

#undef R_RenderPlayerView
DENG_EXTERN_C void R_RenderPlayerView(int num)
{
    if(num < 0 || num >= DDMAXPLAYERS) return; // Huh?
    player_t *player = &ddPlayers[num];

    if(!player->shared.inGame) return;
    if(!player->shared.mo) return;

    if(firstFrameAfterLoad)
    {
        // Don't let the clock run yet.  There may be some texture
        // loading still left to do that we have been unable to
        // predetermine.
        firstFrameAfterLoad = false;
        DD_ResetTimer();
    }

    // Too early? Game has not configured the view window?
    viewdata_t *vd = &viewDataOfConsole[num];
    if(vd->window.size.width == 0) return;
    if(vd->window.size.height == 0) return;

    // Setup for rendering the frame.
    R_SetupFrame(player);

    R_SetupPlayerSprites();

    // Hide the viewPlayer's mobj?
    int oldFlags = 0;
    if(!(player->shared.flags & DDPF_CHASECAM))
    {
        oldFlags = player->shared.mo->ddFlags;
        player->shared.mo->ddFlags |= DDMF_DONTDRAW;
    }

    // Go to wireframe mode?
    if(renderWireframe)
    {
        glPolygonMode(GL_FRONT_AND_BACK, GL_LINE);
    }

    // GL is in 3D transformation state only during the frame.
    GL_SwitchTo3DState(true, currentViewport, vd);

    if(App_World().hasMap())
    {
        Rend_RenderMap(App_World().map());
    }

    // Orthogonal projection to the view window.
    GL_Restore2DState(1, currentViewport, vd);

    // Don't render in wireframe mode with 2D psprites.
    if(renderWireframe)
    {
        glPolygonMode(GL_FRONT_AND_BACK, GL_FILL);
    }

    drawPlayerSprites(); // If the 2D versions are needed.

    if(renderWireframe)
    {
        glPolygonMode(GL_FRONT_AND_BACK, GL_LINE);
    }

    // Do we need to render any 3D psprites?
    if(psp3d)
    {
        GL_SwitchTo3DState(false, currentViewport, vd);
        drawPlayerModels();
    }

    // Restore fullscreen viewport, original matrices and state: back to normal 2D.
    GL_Restore2DState(2, currentViewport, vd);

    // Back from wireframe mode?
    if(renderWireframe)
    {
        glPolygonMode(GL_FRONT_AND_BACK, GL_FILL);
    }

    // The colored filter.
    if(GL_FilterIsVisible())
    {
        GL_DrawFilter();
    }

    Vignette_Render(&vd->window, Rend_FieldOfView());

    // Now we can show the viewPlayer's mobj again.
    if(!(player->shared.flags & DDPF_CHASECAM))
    {
        player->shared.mo->ddFlags = oldFlags;
    }

    // Should we be counting triangles?
    /*if(rendInfoTris)
    {
        // This count includes all triangles drawn since R_SetupFrame.
        Con_Printf("Tris: %-4i (Mdl=%-4i)\n", polyCounter, modelTriCount);
        modelTriCount = 0;
        polyCounter = 0;
    }*/

    /*if(rendInfoLums)
    {
        Con_Printf("LumObjs: %-4i\n", LO_GetNumLuminous());
    }*/

    R_PrintRendPoolInfo();

#ifdef LIBDENG_CAMERA_MOVEMENT_ANALYSIS
    {
        static float prevPos[3] = { 0, 0, 0 };
        static float prevSpeed = 0;
        static float prevTime;
        float delta[2] = { vd->current.pos[VX] - prevPos[VX],
                           vd->current.pos[VY] - prevPos[VY] };
        float speed = V2f_Length(delta);
        float time = sysTime - devCameraMovementStartTime;
        float elapsed = time - prevTime;

        Con_Message("%f,%f,%f,%f,%f", Sys_GetRealSeconds() - devCameraMovementStartTimeRealSecs,
                    time, elapsed, speed/elapsed, speed/elapsed - prevSpeed);

        V3f_Copy(prevPos, vd->current.pos);
        prevSpeed = speed/elapsed;
        prevTime = time;
    }
#endif
}

/**
 * Should be called when returning from a game-side drawing method to ensure
 * that our assumptions of the GL state are valid. This is necessary because
 * DGL affords the user the posibility of modifiying the GL state.
 *
 * @todo: A cleaner approach would be a DGL state stack which could simply pop.
 */
static void restoreDefaultGLState()
{
    // Here we use the DGL methods as this ensures it's state is kept in sync.
    DGL_Disable(DGL_FOG);
    DGL_Disable(DGL_SCISSOR_TEST);
    DGL_Disable(DGL_TEXTURE_2D);
    DGL_Enable(DGL_LINE_SMOOTH);
    DGL_Enable(DGL_POINT_SMOOTH);
}

void R_RenderViewPorts(ui::ViewPortLayer layer)
{
    int oldDisplay = displayPlayer;

    // First clear the viewport.
    if(layer == ui::Player3DViewLayer)
    {
        GLbitfield bits = GL_DEPTH_BUFFER_BIT;

        if(!devRendSkyMode)
            bits |= GL_STENCIL_BUFFER_BIT;

        if(freezeRLs)
        {
            bits |= GL_COLOR_BUFFER_BIT;
        }
        else
        {
            for(int i = 0; i < DDMAXPLAYERS; ++i)
            {
                player_t *plr = &ddPlayers[i];

                if(!plr->shared.inGame || !(plr->shared.flags & DDPF_LOCAL))
                    continue;

                if(P_IsInVoid(plr))
                {
                    bits |= GL_COLOR_BUFFER_BIT;
                    break;
                }
            }
        }

        DENG_ASSERT_IN_MAIN_THREAD();
        DENG_ASSERT_GL_CONTEXT_ACTIVE();

        // This is all the clearing we'll do.
        glClear(bits);
    }

    // Draw a view for all players with a visible viewport.    
    for(int p = 0, y = 0; y < gridRows; ++y)
    {
        for(int x = 0; x < gridCols; x++, ++p)
        {
            viewport_t const *vp = &viewportOfLocalPlayer[p];
            displayPlayer = vp->console;

            R_UseViewPort(vp);

            if(displayPlayer < 0 || (ddPlayers[displayPlayer].shared.flags & DDPF_UNDEFINED_ORIGIN))
            {
                if(layer == ui::Player3DViewLayer)
                {
                    R_RenderBlankView();
                }
                continue;
            }

            glMatrixMode(GL_PROJECTION);
            glPushMatrix();
            glLoadIdentity();

            /**
             * Use an orthographic projection in real pixel dimensions.
             */
            glOrtho(0, vp->geometry.size.width, vp->geometry.size.height, 0, -1, 1);

            viewdata_t const *vd = &viewDataOfConsole[vp->console];

            if(layer == ui::Player3DViewLayer)
            {
                R_UpdateViewer(vp->console);

                gx.DrawViewPort(p, &vp->geometry, &vd->window, displayPlayer, 0/*layer #0*/);
                restoreDefaultGLState();

                R_RenderPlayerViewBorder();
            }
            else if(layer == ui::HUDLayer)
            {
                gx.DrawViewPort(p, &vp->geometry, &vd->window, displayPlayer, 1/*layer #1*/);
            }

            restoreDefaultGLState();

            glMatrixMode(GL_PROJECTION);
            glPopMatrix();
        }
    }

    if(layer == ui::Player3DViewLayer)
    {
        // Increment the internal frame count. This does not
        // affect the window's FPS counter.
        frameCount++;

        // Keep reseting until a new sharp world has arrived.
        if(resetNextViewer > 1)
            resetNextViewer = 0;
    }

    // Restore things back to normal.
    displayPlayer = oldDisplay;
    R_UseViewPort(NULL);
}

void R_ClearViewData()
{
    M_Free(luminousDist); luminousDist = 0;
    M_Free(luminousClipped); luminousClipped = 0;
    M_Free(luminousOrder); luminousOrder = 0;
}

bool R_ViewerBspLeafIsVisible(BspLeaf const &bspLeaf)
{
    DENG2_ASSERT(bspLeaf.indexInMap() != MapElement::NoIndex);
    return bspLeafsVisible.testBit(bspLeaf.indexInMap());
}

void R_ViewerBspLeafMarkVisible(BspLeaf const &bspLeaf, bool yes)
{
    DENG2_ASSERT(bspLeaf.indexInMap() != MapElement::NoIndex);
    bspLeafsVisible.setBit(bspLeaf.indexInMap(), yes);
}

double R_ViewerLumobjDistance(int idx)
{
    /// @todo Do not assume the current map.
    if(idx >= 0 && idx < App_World().map().lumobjCount())
    {
        return luminousDist[idx];
    }
    return 0;
}

bool R_ViewerLumobjIsClipped(int idx)
{
    // If we are not yet prepared for this, just say everything is clipped.
    if(!luminousClipped) return true;

    /// @todo Do not assume the current map.
    if(idx >= 0 && idx < App_World().map().lumobjCount())
    {
        return CPP_BOOL(luminousClipped[idx]);
    }
    return false;
}

bool R_ViewerLumobjIsHidden(int idx)
{
    // If we are not yet prepared for this, just say everything is hidden.
    if(!luminousClipped) return true;

    /// @todo Do not assume the current map.
    if(idx >= 0 && idx < App_World().map().lumobjCount())
    {
        return luminousClipped[idx] == 2;
    }
    return false;
}

/// Used to sort lumobjs by distance from viewpoint.
static int lumobjSorter(void const *e1, void const *e2)
{
    coord_t a = luminousDist[*(uint const *) e1];
    coord_t b = luminousDist[*(uint const *) e2];
    if(a > b) return 1;
    if(a < b) return -1;
    return 0;
}

void R_BeginFrame()
{
    /*
     * Clear the projected texture lists. This is done here as the projections
     * are sensitive to distance from the viewer.
     */
    Rend_ProjectorReset();

    Map &map = App_World().map();

    bspLeafsVisible.resize(map.bspLeafCount());
    bspLeafsVisible.fill(false);

    int numLuminous = map.lumobjCount();
    if(!(numLuminous > 0)) return;

    // Resize the associated buffers used for per-frame stuff.
    int maxLuminous = numLuminous;
    luminousDist    = (coord_t *) M_Realloc(luminousDist,    sizeof(*luminousDist)    * maxLuminous);
    luminousClipped =    (byte *) M_Realloc(luminousClipped, sizeof(*luminousClipped) * maxLuminous);
    luminousOrder   =    (uint *) M_Realloc(luminousOrder,   sizeof(*luminousOrder)   * maxLuminous);

    // Update viewer => lumobj distances ready for linking and sorting.
    viewdata_t const *viewData = R_ViewData(viewPlayer - ddPlayers);
    foreach(Lumobj *lum, map.lumobjs())
    {
        // Approximate the distance in 3D.
        Vector3d delta = lum->origin() - viewData->current.origin;
        luminousDist[lum->indexInMap()] = M_ApproxDistance3(delta.x, delta.y, delta.z * 1.2 /*correct aspect*/);
    }

    if(rendMaxLumobjs > 0 && numLuminous > rendMaxLumobjs)
    {
        // Sort lumobjs by distance from the viewer. Then clip all lumobjs
        // so that only the closest are visible (max loMaxLumobjs).

        // Init the lumobj indices, sort array.
        for(int i = 0; i < numLuminous; ++i)
        {
            luminousOrder[i] = i;
        }
        qsort(luminousOrder, numLuminous, sizeof(uint), lumobjSorter);

        // Mark all as hidden.
        std::memset(luminousClipped, 2, numLuminous * sizeof(*luminousClipped));

        int n = 0;
        for(int i = 0; i < numLuminous; ++i)
        {
            if(n++ > rendMaxLumobjs)
                break;

            // Unhide this lumobj.
            luminousClipped[luminousOrder[i]] = 1;
        }
    }
    else
    {
        // Mark all as clipped.
        std::memset(luminousClipped, 1, numLuminous * sizeof(*luminousClipped));
    }
}

void R_ViewerClipLumobj(Lumobj *lum)
{
    if(!lum) return;

    // Has this already been occluded?
    int lumIdx = lum->indexInMap();
    if(luminousClipped[lumIdx] > 1)
        return;

    luminousClipped[lumIdx] = 0;

    /// @todo Determine the exact centerpoint of the light in addLuminous!
    Vector3d origin = lum->origin();
    origin.z += lum->zOffset();

    if(!(devNoCulling || P_IsInVoid(&ddPlayers[displayPlayer])))
    {
        if(!C_IsPointVisible(origin))
        {
            luminousClipped[lumIdx] = 1; // Won't have a halo.
        }
    }
    else
    {
        luminousClipped[lumIdx] = 1;

        Vector3d eye(vOrigin[VX], vOrigin[VZ], vOrigin[VY]);

        if(LineSightTest(eye, origin, -1, 1, LS_PASSLEFT | LS_PASSOVER | LS_PASSUNDER)
                .trace(lum->map().bspRoot()))
        {
            luminousClipped[lumIdx] = 0; // Will have a halo.
        }
    }
}

void R_ViewerClipLumobjBySight(Lumobj *lum, BspLeaf *bspLeaf)
{
    if(!lum || !bspLeaf) return;

    // Already clipped?
    int lumIdx = lum->indexInMap();
    if(luminousClipped[lumIdx])
        return;

    // We need to figure out if any of the polyobj's segments lies
    // between the viewpoint and the lumobj.
    Vector3d eye(vOrigin[VX], vOrigin[VZ], vOrigin[VY]);

    foreach(Polyobj *po, bspLeaf->polyobjs())
    foreach(HEdge *hedge, po->mesh().hedges())
    {
        // Is this on the back of a one-sided line?
        if(!hedge->hasMapElement())
            continue;

        // Ignore half-edges facing the wrong way.
        if(hedge->mapElementAs<LineSideSegment>().isFrontFacing())
        {
            coord_t eyeV1[2]       = { eye.x, eye.y };
            coord_t lumOriginV1[2] = { lum->origin().x, lum->origin().y };
            coord_t fromV1[2]      = { hedge->origin().x, hedge->origin().y };
            coord_t toV1[2]        = { hedge->twin().origin().x, hedge->twin().origin().y };
            if(V2d_Intercept2(lumOriginV1, eyeV1, fromV1, toV1, 0, 0, 0))
            {
                luminousClipped[lumIdx] = 1;
                break;
            }
        }
    }
}

#endif // __CLIENT__

D_CMD(ViewGrid)
{
    DENG_UNUSED(src);

    if(argc != 3)
    {
        Con_Printf("Usage: %s (cols) (rows)\n", argv[0]);
        return true;
    }

    // Recalculate viewports.
    return R_SetViewGrid(strtol(argv[1], NULL, 0), strtol(argv[2], NULL, 0));
=======
void R_BuildTexGammaLut()
{
#ifdef __SERVER__
    double invGamma = 1.0f;
#else
    double invGamma = 1.0f - MINMAX_OF(0, texGamma, 1); // Clamp to a sane range.
#endif

    for(int i = 0; i < 256; ++i)
    {
        texGammaLut[i] = byte(255.0f * pow(double(i / 255.0f), invGamma));
    }
}

void R_Init()
{
    R_InitColorPalettes();
    R_InitTranslationTables();
    R_InitRawTexs();
    R_InitSvgs();
#ifdef __CLIENT__
    Viewports_Init();
#endif
}

void R_Update()
{
    // Reset file IDs so previously seen files can be processed again.
    F_ResetFileIds();
    // Re-read definitions.
    Def_Read();

    R_UpdateRawTexs();
    R_InitSprites(); // Fully reinitialize sprites.
    Models_Init(); // Defs might've changed.

    R_UpdateTranslationTables();

    Def_PostInit();

    App_World().update();

#ifdef __CLIENT__
    // Recalculate the light range mod matrix.
    Rend_UpdateLightModMatrix();

    // The rendering lists have persistent data that has changed during the
    // re-initialization.
    ClientApp::renderSystem().clearDrawLists();

    /// @todo fixme: Update the game title and the status.
#endif

#ifdef DENG_DEBUG
    Z_CheckHeap();
#endif
}

void R_Shutdown()
{
#ifdef __CLIENT__
    LensFx_Shutdown();
    Viewports_Shutdown();
#endif
    R_ClearAnimGroups();
    R_ShutdownSprites();
    Models_Shutdown();
    R_ShutdownSvgs();
>>>>>>> c98375d3
}<|MERGE_RESOLUTION|>--- conflicted
+++ resolved
@@ -18,7 +18,6 @@
  * 02110-1301 USA</small>
  */
 
-<<<<<<< HEAD
 #include "de_platform.h"
 #include "render/r_main.h"
 
@@ -40,7 +39,6 @@
 #  include "render/rend_clip.h"
 #  include "render/rend_main.h"
 #  include "render/rendpoly.h"
-#  include "render/vignette.h"
 #  include "render/vissprite.h"
 #  include "render/vlight.h"
 
@@ -65,84 +63,26 @@
 #include "world/thinkers.h"
 #include "BspLeaf"
 #include "Surface"
-=======
+
+#ifdef __CLIENT__
+#  include <de/GLState>
+#  include <de/GLTarget>
+#  include <de/GLTexture>
+#endif
+#include <de/memory.h>
+#include <de/vector1.h>
+#ifdef __CLIENT__
+#  include <QBitArray>
+#endif
 #include <cmath>
 #include <cstring>
 
-#include "de_base.h"
-#include "de_console.h"
-#include "de_system.h"
-#include "de_filesys.h"
-#include "de_resource.h"
-#include "de_network.h"
-#include "de_render.h"
-#include "de_graphics.h"
-#include "de_audio.h"
-#include "de_misc.h"
-#include "de_ui.h"
-
-#ifdef __CLIENT__
-#  include "clientapp.h"
-#endif
-
-#include "gl/svg.h"
->>>>>>> c98375d3
-
-#include <de/memory.h>
-#include <de/vector1.h>
-#ifdef __CLIENT__
-#  include <QBitArray>
-#endif
-#include <cmath>
-#include <cstring>
-
 using namespace de;
 
 int validCount = 1; // Increment every time a check is made.
-<<<<<<< HEAD
-int rendInfoTris = 0;
-
-boolean firstFrameAfterLoad;
-=======
->>>>>>> c98375d3
 
 // Precalculated math tables.
 fixed_t *fineCosine = &finesine[FINEANGLES / 4];
-
-<<<<<<< HEAD
-int loadInStartupMode = false;
-=======
-float frameTimePos; // 0...1: fractional part for sharp game tics.
->>>>>>> c98375d3
-
-byte precacheSkins = true;
-byte precacheMapMaterials = true;
-byte precacheSprites = true;
-<<<<<<< HEAD
-
-static int resetNextViewer = true;
-
-static viewdata_t viewDataOfConsole[DDMAXPLAYERS]; // Indexed by console number.
-
-static byte showFrameTimePos = false;
-static byte showViewAngleDeltas = false;
-static byte showViewPosDeltas = false;
-
-static int gridCols, gridRows;
-static viewport_t viewportOfLocalPlayer[DDMAXPLAYERS];
-
-#ifdef __CLIENT__
-static int rendCameraSmooth = true; // Smoothed by default.
-static viewport_t *currentViewport;
-
-static coord_t *luminousDist;
-static byte *luminousClipped;
-static uint *luminousOrder;
-static QBitArray bspLeafsVisible;
-#endif
-=======
-byte texGammaLut[256];
->>>>>>> c98375d3
 
 int psp3d;
 float pspLightLevelMultiplier = 1;
@@ -157,761 +97,7 @@
 float weaponOffsetScale = 0.3183f; // 1/Pi
 byte weaponScaleMode    = SCALEMODE_SMART_STRETCH;
 
-<<<<<<< HEAD
-void R_Register()
-{
-#ifdef __CLIENT__
-    C_VAR_INT ("con-show-during-setup",     &loadInStartupMode,     0, 0, 1);
-
-    C_VAR_INT ("rend-camera-smooth",        &rendCameraSmooth,      CVF_HIDE, 0, 1);
-
-    C_VAR_BYTE("rend-info-deltas-angles",   &showViewAngleDeltas,   0, 0, 1);
-    C_VAR_BYTE("rend-info-deltas-pos",      &showViewPosDeltas,     0, 0, 1);
-    C_VAR_BYTE("rend-info-frametime",       &showFrameTimePos,      0, 0, 1);
-    C_VAR_BYTE("rend-info-rendpolys",       &rendInfoRPolys,        CVF_NO_ARCHIVE, 0, 1);
-    C_VAR_INT ("rend-info-tris",            &rendInfoTris,          0, 0, 1);
-
-    C_CMD("viewgrid", "ii", ViewGrid);
-#endif
-}
-
-#undef R_SetViewOrigin
-DENG_EXTERN_C void R_SetViewOrigin(int consoleNum, coord_t const origin[3])
-{
-    if(consoleNum < 0 || consoleNum >= DDMAXPLAYERS) return;
-    viewDataOfConsole[consoleNum].latest.origin = Vector3d(origin);
-}
-
-#undef R_SetViewAngle
-DENG_EXTERN_C void R_SetViewAngle(int consoleNum, angle_t angle)
-{
-    if(consoleNum < 0 || consoleNum >= DDMAXPLAYERS) return;
-    viewDataOfConsole[consoleNum].latest.angle = angle;
-}
-
-#undef R_SetViewPitch
-DENG_EXTERN_C void R_SetViewPitch(int consoleNum, float pitch)
-{
-    if(consoleNum < 0 || consoleNum >= DDMAXPLAYERS) return;
-    viewDataOfConsole[consoleNum].latest.pitch = pitch;
-}
-
-void R_SetupDefaultViewWindow(int consoleNum)
-{
-#ifdef __CLIENT__
-    viewdata_t *vd = &viewDataOfConsole[consoleNum];
-    if(consoleNum < 0 || consoleNum >= DDMAXPLAYERS) return;
-
-    vd->window.origin.x = vd->windowOld.origin.x = vd->windowTarget.origin.x = 0;
-    vd->window.origin.y = vd->windowOld.origin.y = vd->windowTarget.origin.y = 0;
-    vd->window.size.width  = vd->windowOld.size.width  = vd->windowTarget.size.width  = DENG_GAMEVIEW_WIDTH;
-    vd->window.size.height = vd->windowOld.size.height = vd->windowTarget.size.height = DENG_GAMEVIEW_HEIGHT;
-    vd->windowInter = 1;
-#endif
-}
-
-void R_ViewWindowTicker(int consoleNum, timespan_t ticLength)
-{
-#define LERP(start, end, pos) (end * pos + start * (1 - pos))
-
-    viewdata_t *vd = &viewDataOfConsole[consoleNum];
-    if(consoleNum < 0 || consoleNum >= DDMAXPLAYERS) return;
-
-    vd->windowInter += float(.4 * ticLength * TICRATE);
-    if(vd->windowInter >= 1)
-    {
-        std::memcpy(&vd->window, &vd->windowTarget, sizeof(vd->window));
-    }
-    else
-    {
-        float const x = LERP(vd->windowOld.origin.x, vd->windowTarget.origin.x, vd->windowInter);
-        float const y = LERP(vd->windowOld.origin.y, vd->windowTarget.origin.y, vd->windowInter);
-        float const w = LERP(vd->windowOld.size.width,  vd->windowTarget.size.width,  vd->windowInter);
-        float const h = LERP(vd->windowOld.size.height, vd->windowTarget.size.height, vd->windowInter);
-        vd->window.origin.x = ROUND(x);
-        vd->window.origin.y = ROUND(y);
-        vd->window.size.width  = ROUND(w);
-        vd->window.size.height = ROUND(h);
-    }
-
-#undef LERP
-}
-
-#undef R_ViewWindowGeometry
-DENG_EXTERN_C int R_ViewWindowGeometry(int player, RectRaw *geometry)
-{
-    if(!geometry) return false;
-    if(player < 0 || player >= DDMAXPLAYERS) return false;
-
-    viewdata_t const *vd = &viewDataOfConsole[player];
-    std::memcpy(geometry, &vd->window, sizeof *geometry);
-    return true;
-}
-
-#undef R_ViewWindowOrigin
-DENG_EXTERN_C int R_ViewWindowOrigin(int player, Point2Raw *origin)
-{
-    if(!origin) return false;
-    if(player < 0 || player >= DDMAXPLAYERS) return false;
-
-    viewdata_t const *vd = &viewDataOfConsole[player];
-    std::memcpy(origin, &vd->window.origin, sizeof *origin);
-    return true;
-}
-
-#undef R_ViewWindowSize
-DENG_EXTERN_C int R_ViewWindowSize(int player, Size2Raw* size)
-{
-    if(!size) return false;
-    if(player < 0 || player >= DDMAXPLAYERS) return false;
-
-    viewdata_t const *vd = &viewDataOfConsole[player];
-    std::memcpy(size, &vd->window.size, sizeof *size);
-    return true;
-}
-
-/**
- * @note Do not change values used during refresh here because we might be
- * partway through rendering a frame. Changes should take effect on next
- * refresh only.
- */
-#undef R_SetViewWindowGeometry
-DENG_EXTERN_C void R_SetViewWindowGeometry(int player, RectRaw const *geometry, boolean interpolate)
-{
-    int p = P_ConsoleToLocal(player);
-    if(p < 0) return;
-
-    viewport_t const *vp = &viewportOfLocalPlayer[p];
-    viewdata_t *vd = &viewDataOfConsole[player];
-    RectRaw newGeom;
-
-    // Clamp to valid range.
-    newGeom.origin.x = de::clamp(0, geometry->origin.x, vp->geometry.size.width);
-    newGeom.origin.y = de::clamp(0, geometry->origin.y, vp->geometry.size.height);
-    newGeom.size.width  = abs(geometry->size.width);
-    newGeom.size.height = abs(geometry->size.height);
-    if(newGeom.origin.x + newGeom.size.width > vp->geometry.size.width)
-        newGeom.size.width = vp->geometry.size.width - newGeom.origin.x;
-    if(newGeom.origin.y + newGeom.size.height > vp->geometry.size.height)
-        newGeom.size.height = vp->geometry.size.height - newGeom.origin.y;
-
-    // Already at this target?
-    if(vd->window.origin.x    == newGeom.origin.x &&
-       vd->window.origin.y    == newGeom.origin.y &&
-       vd->window.size.width  == newGeom.size.width &&
-       vd->window.size.height == newGeom.size.height)
-        return;
-
-    // Record the new target.
-    std::memcpy(&vd->windowTarget, &newGeom, sizeof vd->windowTarget);
-
-    // Restart or advance the interpolation timer?
-    // If dimensions have not yet been set - do not interpolate.
-    if(interpolate && !(vd->window.size.width == 0 && vd->window.size.height == 0))
-    {
-        vd->windowInter = 0;
-        std::memcpy(&vd->windowOld, &vd->window, sizeof(vd->windowOld));
-    }
-    else
-    {
-        vd->windowInter = 1; // Update on next frame.
-        std::memcpy(&vd->windowOld, &vd->windowTarget, sizeof(vd->windowOld));
-    }
-}
-
-#undef R_ViewPortGeometry
-DENG_EXTERN_C int R_ViewPortGeometry(int player, RectRaw *geometry)
-{
-    if(!geometry) return false;
-
-    int p = P_ConsoleToLocal(player);
-    if(p == -1) return false;
-
-    viewport_t* vp = &viewportOfLocalPlayer[p];
-    std::memcpy(geometry, &vp->geometry, sizeof *geometry);
-    return true;
-}
-
-#undef R_ViewPortOrigin
-DENG_EXTERN_C int R_ViewPortOrigin(int player, Point2Raw *origin)
-{
-    if(!origin) return false;
-
-    int p = P_ConsoleToLocal(player);
-    if(p == -1) return false;
-
-    viewport_t *vp = &viewportOfLocalPlayer[p];
-    std::memcpy(origin, &vp->geometry.origin, sizeof *origin);
-    return true;
-}
-
-#undef R_ViewPortSize
-DENG_EXTERN_C int R_ViewPortSize(int player, Size2Raw *size)
-{
-    if(!size) return false;
-
-    int p = P_ConsoleToLocal(player);
-    if(p == -1) return false;
-
-    viewport_t *vp = &viewportOfLocalPlayer[p];
-    std::memcpy(size, &vp->geometry.size, sizeof *size);
-    return true;
-}
-
-#undef R_SetViewPortPlayer
-DENG_EXTERN_C void R_SetViewPortPlayer(int consoleNum, int viewPlayer)
-{
-    int p = P_ConsoleToLocal(consoleNum);
-    if(p != -1)
-    {
-        viewportOfLocalPlayer[p].console = viewPlayer;
-    }
-}
-
-/**
- * Calculate the placement and dimensions of a specific viewport.
- * Assumes that the grid has already been configured.
- */
-void R_UpdateViewPortGeometry(viewport_t *port, int col, int row)
-{
-#ifdef __CLIENT__
-    DENG_ASSERT(port);
-
-    RectRaw *rect = &port->geometry;
-    int const x = DENG_GAMEVIEW_X + col * DENG_GAMEVIEW_WIDTH  / gridCols;
-    int const y = DENG_GAMEVIEW_Y + row * DENG_GAMEVIEW_HEIGHT / gridRows;
-    int const width  = (col+1) * DENG_GAMEVIEW_WIDTH  / gridCols - x;
-    int const height = (row+1) * DENG_GAMEVIEW_HEIGHT / gridRows - y;
-    ddhook_viewport_reshape_t p;
-    bool doReshape = false;
-
-    if(rect->origin.x == x && rect->origin.y == y &&
-       rect->size.width == width && rect->size.height == height)
-        return;
-
-    if(port->console != -1 && Plug_CheckForHook(HOOK_VIEWPORT_RESHAPE))
-    {
-        std::memcpy(&p.oldGeometry, rect, sizeof(p.oldGeometry));
-        doReshape = true;
-    }
-
-    rect->origin.x = x;
-    rect->origin.y = y;
-    rect->size.width  = width;
-    rect->size.height = height;
-
-    if(doReshape)
-    {
-        std::memcpy(&p.geometry, rect, sizeof(p.geometry));
-        DD_CallHooks(HOOK_VIEWPORT_RESHAPE, port->console, (void*)&p);
-    }
-#endif // __CLIENT__
-}
-
-boolean R_SetViewGrid(int numCols, int numRows)
-{
-    int x, y, p, console;
-
-    if(numCols > 0 && numRows > 0)
-    {
-        if(numCols * numRows > DDMAXPLAYERS)
-            return false;
-
-        if(numCols > DDMAXPLAYERS)
-            numCols = DDMAXPLAYERS;
-        if(numRows > DDMAXPLAYERS)
-            numRows = DDMAXPLAYERS;
-
-        gridCols = numCols;
-        gridRows = numRows;
-    }
-
-    p = 0;
-    for(y = 0; y < gridRows; ++y)
-    {
-        for(x = 0; x < gridCols; ++x)
-        {
-            // The console number is -1 if the viewport belongs to no one.
-            viewport_t *vp = viewportOfLocalPlayer + p;
-
-            console = P_LocalToConsole(p);
-            if(console != -1)
-            {
-                vp->console = clients[console].viewConsole;
-            }
-            else
-            {
-                vp->console = -1;
-            }
-
-            R_UpdateViewPortGeometry(vp, x, y);
-            ++p;
-        }
-    }
-
-    return true;
-}
-
-void R_ResetViewer()
-{
-    resetNextViewer = 1;
-}
-
-int R_NextViewer()
-{
-    return resetNextViewer;
-}
-
-viewdata_t const *R_ViewData(int consoleNum)
-{
-    DENG2_ASSERT(consoleNum >= 0 && consoleNum < DDMAXPLAYERS);
-    return &viewDataOfConsole[consoleNum];
-}
-
-/**
- * The components whose difference is too large for interpolation will be
- * snapped to the sharp values.
- */
-void R_CheckViewerLimits(viewer_t *src, viewer_t *dst)
-{
-    int const MAXMOVE = 32;
-
-    /// @todo Remove this snapping. The game should determine this and disable the
-    ///       the interpolation as required.
-    if(fabs(dst->origin.x - src->origin.x) > MAXMOVE ||
-       fabs(dst->origin.y - src->origin.y) > MAXMOVE)
-    {
-        src->origin = dst->origin;
-    }
-
-    if(abs(int(dst->angle) - int(src->angle)) >= ANGLE_45)
-    {
-        LOG_DEBUG("R_CheckViewerLimits: Snap camera angle to %08x.") << dst->angle;
-        src->angle = dst->angle;
-    }
-}
-
-/**
- * Retrieve the current sharp camera position.
- */
-viewer_t R_SharpViewer(player_t &player)
-{
-    DENG2_ASSERT(player.shared.mo != 0);
-
-    ddplayer_t const &ddpl = player.shared;
-
-    viewer_t view(viewDataOfConsole[&player - ddPlayers].latest);
-
-    if((ddpl.flags & DDPF_CHASECAM) && !(ddpl.flags & DDPF_CAMERA))
-    {
-        /* STUB
-         * This needs to be fleshed out with a proper third person
-         * camera control setup. Currently we simply project the viewer's
-         * position a set distance behind the ddpl.
-         */
-        float const distance = 90;
-
-        uint angle = view.angle >> ANGLETOFINESHIFT;
-        uint pitch = angle_t(LOOKDIR2DEG(view.pitch) / 360 * ANGLE_MAX) >> ANGLETOFINESHIFT;
-
-        view.origin -= Vector3d(FIX2FLT(fineCosine[angle]),
-                                FIX2FLT(finesine[angle]),
-                                FIX2FLT(finesine[pitch])) * distance;
-    }
-
-    // Check that the viewZ doesn't go too high or low.
-    // Cameras are not restricted.
-    if(!(ddpl.flags & DDPF_CAMERA))
-    {
-        if(view.origin.z > ddpl.mo->ceilingZ - 4)
-        {
-            view.origin.z = ddpl.mo->ceilingZ - 4;
-        }
-
-        if(view.origin.z < ddpl.mo->floorZ + 4)
-        {
-            view.origin.z = ddpl.mo->floorZ + 4;
-        }
-    }
-
-    return view;
-}
-
-void R_NewSharpWorld()
-{
-    if(resetNextViewer)
-    {
-        resetNextViewer = 2;
-    }
-
-    for(int i = 0; i < DDMAXPLAYERS; ++i)
-    {
-        viewdata_t *vd = &viewDataOfConsole[i];
-        player_t *plr = &ddPlayers[i];
-
-        if(/*(plr->shared.flags & DDPF_LOCAL) &&*/
-           (!plr->shared.inGame || !plr->shared.mo))
-        {
-            continue;
-        }
-
-        viewer_t sharpView = R_SharpViewer(*plr);
-
-        // The game tic has changed, which means we have an updated sharp
-        // camera position.  However, the position is at the beginning of
-        // the tic and we are most likely not at a sharp tic boundary, in
-        // time.  We will move the viewer positions one step back in the
-        // buffer.  The effect of this is that [0] is the previous sharp
-        // position and [1] is the current one.
-
-        vd->lastSharp[0] = vd->lastSharp[1];
-        vd->lastSharp[1] = sharpView;
-
-        R_CheckViewerLimits(vd->lastSharp, &sharpView);
-    }
-
-#ifdef __CLIENT__
-    if(App_World().hasMap())
-    {
-        Map &map = App_World().map();
-        map.updateTrackedPlanes();
-        map.updateScrollingSurfaces();
-    }
-#endif
-}
-
-void R_UpdateViewer(int consoleNum)
-{
-    DENG_ASSERT(consoleNum >= 0 && consoleNum < DDMAXPLAYERS);
-
-    int const VIEWPOS_MAX_SMOOTHDISTANCE = 172;
-
-    viewdata_t *vd   = viewDataOfConsole + consoleNum;
-    player_t *player = ddPlayers + consoleNum;
-
-    if(!player->shared.inGame) return;
-    if(!player->shared.mo) return;
-
-    viewer_t sharpView = R_SharpViewer(*player);
-
-    if(resetNextViewer ||
-       (sharpView.origin - vd->current.origin).length() > VIEWPOS_MAX_SMOOTHDISTANCE)
-    {
-        // Keep reseting until a new sharp world has arrived.
-        if(resetNextViewer > 1)
-        {
-            resetNextViewer = 0;
-        }
-
-        // Just view from the sharp position.
-        vd->current = sharpView;
-
-        vd->lastSharp[0] = vd->lastSharp[1] = sharpView;
-    }
-    // While the game is paused there is no need to calculate any
-    // time offsets or interpolated camera positions.
-    else //if(!clientPaused)
-    {
-        // Calculate the smoothed camera position, which is somewhere between
-        // the previous and current sharp positions. This introduces a slight
-        // delay (max. 1/35 sec) to the movement of the smoothed camera.
-        viewer_t smoothView = vd->lastSharp[0].lerp(vd->lastSharp[1], frameTimePos);
-
-        // Use the latest view angles known to us if the interpolation flags
-        // are not set. The interpolation flags are used when the view angles
-        // are updated during the sharp tics and need to be smoothed out here.
-        // For example, view locking (dead or camera setlock).
-        /*if(!(player->shared.flags & DDPF_INTERYAW))
-            smoothView.angle = sharpView.angle;*/
-        /*if(!(player->shared.flags & DDPF_INTERPITCH))
-            smoothView.pitch = sharpView.pitch;*/
-
-        vd->current = smoothView;
-
-        // Monitor smoothness of yaw/pitch changes.
-        if(showViewAngleDeltas)
-        {
-            struct OldAngle {
-                double time;
-                float yaw, pitch;
-            };
-
-            static OldAngle oldAngle[DDMAXPLAYERS];
-            OldAngle *old = &oldAngle[viewPlayer - ddPlayers];
-            float yaw = (double)smoothView.angle / ANGLE_MAX * 360;
-
-            Con_Message("(%i) F=%.3f dt=%-10.3f dx=%-10.3f dy=%-10.3f "
-                        "Rdx=%-10.3f Rdy=%-10.3f",
-                        SECONDS_TO_TICKS(gameTime),
-                        frameTimePos,
-                        sysTime - old->time,
-                        yaw - old->yaw,
-                        smoothView.pitch - old->pitch,
-                        (yaw - old->yaw) / (sysTime - old->time),
-                        (smoothView.pitch - old->pitch) / (sysTime - old->time));
-
-            old->yaw   = yaw;
-            old->pitch = smoothView.pitch;
-            old->time  = sysTime;
-        }
-
-        // The Rdx and Rdy should stay constant when moving.
-        if(showViewPosDeltas)
-        {
-            struct OldPos {
-                double time;
-                Vector3f pos;
-            };
-
-            static OldPos oldPos[DDMAXPLAYERS];
-            OldPos *old = &oldPos[viewPlayer - ddPlayers];
-
-            Con_Message("(%i) F=%.3f dt=%-10.3f dx=%-10.3f dy=%-10.3f dz=%-10.3f dx/dt=%-10.3f dy/dt=%-10.3f",
-                        //"Rdx=%-10.3f Rdy=%-10.3f\n",
-                        SECONDS_TO_TICKS(gameTime),
-                        frameTimePos,
-                        sysTime - old->time,
-                        smoothView.origin.x - old->pos.x,
-                        smoothView.origin.y - old->pos.y,
-                        smoothView.origin.z - old->pos.z,
-                        (smoothView.origin.x - old->pos.x) / (sysTime - old->time),
-                        (smoothView.origin.y - old->pos.y) / (sysTime - old->time));
-
-            old->pos  = smoothView.origin;
-            old->time = sysTime;
-        }
-    }
-
-    // Update viewer.
-    uint const an = vd->current.angle >> ANGLETOFINESHIFT;
-    vd->viewSin = FIX2FLT(finesine[an]);
-    vd->viewCos = FIX2FLT(fineCosine[an]);
-
-    // Calculate the front, up and side unit vectors.
-    float const yawRad = ((vd->current.angle / (float) ANGLE_MAX) *2) * PI;
-    float const pitchRad = vd->current.pitch * 85 / 110.f / 180 * PI;
-
-    // The front vector.
-    vd->frontVec.x = cos(yawRad) * cos(pitchRad);
-    vd->frontVec.z = sin(yawRad) * cos(pitchRad);
-    vd->frontVec.y = sin(pitchRad);
-
-    // The up vector.
-    vd->upVec.x = -cos(yawRad) * sin(pitchRad);
-    vd->upVec.z = -sin(yawRad) * sin(pitchRad);
-    vd->upVec.y = cos(pitchRad);
-
-    // The side vector is the cross product of the front and up vectors.
-    vd->sideVec = vd->frontVec.cross(vd->upVec);
-}
-
-/**
- * Prepare rendering the view of the given player.
- */
-void R_SetupFrame(player_t *player)
-{
-#define MINEXTRALIGHTFRAMES         2
-
-    // This is now the current view player.
-    viewPlayer = player;
-
-    // Reset the GL triangle counter.
-    //polyCounter = 0;
-
-    if(showFrameTimePos)
-    {
-        Con_Printf("frametime = %f\n", frameTimePos);
-    }
-
-    // Handle extralight (used to light up the world momentarily (used for
-    // e.g. gun flashes). We want to avoid flickering, so when ever it is
-    // enabled; make it last for a few frames.
-    if(player->targetExtraLight != player->shared.extraLight)
-    {
-        player->targetExtraLight = player->shared.extraLight;
-        player->extraLightCounter = MINEXTRALIGHTFRAMES;
-    }
-
-    if(player->extraLightCounter > 0)
-    {
-        player->extraLightCounter--;
-        if(player->extraLightCounter == 0)
-            player->extraLight = player->targetExtraLight;
-    }
-
-    // Why?
-    validCount++;
-
-#ifdef __CLIENT__
-    extraLight = player->extraLight;
-    extraLightDelta = extraLight / 16.0f;
-
-    if(!freezeRLs)
-    {
-        R_ClearVisSprites();
-    }
-#endif
-
-#undef MINEXTRALIGHTFRAMES
-}
-
-#ifdef __CLIENT__
-void R_RenderPlayerViewBorder()
-{
-    R_DrawViewBorder();
-}
-
-void R_UseViewPort(viewport_t const *vp)
-{
-    DENG_ASSERT_IN_MAIN_THREAD();
-    DENG_ASSERT_GL_CONTEXT_ACTIVE();
-
-    if(!vp)
-    {
-        currentViewport = NULL;
-        ClientWindow::main().game().glApplyViewport(DENG_GAMEVIEW_X,
-                                                    DENG_GAMEVIEW_Y,
-                                                    DENG_GAMEVIEW_WIDTH,
-                                                    DENG_GAMEVIEW_HEIGHT);
-    }
-    else
-    {
-        currentViewport = const_cast<viewport_t *>(vp);
-        ClientWindow::main().game().glApplyViewport(vp->geometry.origin.x,
-                                                    vp->geometry.origin.y,
-                                                    vp->geometry.size.width,
-                                                    vp->geometry.size.height);
-    }
-}
-
-viewport_t const *R_CurrentViewPort()
-{
-    return currentViewport;
-}
-
-void R_RenderBlankView()
-{
-    UI_DrawDDBackground(Point2Raw(0, 0), Size2Raw(320, 200), 1);
-}
-
-void R_SetupPlayerSprites()
-{
-    psp3d = false;
-
-    // Cameramen have no psprites.
-    ddplayer_t *ddpl = &viewPlayer->shared;
-    if((ddpl->flags & DDPF_CAMERA) || (ddpl->flags & DDPF_CHASECAM))
-        return;
-
-    if(!ddpl->mo)
-        return;
-    mobj_t *mo = ddpl->mo;
-
-    if(!Mobj_HasCluster(*mo))
-        return;
-    SectorCluster &cluster = Mobj_Cluster(*mo);
-
-    // Determine if we should be drawing all the psprites full bright?
-    boolean isFullBright = (levelFullBright != 0);
-    if(!isFullBright)
-    {
-        ddpsprite_t *psp = ddpl->pSprites;
-        for(int i = 0; i < DDMAXPSPRITES; ++i, psp++)
-        {
-            if(!psp->statePtr) continue;
-
-            // If one of the psprites is fullbright, both are.
-            if(psp->statePtr->flags & STF_FULLBRIGHT)
-                isFullBright = true;
-        }
-    }
-
-    viewdata_t const *viewData = R_ViewData(viewPlayer - ddPlayers);
-
-    ddpsprite_t *psp = ddpl->pSprites;
-    for(int i = 0; i < DDMAXPSPRITES; ++i, psp++)
-    {
-        vispsprite_t *spr = &visPSprites[i];
-
-        spr->type = VPSPR_SPRITE;
-        spr->psp = psp;
-
-        if(!psp->statePtr) continue;
-
-        // First, determine whether this is a model or a sprite.
-        bool isModel = false;
-        ModelDef *mf = 0, *nextmf = 0;
-        float inter = 0;
-        if(useModels)
-        {
-            // Is there a model for this frame?
-            mobj_t dummy;
-
-            // Setup a dummy for the call to R_CheckModelFor.
-            dummy.state = psp->statePtr;
-            dummy.tics = psp->tics;
-
-            mf = Mobj_ModelDef(dummy, &nextmf, &inter);
-            if(mf) isModel = true;
-        }
-
-        if(isModel)
-        {
-            // Yes, draw a 3D model (in Rend_Draw3DPlayerSprites).
-            // There are 3D psprites.
-            psp3d = true;
-
-            spr->type = VPSPR_MODEL;
-
-            spr->data.model.bspLeaf = &Mobj_BspLeafAtOrigin(*mo);
-            spr->data.model.flags = 0;
-            // 32 is the raised weapon height.
-            spr->data.model.gzt = viewData->current.origin.z;
-            spr->data.model.secFloor = cluster.visFloor().heightSmoothed();
-            spr->data.model.secCeil  = cluster.visCeiling().heightSmoothed();
-            spr->data.model.pClass = 0;
-            spr->data.model.floorClip = 0;
-
-            spr->data.model.mf = mf;
-            spr->data.model.nextMF = nextmf;
-            spr->data.model.inter = inter;
-            spr->data.model.viewAligned = true;
-            spr->origin[VX] = viewData->current.origin.x;
-            spr->origin[VY] = viewData->current.origin.y;
-            spr->origin[VZ] = viewData->current.origin.z;
-
-            // Offsets to rotation angles.
-            spr->data.model.yawAngleOffset = psp->pos[VX] * weaponOffsetScale - 90;
-            spr->data.model.pitchAngleOffset =
-                (32 - psp->pos[VY]) * weaponOffsetScale * weaponOffsetScaleY / 1000.0f;
-            // Is the FOV shift in effect?
-            if(weaponFOVShift > 0 && Rend_FieldOfView() > 90)
-                spr->data.model.pitchAngleOffset -= weaponFOVShift * (Rend_FieldOfView() - 90) / 90;
-            // Real rotation angles.
-            spr->data.model.yaw =
-                viewData->current.angle / (float) ANGLE_MAX *-360 + spr->data.model.yawAngleOffset + 90;
-            spr->data.model.pitch = viewData->current.pitch * 85 / 110 + spr->data.model.yawAngleOffset;
-            memset(spr->data.model.visOff, 0, sizeof(spr->data.model.visOff));
-
-            spr->data.model.alpha = psp->alpha;
-            spr->data.model.stateFullBright = (psp->flags & DDPSPF_FULLBRIGHT)!=0;
-        }
-        else
-        {
-            // No, draw a 2D sprite (in Rend_DrawPlayerSprites).
-            spr->type = VPSPR_SPRITE;
-
-            // Adjust the center slightly so an angle can be calculated.
-            spr->origin[VX] = viewData->current.origin.x;
-            spr->origin[VY] = viewData->current.origin.y;
-            spr->origin[VZ] = viewData->current.origin.z;
-
-            spr->data.sprite.bspLeaf = &Mobj_BspLeafAtOrigin(*mo);
-            spr->data.sprite.alpha = psp->alpha;
-            spr->data.sprite.isFullBright = (psp->flags & DDPSPF_FULLBRIGHT)!=0;
-        }
-    }
-}
+#ifdef __CLIENT__
 
 static void setupPSpriteParams(rendpspriteparams_t *params, vispsprite_t *spr)
 {
@@ -999,10 +185,7 @@
 #undef WEAPONTOP
 }
 
-/**
- * Draws 2D HUD sprites. If they were already drawn 3D, this won't do anything.
- */
-static void drawPlayerSprites()
+void Rend_Draw2DPlayerSprites()
 {
     ddplayer_t *ddpl = &viewPlayer->shared;
 
@@ -1124,23 +307,25 @@
     }
 }
 
-/**
- * Draws 3D HUD models.
- */
-static void drawPlayerModels()
+void Rend_Draw3DPlayerSprites()
 {
     // Setup the modelview matrix.
     Rend_ModelViewMatrix(false /* don't apply view angle rotation */);
 
-    // Clear Z buffer. This will prevent the psprites from being clipped
-    // by nearby polygons.
-    glClear(GL_DEPTH_BUFFER_BIT);
+    static GLTexture localDepth; // note: static!
+    GLTarget::AlternativeBuffer altDepth(GLState::current().target(), localDepth, GLTarget::DepthStencil);
 
     for(int i = 0; i < DDMAXPSPRITES; ++i)
     {
         vispsprite_t *spr = &visPSprites[i];
 
         if(spr->type != VPSPR_MODEL) continue; // Not used.
+
+        if(altDepth.init())
+        {
+            // Clear the depth before first use.
+            altDepth.target().clear(GLTarget::DepthStencil);
+        }
 
         drawmodelparams_t parms; zap(parms);
         setupModelParamsForVisPSprite(&parms, spr);
@@ -1148,545 +333,4 @@
     }
 }
 
-#undef R_RenderPlayerView
-DENG_EXTERN_C void R_RenderPlayerView(int num)
-{
-    if(num < 0 || num >= DDMAXPLAYERS) return; // Huh?
-    player_t *player = &ddPlayers[num];
-
-    if(!player->shared.inGame) return;
-    if(!player->shared.mo) return;
-
-    if(firstFrameAfterLoad)
-    {
-        // Don't let the clock run yet.  There may be some texture
-        // loading still left to do that we have been unable to
-        // predetermine.
-        firstFrameAfterLoad = false;
-        DD_ResetTimer();
-    }
-
-    // Too early? Game has not configured the view window?
-    viewdata_t *vd = &viewDataOfConsole[num];
-    if(vd->window.size.width == 0) return;
-    if(vd->window.size.height == 0) return;
-
-    // Setup for rendering the frame.
-    R_SetupFrame(player);
-
-    R_SetupPlayerSprites();
-
-    // Hide the viewPlayer's mobj?
-    int oldFlags = 0;
-    if(!(player->shared.flags & DDPF_CHASECAM))
-    {
-        oldFlags = player->shared.mo->ddFlags;
-        player->shared.mo->ddFlags |= DDMF_DONTDRAW;
-    }
-
-    // Go to wireframe mode?
-    if(renderWireframe)
-    {
-        glPolygonMode(GL_FRONT_AND_BACK, GL_LINE);
-    }
-
-    // GL is in 3D transformation state only during the frame.
-    GL_SwitchTo3DState(true, currentViewport, vd);
-
-    if(App_World().hasMap())
-    {
-        Rend_RenderMap(App_World().map());
-    }
-
-    // Orthogonal projection to the view window.
-    GL_Restore2DState(1, currentViewport, vd);
-
-    // Don't render in wireframe mode with 2D psprites.
-    if(renderWireframe)
-    {
-        glPolygonMode(GL_FRONT_AND_BACK, GL_FILL);
-    }
-
-    drawPlayerSprites(); // If the 2D versions are needed.
-
-    if(renderWireframe)
-    {
-        glPolygonMode(GL_FRONT_AND_BACK, GL_LINE);
-    }
-
-    // Do we need to render any 3D psprites?
-    if(psp3d)
-    {
-        GL_SwitchTo3DState(false, currentViewport, vd);
-        drawPlayerModels();
-    }
-
-    // Restore fullscreen viewport, original matrices and state: back to normal 2D.
-    GL_Restore2DState(2, currentViewport, vd);
-
-    // Back from wireframe mode?
-    if(renderWireframe)
-    {
-        glPolygonMode(GL_FRONT_AND_BACK, GL_FILL);
-    }
-
-    // The colored filter.
-    if(GL_FilterIsVisible())
-    {
-        GL_DrawFilter();
-    }
-
-    Vignette_Render(&vd->window, Rend_FieldOfView());
-
-    // Now we can show the viewPlayer's mobj again.
-    if(!(player->shared.flags & DDPF_CHASECAM))
-    {
-        player->shared.mo->ddFlags = oldFlags;
-    }
-
-    // Should we be counting triangles?
-    /*if(rendInfoTris)
-    {
-        // This count includes all triangles drawn since R_SetupFrame.
-        Con_Printf("Tris: %-4i (Mdl=%-4i)\n", polyCounter, modelTriCount);
-        modelTriCount = 0;
-        polyCounter = 0;
-    }*/
-
-    /*if(rendInfoLums)
-    {
-        Con_Printf("LumObjs: %-4i\n", LO_GetNumLuminous());
-    }*/
-
-    R_PrintRendPoolInfo();
-
-#ifdef LIBDENG_CAMERA_MOVEMENT_ANALYSIS
-    {
-        static float prevPos[3] = { 0, 0, 0 };
-        static float prevSpeed = 0;
-        static float prevTime;
-        float delta[2] = { vd->current.pos[VX] - prevPos[VX],
-                           vd->current.pos[VY] - prevPos[VY] };
-        float speed = V2f_Length(delta);
-        float time = sysTime - devCameraMovementStartTime;
-        float elapsed = time - prevTime;
-
-        Con_Message("%f,%f,%f,%f,%f", Sys_GetRealSeconds() - devCameraMovementStartTimeRealSecs,
-                    time, elapsed, speed/elapsed, speed/elapsed - prevSpeed);
-
-        V3f_Copy(prevPos, vd->current.pos);
-        prevSpeed = speed/elapsed;
-        prevTime = time;
-    }
-#endif
-}
-
-/**
- * Should be called when returning from a game-side drawing method to ensure
- * that our assumptions of the GL state are valid. This is necessary because
- * DGL affords the user the posibility of modifiying the GL state.
- *
- * @todo: A cleaner approach would be a DGL state stack which could simply pop.
- */
-static void restoreDefaultGLState()
-{
-    // Here we use the DGL methods as this ensures it's state is kept in sync.
-    DGL_Disable(DGL_FOG);
-    DGL_Disable(DGL_SCISSOR_TEST);
-    DGL_Disable(DGL_TEXTURE_2D);
-    DGL_Enable(DGL_LINE_SMOOTH);
-    DGL_Enable(DGL_POINT_SMOOTH);
-}
-
-void R_RenderViewPorts(ui::ViewPortLayer layer)
-{
-    int oldDisplay = displayPlayer;
-
-    // First clear the viewport.
-    if(layer == ui::Player3DViewLayer)
-    {
-        GLbitfield bits = GL_DEPTH_BUFFER_BIT;
-
-        if(!devRendSkyMode)
-            bits |= GL_STENCIL_BUFFER_BIT;
-
-        if(freezeRLs)
-        {
-            bits |= GL_COLOR_BUFFER_BIT;
-        }
-        else
-        {
-            for(int i = 0; i < DDMAXPLAYERS; ++i)
-            {
-                player_t *plr = &ddPlayers[i];
-
-                if(!plr->shared.inGame || !(plr->shared.flags & DDPF_LOCAL))
-                    continue;
-
-                if(P_IsInVoid(plr))
-                {
-                    bits |= GL_COLOR_BUFFER_BIT;
-                    break;
-                }
-            }
-        }
-
-        DENG_ASSERT_IN_MAIN_THREAD();
-        DENG_ASSERT_GL_CONTEXT_ACTIVE();
-
-        // This is all the clearing we'll do.
-        glClear(bits);
-    }
-
-    // Draw a view for all players with a visible viewport.    
-    for(int p = 0, y = 0; y < gridRows; ++y)
-    {
-        for(int x = 0; x < gridCols; x++, ++p)
-        {
-            viewport_t const *vp = &viewportOfLocalPlayer[p];
-            displayPlayer = vp->console;
-
-            R_UseViewPort(vp);
-
-            if(displayPlayer < 0 || (ddPlayers[displayPlayer].shared.flags & DDPF_UNDEFINED_ORIGIN))
-            {
-                if(layer == ui::Player3DViewLayer)
-                {
-                    R_RenderBlankView();
-                }
-                continue;
-            }
-
-            glMatrixMode(GL_PROJECTION);
-            glPushMatrix();
-            glLoadIdentity();
-
-            /**
-             * Use an orthographic projection in real pixel dimensions.
-             */
-            glOrtho(0, vp->geometry.size.width, vp->geometry.size.height, 0, -1, 1);
-
-            viewdata_t const *vd = &viewDataOfConsole[vp->console];
-
-            if(layer == ui::Player3DViewLayer)
-            {
-                R_UpdateViewer(vp->console);
-
-                gx.DrawViewPort(p, &vp->geometry, &vd->window, displayPlayer, 0/*layer #0*/);
-                restoreDefaultGLState();
-
-                R_RenderPlayerViewBorder();
-            }
-            else if(layer == ui::HUDLayer)
-            {
-                gx.DrawViewPort(p, &vp->geometry, &vd->window, displayPlayer, 1/*layer #1*/);
-            }
-
-            restoreDefaultGLState();
-
-            glMatrixMode(GL_PROJECTION);
-            glPopMatrix();
-        }
-    }
-
-    if(layer == ui::Player3DViewLayer)
-    {
-        // Increment the internal frame count. This does not
-        // affect the window's FPS counter.
-        frameCount++;
-
-        // Keep reseting until a new sharp world has arrived.
-        if(resetNextViewer > 1)
-            resetNextViewer = 0;
-    }
-
-    // Restore things back to normal.
-    displayPlayer = oldDisplay;
-    R_UseViewPort(NULL);
-}
-
-void R_ClearViewData()
-{
-    M_Free(luminousDist); luminousDist = 0;
-    M_Free(luminousClipped); luminousClipped = 0;
-    M_Free(luminousOrder); luminousOrder = 0;
-}
-
-bool R_ViewerBspLeafIsVisible(BspLeaf const &bspLeaf)
-{
-    DENG2_ASSERT(bspLeaf.indexInMap() != MapElement::NoIndex);
-    return bspLeafsVisible.testBit(bspLeaf.indexInMap());
-}
-
-void R_ViewerBspLeafMarkVisible(BspLeaf const &bspLeaf, bool yes)
-{
-    DENG2_ASSERT(bspLeaf.indexInMap() != MapElement::NoIndex);
-    bspLeafsVisible.setBit(bspLeaf.indexInMap(), yes);
-}
-
-double R_ViewerLumobjDistance(int idx)
-{
-    /// @todo Do not assume the current map.
-    if(idx >= 0 && idx < App_World().map().lumobjCount())
-    {
-        return luminousDist[idx];
-    }
-    return 0;
-}
-
-bool R_ViewerLumobjIsClipped(int idx)
-{
-    // If we are not yet prepared for this, just say everything is clipped.
-    if(!luminousClipped) return true;
-
-    /// @todo Do not assume the current map.
-    if(idx >= 0 && idx < App_World().map().lumobjCount())
-    {
-        return CPP_BOOL(luminousClipped[idx]);
-    }
-    return false;
-}
-
-bool R_ViewerLumobjIsHidden(int idx)
-{
-    // If we are not yet prepared for this, just say everything is hidden.
-    if(!luminousClipped) return true;
-
-    /// @todo Do not assume the current map.
-    if(idx >= 0 && idx < App_World().map().lumobjCount())
-    {
-        return luminousClipped[idx] == 2;
-    }
-    return false;
-}
-
-/// Used to sort lumobjs by distance from viewpoint.
-static int lumobjSorter(void const *e1, void const *e2)
-{
-    coord_t a = luminousDist[*(uint const *) e1];
-    coord_t b = luminousDist[*(uint const *) e2];
-    if(a > b) return 1;
-    if(a < b) return -1;
-    return 0;
-}
-
-void R_BeginFrame()
-{
-    /*
-     * Clear the projected texture lists. This is done here as the projections
-     * are sensitive to distance from the viewer.
-     */
-    Rend_ProjectorReset();
-
-    Map &map = App_World().map();
-
-    bspLeafsVisible.resize(map.bspLeafCount());
-    bspLeafsVisible.fill(false);
-
-    int numLuminous = map.lumobjCount();
-    if(!(numLuminous > 0)) return;
-
-    // Resize the associated buffers used for per-frame stuff.
-    int maxLuminous = numLuminous;
-    luminousDist    = (coord_t *) M_Realloc(luminousDist,    sizeof(*luminousDist)    * maxLuminous);
-    luminousClipped =    (byte *) M_Realloc(luminousClipped, sizeof(*luminousClipped) * maxLuminous);
-    luminousOrder   =    (uint *) M_Realloc(luminousOrder,   sizeof(*luminousOrder)   * maxLuminous);
-
-    // Update viewer => lumobj distances ready for linking and sorting.
-    viewdata_t const *viewData = R_ViewData(viewPlayer - ddPlayers);
-    foreach(Lumobj *lum, map.lumobjs())
-    {
-        // Approximate the distance in 3D.
-        Vector3d delta = lum->origin() - viewData->current.origin;
-        luminousDist[lum->indexInMap()] = M_ApproxDistance3(delta.x, delta.y, delta.z * 1.2 /*correct aspect*/);
-    }
-
-    if(rendMaxLumobjs > 0 && numLuminous > rendMaxLumobjs)
-    {
-        // Sort lumobjs by distance from the viewer. Then clip all lumobjs
-        // so that only the closest are visible (max loMaxLumobjs).
-
-        // Init the lumobj indices, sort array.
-        for(int i = 0; i < numLuminous; ++i)
-        {
-            luminousOrder[i] = i;
-        }
-        qsort(luminousOrder, numLuminous, sizeof(uint), lumobjSorter);
-
-        // Mark all as hidden.
-        std::memset(luminousClipped, 2, numLuminous * sizeof(*luminousClipped));
-
-        int n = 0;
-        for(int i = 0; i < numLuminous; ++i)
-        {
-            if(n++ > rendMaxLumobjs)
-                break;
-
-            // Unhide this lumobj.
-            luminousClipped[luminousOrder[i]] = 1;
-        }
-    }
-    else
-    {
-        // Mark all as clipped.
-        std::memset(luminousClipped, 1, numLuminous * sizeof(*luminousClipped));
-    }
-}
-
-void R_ViewerClipLumobj(Lumobj *lum)
-{
-    if(!lum) return;
-
-    // Has this already been occluded?
-    int lumIdx = lum->indexInMap();
-    if(luminousClipped[lumIdx] > 1)
-        return;
-
-    luminousClipped[lumIdx] = 0;
-
-    /// @todo Determine the exact centerpoint of the light in addLuminous!
-    Vector3d origin = lum->origin();
-    origin.z += lum->zOffset();
-
-    if(!(devNoCulling || P_IsInVoid(&ddPlayers[displayPlayer])))
-    {
-        if(!C_IsPointVisible(origin))
-        {
-            luminousClipped[lumIdx] = 1; // Won't have a halo.
-        }
-    }
-    else
-    {
-        luminousClipped[lumIdx] = 1;
-
-        Vector3d eye(vOrigin[VX], vOrigin[VZ], vOrigin[VY]);
-
-        if(LineSightTest(eye, origin, -1, 1, LS_PASSLEFT | LS_PASSOVER | LS_PASSUNDER)
-                .trace(lum->map().bspRoot()))
-        {
-            luminousClipped[lumIdx] = 0; // Will have a halo.
-        }
-    }
-}
-
-void R_ViewerClipLumobjBySight(Lumobj *lum, BspLeaf *bspLeaf)
-{
-    if(!lum || !bspLeaf) return;
-
-    // Already clipped?
-    int lumIdx = lum->indexInMap();
-    if(luminousClipped[lumIdx])
-        return;
-
-    // We need to figure out if any of the polyobj's segments lies
-    // between the viewpoint and the lumobj.
-    Vector3d eye(vOrigin[VX], vOrigin[VZ], vOrigin[VY]);
-
-    foreach(Polyobj *po, bspLeaf->polyobjs())
-    foreach(HEdge *hedge, po->mesh().hedges())
-    {
-        // Is this on the back of a one-sided line?
-        if(!hedge->hasMapElement())
-            continue;
-
-        // Ignore half-edges facing the wrong way.
-        if(hedge->mapElementAs<LineSideSegment>().isFrontFacing())
-        {
-            coord_t eyeV1[2]       = { eye.x, eye.y };
-            coord_t lumOriginV1[2] = { lum->origin().x, lum->origin().y };
-            coord_t fromV1[2]      = { hedge->origin().x, hedge->origin().y };
-            coord_t toV1[2]        = { hedge->twin().origin().x, hedge->twin().origin().y };
-            if(V2d_Intercept2(lumOriginV1, eyeV1, fromV1, toV1, 0, 0, 0))
-            {
-                luminousClipped[lumIdx] = 1;
-                break;
-            }
-        }
-    }
-}
-
-#endif // __CLIENT__
-
-D_CMD(ViewGrid)
-{
-    DENG_UNUSED(src);
-
-    if(argc != 3)
-    {
-        Con_Printf("Usage: %s (cols) (rows)\n", argv[0]);
-        return true;
-    }
-
-    // Recalculate viewports.
-    return R_SetViewGrid(strtol(argv[1], NULL, 0), strtol(argv[2], NULL, 0));
-=======
-void R_BuildTexGammaLut()
-{
-#ifdef __SERVER__
-    double invGamma = 1.0f;
-#else
-    double invGamma = 1.0f - MINMAX_OF(0, texGamma, 1); // Clamp to a sane range.
-#endif
-
-    for(int i = 0; i < 256; ++i)
-    {
-        texGammaLut[i] = byte(255.0f * pow(double(i / 255.0f), invGamma));
-    }
-}
-
-void R_Init()
-{
-    R_InitColorPalettes();
-    R_InitTranslationTables();
-    R_InitRawTexs();
-    R_InitSvgs();
-#ifdef __CLIENT__
-    Viewports_Init();
-#endif
-}
-
-void R_Update()
-{
-    // Reset file IDs so previously seen files can be processed again.
-    F_ResetFileIds();
-    // Re-read definitions.
-    Def_Read();
-
-    R_UpdateRawTexs();
-    R_InitSprites(); // Fully reinitialize sprites.
-    Models_Init(); // Defs might've changed.
-
-    R_UpdateTranslationTables();
-
-    Def_PostInit();
-
-    App_World().update();
-
-#ifdef __CLIENT__
-    // Recalculate the light range mod matrix.
-    Rend_UpdateLightModMatrix();
-
-    // The rendering lists have persistent data that has changed during the
-    // re-initialization.
-    ClientApp::renderSystem().clearDrawLists();
-
-    /// @todo fixme: Update the game title and the status.
-#endif
-
-#ifdef DENG_DEBUG
-    Z_CheckHeap();
-#endif
-}
-
-void R_Shutdown()
-{
-#ifdef __CLIENT__
-    LensFx_Shutdown();
-    Viewports_Shutdown();
-#endif
-    R_ClearAnimGroups();
-    R_ShutdownSprites();
-    Models_Shutdown();
-    R_ShutdownSvgs();
->>>>>>> c98375d3
-}+#endif // __CLIENT__