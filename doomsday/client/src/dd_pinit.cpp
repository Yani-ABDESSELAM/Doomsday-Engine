--- conflicted
+++ resolved
@@ -64,11 +64,7 @@
 game_export_t __gx;
 
 #ifdef __CLIENT__
-<<<<<<< HEAD
-void DD_ComposeMainWindowTitle(char *title)
-=======
 de::String DD_ComposeMainWindowTitle()
->>>>>>> c98375d3
 {
     de::String title = DOOMSDAY_NICENAME " " DOOMSDAY_VERSION_TEXT;
 
