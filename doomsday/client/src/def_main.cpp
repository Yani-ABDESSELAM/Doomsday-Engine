/** @file def_main.cpp  Definitions Subsystem.
 *
 * @authors Copyright © 2003-2014 Jaakko Keränen <jaakko.keranen@iki.fi>
 * @authors Copyright © 2005-2014 Daniel Swanson <danij@dengine.net>
 * @authors Copyright © 2006 Jamie Jones <jamie_jones_au@yahoo.com.au>
 *
 * @par License
 * GPL: http://www.gnu.org/licenses/gpl.html
 *
 * <small>This program is free software; you can redistribute it and/or modify
 * it under the terms of the GNU General Public License as published by the
 * Free Software Foundation; either version 2 of the License, or (at your
 * option) any later version. This program is distributed in the hope that it
 * will be useful, but WITHOUT ANY WARRANTY; without even the implied warranty
 * of MERCHANTABILITY or FITNESS FOR A PARTICULAR PURPOSE. See the GNU General
 * Public License for more details. You should have received a copy of the GNU
 * General Public License along with this program; if not, write to the Free
 * Software Foundation, Inc., 51 Franklin St, Fifth Floor, Boston, MA
 * 02110-1301 USA</small>
 */

#define DENG_NO_API_MACROS_DEFINITIONS

#include "de_base.h"
#include "def_main.h"

#include "de_system.h"
#include "de_platform.h"
#include "de_console.h"
#include "de_audio.h"
#include "de_misc.h"
#include "de_graphics.h"
#include "de_ui.h"
#include "de_filesys.h"
#include "de_resource.h"

#include "Generator"
#ifdef __CLIENT__
#  include "render/rend_particle.h"
#endif

#include "api_def.h"
#include "xgclass.h"

#include <doomsday/defs/dedfile.h>
#include <doomsday/defs/dedparser.h>
#include <doomsday/defs/sky.h>
#include <de/App>
#include <de/NativePath>
#include <QTextStream>
#include <cctype>
#include <cstring>

using namespace de;

#define LOOPi(n)    for(i = 0; i < (n); ++i)
#define LOOPk(n)    for(k = 0; k < (n); ++k)

typedef struct {
    char* name; // Name of the routine.
    void (*func)(); // Pointer to the function.
} actionlink_t;

ded_t defs; // The main definitions database.
dd_bool firstDED;

/*
sprname_t* sprNames; // Sprite name list.
ded_count_t countSprNames;

state_t* states; // State list.
ded_count_t countStates;

mobjinfo_t* mobjInfo; // Map object info database.
ded_count_t countMobjInfo;

sfxinfo_t* sounds; // Sound effect list.
ded_count_t countSounds;

ddtext_t* texts; // Text list.
ded_count_t countTexts;

mobjinfo_t** stateOwners; // A pointer for each State.
ded_count_t countStateOwners;

ded_light_t** stateLights; // A pointer for each State.
ded_count_t countStateLights;

ded_ptcgen_t** statePtcGens; // A pointer for each State.
ded_count_t countStatePtcGens;
*/

RuntimeDefs runtimeDefs;

static dd_bool defsInited = false;
static mobjinfo_t* gettingFor;

static xgclass_t nullXgClassLinks; // Used when none defined.
static xgclass_t* xgClassLinks;

void RuntimeDefs::clear()
{
    for(int i = 0; i < sounds.size(); ++i)
    {
        Str_Free(&sounds[i].external);
    }
    sounds.clear();

    sprNames.clear();
    mobjInfo.clear();
    states.clear();
    texts.clear();
    stateInfo.clear();
}

/**
 * Retrieves the XG Class list from the Game.
 * XGFunc links are provided by the Game, who owns the actual
 * XG classes and their functions.
 */
int Def_GetGameClasses(void)
{
    xgClassLinks = 0;

    if(gx.GetVariable)
        xgClassLinks = (xgclass_t*) gx.GetVariable(DD_XGFUNC_LINK);

    if(!xgClassLinks)
    {
        memset(&nullXgClassLinks, 0, sizeof(nullXgClassLinks));
        xgClassLinks = &nullXgClassLinks;
    }

    // Let the parser know of the XG classes.
    DED_SetXGClassLinks(xgClassLinks);

    return 1;
}

/**
 * Initializes the definition databases.
 */
void Def_Init(void)
{
    runtimeDefs.clear();
    defs.clear();

    // Make the definitions visible in the global namespace.
    App::app().scriptSystem().addNativeModule("Defs", defs.names);
}

void Def_Destroy(void)
{
    App::app().scriptSystem().removeNativeModule("Defs");

    defs.clear();

    // Destroy the databases.
    runtimeDefs.clear();

    defsInited = false;
}

spritenum_t Def_GetSpriteNum(String const &name)
{
    return Def_GetSpriteNum(name.toLatin1());
}

spritenum_t Def_GetSpriteNum(char const *name)
{
    if(name && name[0])
    {
        for(int i = 0; i < runtimeDefs.sprNames.size(); ++i)
        {
            if(!stricmp(runtimeDefs.sprNames[i].name, name))
                return i;
        }
    }
    return -1; // Not found.
}

int Def_GetMobjNum(const char* id)
{
    return defs.getMobjNum(id);
}

int Def_GetMobjNumForName(const char* name)
{
    return defs.getMobjNumForName(name);
}

char const *Def_GetMobjName(int num)
{
    return defs.getMobjName(num);
}

state_t *Def_GetState(int num)
{
    if(num >= 0 && num < defs.states.size())
    {
        return &runtimeDefs.states[num];
    }
    return 0; // Not found.
}

int Def_GetStateNum(char const *id)
{
    return defs.getStateNum(id);
}

int Def_GetModelNum(const char* id)
{
    return defs.getModelNum(id);
}

int Def_GetSoundNum(const char* id)
{
    return defs.getSoundNum(id);
}

int Def_GetMusicNum(const char* id)
{
    return defs.getMusicNum(id);
}

acfnptr_t Def_GetActionPtr(const char* name)
{
    actionlink_t* linkIt;

    if(!name || !name[0]) return 0;
    if(!App_GameLoaded()) return 0;

    // Action links are provided by the game, who owns the actual action functions.
    for(linkIt = (actionlink_t*) gx.GetVariable(DD_ACTION_LINK);
        linkIt && linkIt->name; linkIt++)
    {
        actionlink_t* link = linkIt;
        if(!stricmp(name, link->name))
            return link->func;
    }
    return 0;
}

int Def_GetActionNum(const char* name)
{
    if(name && name[0] && App_GameLoaded())
    {
        // Action links are provided by the game, who owns the actual action functions.
        actionlink_t* links = (actionlink_t*) gx.GetVariable(DD_ACTION_LINK);
        actionlink_t* linkIt;
        for(linkIt = links; linkIt && linkIt->name; linkIt++)
        {
            actionlink_t* link = linkIt;
            if(!stricmp(name, link->name))
                return linkIt - links;
        }
    }
    return -1; // Not found.
}

ded_value_t* Def_GetValueById(char const* id)
{
    return defs.getValueById(id);
}

ded_value_t* Def_GetValueByUri(struct uri_s const *_uri)
{
    if(!_uri) return 0;
    return defs.getValueByUri(*reinterpret_cast<de::Uri const *>(_uri));
}

#if 0
ded_mapinfo_t* Def_GetMapInfo(struct uri_s const *_uri)
{
    return defs.getMapInfoNum(*reinterpret_cast<de::Uri const *>(_uri));
}

ded_sky_t* Def_GetSky(char const* id)
{
    return defs.getSky(id);
}
#endif

ded_compositefont_t* Def_GetCompositeFont(const char* uri)
{
    return defs.getCompositeFont(uri);
}

/// @todo $revise-texture-animation
ded_decor_t *Def_GetDecoration(uri_s const *uri, /*bool hasExternal,*/ bool isCustom)
{
    DENG_ASSERT(uri);

    int i;
    for(i = defs.decorations.size() - 1; i >= 0; i--)
    {
        ded_decor_t *def = &defs.decorations[i];
        if(def->material && Uri_Equality((uri_s *)def->material, uri))
        {
            // Is this suitable?
            if(Def_IsAllowedDecoration(def, /*hasExternal,*/ isCustom))
                return def;
        }
    }
    return 0; // None found.
}

/// @todo $revise-texture-animation
ded_reflection_t *Def_GetReflection(uri_s const *uri, /* bool hasExternal,*/ bool isCustom)
{
    DENG_ASSERT(uri);

    int i;
    for(i = defs.reflections.size() - 1; i >= 0; i--)
    {
        ded_reflection_t *def = &defs.reflections[i];
        if(def->material && Uri_Equality((uri_s *)def->material, uri))
        {
            // Is this suitable?
            if(Def_IsAllowedReflection(def, /*hasExternal,*/ isCustom))
                return def;
        }
    }
    return 0; // None found.
}

/// @todo $revise-texture-animation
ded_detailtexture_t *Def_GetDetailTex(uri_s const *uri, /*bool hasExternal,*/ bool isCustom)
{
    DENG_ASSERT(uri);

    int i;
    for(i = defs.details.size() - 1; i >= 0; i--)
    {
        ded_detailtexture_t *def = &defs.details[i];

        if(def->material1 && Uri_Equality((uri_s *)def->material1, uri))
        {
            // Is this suitable?
            if(Def_IsAllowedDetailTex(def, /*hasExternal,*/ isCustom))
                return def;
        }

        if(def->material2 && Uri_Equality((uri_s *)def->material2, uri))
        {
            // Is this suitable?
            if(Def_IsAllowedDetailTex(def, /*hasExternal,*/ isCustom))
                return def;
        }
    }
    return 0; // None found.
}

ded_ptcgen_t *Def_GetGenerator(de::Uri const &uri)
{
    if(uri.isEmpty()) return 0;

    for(int i = 0; i < defs.ptcGens.size(); ++i)
    {
        ded_ptcgen_t *def = &defs.ptcGens[i];
        if(!def->material) continue;

        // Is this suitable?
        if(*def->material == uri)
            return def;

#if 0 /// @todo $revise-texture-animation
        if(def->flags & PGF_GROUP)
        {
            /**
             * Generator triggered by all materials in the (animation) group.
             * A search is necessary only if we know both the used material and
             * the specified material in this definition are in *a* group.
             */
            if(Material_IsGroupAnimated(defMat) && Material_IsGroupAnimated(mat) &&
               &Material_AnimGroup(defMat) == &Material_AnimGroup(mat))
            {
                // Both are in this group! This def will do.
                return def;
            }
        }
#endif
    }

    return 0; // None found.
}

ded_ptcgen_t *Def_GetGenerator(uri_s const *uri)
{
    if(!uri) return 0;
    return Def_GetGenerator(reinterpret_cast<de::Uri const &>(*uri));
}

ded_ptcgen_t* Def_GetDamageGenerator(int mobjType)
{
    // Search for a suitable definition.
    for(int i = 0; i < defs.ptcGens.size(); ++i)
    {
        ded_ptcgen_t *def = &defs.ptcGens[i];

        // It must be for this type of mobj.
        if(def->damageNum == mobjType)
            return def;
    }
    return 0;
}

#undef Def_EvalFlags
int Def_EvalFlags(char const *ptr)
{
    return defs.evalFlags2(ptr);
}

int Def_GetTextNumForName(const char* name)
{
    return defs.getTextNumForName(name);
}

/**
 * The following escape sequences are un-escaped:
 * <pre>
 *     \\n   Newline
 *     \\r   Carriage return
 *     \\t   Tab
 *     \\\_   Space
 *     \\s   Space
 * </pre>
 */
static void Def_InitTextDef(ddtext_t* txt, char const* str)
{
    // Handle null pointers with "".
    if(!str) str = "";

    txt->text = (char*) M_Calloc(strlen(str) + 1);

    char const* in = str;
    char* out = txt->text;
    for(; *in; out++, in++)
    {
        if(*in == '\\')
        {
            in++;

            if(*in == 'n')      *out = '\n'; // Newline.
            else if(*in == 'r') *out = '\r'; // Carriage return.
            else if(*in == 't') *out = '\t'; // Tab.
            else if(*in == '_'
                 || *in == 's') *out = ' '; // Space.
            else
            {
                *out = *in;
            }
        }
        else
        {
            *out = *in;
        }
    }

    // Adjust buffer to fix exactly.
    txt->text = (char*) M_Realloc(txt->text, strlen(txt->text) + 1);
}

/**
 * Prints a count with a 2-space indentation.
 */
static de::String defCountMsg(int count, de::String const &label)
{
    if(!verbose && !count)
        return ""; // Don't print zeros if not verbose.

    return de::String(_E(Ta) "  %1 " _E(Tb) "%2\n").arg(count).arg(label);
}

/**
 * Read all DD_DEFNS lumps in the primary lump index.
 */
static void Def_ReadLumpDefs()
{
    LOG_AS("Def_ReadLumpDefs");

    LumpIndex const &lumpIndex = App_FileSystem().nameIndex();
    LumpIndex::FoundIndices foundDefns;
    lumpIndex.findAll("DD_DEFNS.lmp", foundDefns);
    DENG2_FOR_EACH_CONST(LumpIndex::FoundIndices, i, foundDefns)
    {
        if(!DED_ReadLump(&defs, *i))
        {
            QByteArray path = NativePath(lumpIndex[*i].container().composePath()).pretty().toUtf8();
            App_Error("Def_ReadLumpDefs: Parse error reading \"%s:DD_DEFNS\".\n", path.constData());
        }
    }

    int const numProcessedLumps = foundDefns.size();
    if(verbose && numProcessedLumps > 0)
    {
        LOG_RES_NOTE("Processed %i %s")
            << numProcessedLumps << (numProcessedLumps != 1 ? "lumps" : "lump");
    }
}

/**
 * Uses gettingFor. Initializes the state-owners information.
 */
int Def_StateForMobj(const char* state)
{
    int                 num = Def_GetStateNum(state);
    int                 st, count = 16;

    if(num < 0)
        num = 0;

    // State zero is the NULL state.
    if(num > 0)
    {
        runtimeDefs.stateInfo[num].owner = gettingFor;
        // Scan forward at most 'count' states, or until we hit a state with
        // an owner, or the NULL state.
        for(st = runtimeDefs.states[num].nextState; st > 0 && count-- && !runtimeDefs.stateInfo[st].owner;
            st = runtimeDefs.states[st].nextState)
        {
            runtimeDefs.stateInfo[st].owner = gettingFor;
        }
    }

    return num;
}

int Def_GetIntValue(char* val, int* returned_val)
{
    char* data;

    // First look for a DED Value
    if(Def_Get(DD_DEF_VALUE, val, &data) >= 0)
    {
        *returned_val = strtol(data, 0, 0);
        return true;
    }

    // Convert the literal string
    *returned_val = strtol(val, 0, 0);
    return false;
}

static void readDefinitionFile(String path)
{
    if(path.isEmpty()) return;

    LOG_RES_VERBOSE("Reading \"%s\"") << NativePath(path).pretty();
    Def_ReadProcessDED(&defs, path);
}

/**
 * Attempt to prepend the current work path. If @a src is already absolute do nothing.
 *
 * @param dst  Absolute path written here.
 * @param src  Original path.
 */
static void prependWorkPath(ddstring_t *dst, ddstring_t const *src)
{
    DENG2_ASSERT(dst != 0 && src != 0);

    if(!F_IsAbsolute(src))
    {
        char *curPath = Dir_CurrentPath();
        Str_Prepend(dst, curPath);
        Dir_CleanPathStr(dst);
        free(curPath);
        return;
    }

    // Do we need to copy anyway?
    if(dst != src)
    {
        Str_Set(dst, Str_Text(src));
    }
}

/**
 * Returns a URN list (in load order) for all lumps whose name matches the pattern "MAPINFO.lmp".
 */
static QStringList allMapInfoUrns()
{
    QStringList foundPaths;

    // The game's main MAPINFO definitions should be processed first.
    bool ignoreNonCustom = false;
    try
    {
        String &mainMapInfo = App_FileSystem().findPath(de::Uri(App_CurrentGame().mainMapInfo()), RLF_MATCH_EXTENSION);
        if(!mainMapInfo.isEmpty())
        {
            foundPaths << mainMapInfo;
            ignoreNonCustom = true;
        }
    }
    catch(FS1::NotFoundError &)
    {} // Ignore this error.

    // Process all other lumps named MAPINFO.lmp
    LumpIndex const &lumpIndex = App_FileSystem().nameIndex();
    LumpIndex::FoundIndices foundLumps;
    lumpIndex.findAll("MAPINFO.lmp", foundLumps);
    for(auto const &lumpNumber : foundLumps)
    {
        // Ignore MAPINFO definition data in IWADs?
        if(ignoreNonCustom)
        {
            File1 const &file = lumpIndex[lumpNumber];
            /// @todo Custom status for contained files is not inherited from the container?
            if(file.isContained())
            {
                if(!file.container().hasCustom())
                    continue;
            }
            else if(!file.hasCustom())
                continue;
        }

        foundPaths << String("LumpIndex:%1").arg(lumpNumber);
    }

    return foundPaths;
}

/**
 * @param mapInfoUrns  MAPINFO definitions to translate, in load order.
 */
static void translateMapInfos(QStringList const &mapInfoUrns, String &xlat, String &xlatCustom)
{
    xlat.clear();
    xlatCustom.clear();

    String delimitedPaths = mapInfoUrns.join(";");
    if(delimitedPaths.isEmpty()) return;

    ddhook_mapinfo_convert_t parm;
    Str_InitStd(&parm.paths);
    Str_InitStd(&parm.translated);
    Str_InitStd(&parm.translatedCustom);
    try
    {
        Str_Set(&parm.paths, delimitedPaths.toUtf8().constData());
        if(DD_CallHooks(HOOK_MAPINFO_CONVERT, 0, &parm))
        {
            xlat       = Str_Text(&parm.translated);
            xlatCustom = Str_Text(&parm.translatedCustom);
        }
    }
    catch(...)
    {}
    Str_Free(&parm.translatedCustom);
    Str_Free(&parm.translated);
    Str_Free(&parm.paths);
}

static void readAllDefinitions()
{
    de::Time begunAt;

    /*
     * Start with engine's own top-level definition file.
     */

    /*
    String foundPath = App_FileSystem().findPath(de::Uri("doomsday.ded", RC_DEFINITION),
                                                  RLF_DEFAULT, App_ResourceClass(RC_DEFINITION));
    foundPath = App_BasePath() / foundPath; // Ensure the path is absolute.

    readDefinitionFile(foundPath);
    */

    readDefinitionFile(App::packageLoader().package("net.dengine.base").root()
                       .locate<File const>("defs/doomsday.ded").path());

    if(App_GameLoaded())
    {
        de::Game &game = App_CurrentGame();

        // Some games use definitions that are translated to DED.
        QStringList mapInfoUrns = allMapInfoUrns();
        if(!mapInfoUrns.isEmpty())
        {
            String xlat, xlatCustom;
            translateMapInfos(mapInfoUrns, xlat, xlatCustom);

            if(!xlat.isEmpty())
            {
                qDebug() << "[TranslatedMapInfos] custom:false\n" << xlat;
<<<<<<< HEAD
                if(!DED_ReadData(&defs, xlat.toUtf8().constData(),
                                 "[TranslatedMapInfos]", false /*not custom*/))
=======
                if(!DED_ReadData(&defs, xlat.toUtf8().constData(), "[TranslatedMapInfos]"))
>>>>>>> fcfe37ed
                {
                    App_Error("readAllDefinitions: DED parse error:\n%s", DED_Error());
                }
            }

            if(!xlatCustom.isEmpty())
            {
                qDebug() << "[TranslatedMapInfos] custom:true\n" << xlatCustom;
<<<<<<< HEAD
                if(!DED_ReadData(&defs, xlatCustom.toUtf8().constData(),
                                 "[TranslatedMapInfos]", true /*custom*/))
=======
                if(!DED_ReadData(&defs, xlatCustom.toUtf8().constData(), "[TranslatedMapInfos]"))
>>>>>>> fcfe37ed
                {
                    App_Error("readAllDefinitions: DED parse error:\n%s", DED_Error());
                }
            }
        }

        // Now any startup definition files required by the game.
        Game::Manifests const &gameResources = game.manifests();
        int packageIdx = 0;
        for(Game::Manifests::const_iterator i = gameResources.find(RC_DEFINITION);
            i != gameResources.end() && i.key() == RC_DEFINITION; ++i, ++packageIdx)
        {
            ResourceManifest &record = **i;
            /// Try to locate this resource now.
            QString const &path = record.resolvedPath(true/*try to locate*/);
            if(path.isEmpty())
            {
                QByteArray names = record.names().join(";").toUtf8();
                App_Error("readAllDefinitions: Error, failed to locate required game definition \"%s\".", names.constData());
            }

            readDefinitionFile(path);
        }

        // Next are definition files in the games' /auto directory.
        if(!CommandLine_Exists("-noauto"))
        {
            FS1::PathList foundPaths;
            if(App_FileSystem().findAllPaths(de::Uri("$(App.DefsPath)/$(GamePlugin.Name)/auto/*.ded", RC_NULL).resolved(), 0, foundPaths))
            {
                foreach(FS1::PathListItem const &found, foundPaths)
                {
                    // Ignore directories.
                    if(found.attrib & A_SUBDIR) continue;

                    readDefinitionFile(found.path);
                }
            }
        }
    }

    // Next are any definition files specified on the command line.
    AutoStr *buf = AutoStr_NewStd();
    for(int p = 0; p < CommandLine_Count(); ++p)
    {
        char const *arg = CommandLine_At(p);
        if(!CommandLine_IsMatchingAlias("-def", arg) &&
           !CommandLine_IsMatchingAlias("-defs", arg)) continue;

        while(++p != CommandLine_Count() && !CommandLine_IsOption(p))
        {
            char const *searchPath = CommandLine_PathAt(p);

            Str_Clear(buf); Str_Set(buf, searchPath);
            F_FixSlashes(buf, buf);
            F_ExpandBasePath(buf, buf);
            // We must have an absolute path. If we still do not have one then
            // prepend the current working directory if necessary.
            prependWorkPath(buf, buf);

            readDefinitionFile(String(Str_Text(buf)));
        }
        p--; /* For ArgIsOption(p) necessary, for p==Argc() harmless */
    }

    // Last are DD_DEFNS definition lumps from loaded add-ons.
    /// @todo Shouldn't these be processed before definitions on the command line?
    Def_ReadLumpDefs();

    LOG_RES_VERBOSE("readAllDefinitions: Completed in %.2f seconds") << begunAt.since();
}

static AnimGroup const *findAnimGroupForTexture(TextureManifest &textureManifest)
{
    // Group ids are 1-based.
    // Search backwards to allow patching.
    for(int i = App_ResourceSystem().animGroupCount(); i > 0; i--)
    {
        AnimGroup *animGroup = App_ResourceSystem().animGroup(i);
        if(animGroup->hasFrameFor(textureManifest))
        {
            return animGroup;
        }
    }
    return 0; // Not found.
}

static void defineFlaremap(de::Uri const &resourceUri)
{
    if(resourceUri.isEmpty()) return;

    // Reference to none?
    if(!resourceUri.path().toStringRef().compareWithoutCase("-")) return;

    // Reference to a "built-in" flaremap?
    String const &resourcePathStr = resourceUri.path().toStringRef();
    if(resourcePathStr.length() == 1 &&
       resourcePathStr.first() >= '0' && resourcePathStr.first() <= '4')
        return;

    App_ResourceSystem().defineTexture("Flaremaps", resourceUri);
}

static void defineLightmap(de::Uri const &resourceUri)
{
    if(resourceUri.isEmpty()) return;

    // Reference to none?
    if(!resourceUri.path().toStringRef().compareWithoutCase("-")) return;

    App_ResourceSystem().defineTexture("Lightmaps", resourceUri);
}

static void generateMaterialDefForTexture(TextureManifest &manifest)
{
    LOG_AS("generateMaterialDefForTexture");

    de::Uri texUri = manifest.composeUri();

    int matIdx = DED_AddMaterial(&defs, 0);
    ded_material_t *mat = &defs.materials[matIdx];
    mat->autoGenerated = true;
    mat->uri = new de::Uri(DD_MaterialSchemeNameForTextureScheme(texUri.scheme()), texUri.path());

    if(manifest.hasTexture())
    {
        Texture &tex = manifest.texture();
        mat->width  = tex.width();
        mat->height = tex.height();
        mat->flags = (tex.isFlagged(Texture::NoDraw)? Material::NoDraw : 0);
    }
    else
    {
        LOGDEV_RES_MSG("Texture \"%s\" not yet defined, resultant Material will inherit dimensions") << texUri;
    }

    // The first stage is implicit.
    int layerIdx = DED_AddMaterialLayerStage(&mat->layers[0]);
    ded_material_layer_stage_t *st = &mat->layers[0].stages[layerIdx];
    DENG_ASSERT(st != 0);
    st->texture = new de::Uri(texUri);

    // Is there an animation for this?
    AnimGroup const *anim = findAnimGroupForTexture(manifest);
    if(anim && anim->frameCount() > 1)
    {
        AnimGroupFrame const *animFrame;

        // Determine the start frame.
        int startFrame = 0;
        while(&anim->frame(startFrame).textureManifest() != &manifest)
        {
            startFrame++;
        }

        // Just animate the first in the sequence?
        if(startFrame && (anim->flags() & AGF_FIRST_ONLY))
            return;

        // Complete configuration of the first stage.
        animFrame = &anim->frame(startFrame);
        st->tics = animFrame->tics() + animFrame->randomTics();
        if(animFrame->randomTics())
        {
            st->variance = animFrame->randomTics() / float( st->tics );
        }

        // Add further stages according to the animation group.
        startFrame++;
        for(int i = 0; i < anim->frameCount() - 1; ++i)
        {
            int frame = de::wrap(startFrame + i, 0, anim->frameCount());

            animFrame = &anim->frame(frame);
            TextureManifest &frameManifest = animFrame->textureManifest();

            int layerIdx = DED_AddMaterialLayerStage(&mat->layers[0]);
            ded_material_layer_stage_t *st = &mat->layers[0].stages[layerIdx];
            st->texture = new de::Uri(frameManifest.composeUrn());
            st->tics = animFrame->tics() + animFrame->randomTics();
            if(animFrame->randomTics())
            {
                st->variance = animFrame->randomTics() / float( st->tics );
            }
        }
    }
}

static void generateMaterialDefsForAllTexturesInScheme(String schemeName)
{
    TextureScheme &scheme = App_ResourceSystem().textureScheme(schemeName);

    PathTreeIterator<TextureScheme::Index> iter(scheme.index().leafNodes());
    while(iter.hasNext())
    {
        generateMaterialDefForTexture(iter.next());
    }
}

static void generateMaterialDefs()
{
    generateMaterialDefsForAllTexturesInScheme("Textures");
    generateMaterialDefsForAllTexturesInScheme("Flats");
    generateMaterialDefsForAllTexturesInScheme("Sprites");
}

static ded_group_t *findGroupDefByFrameTextureUri(de::Uri const &uri)
{
    if(uri.isEmpty()) return 0;

    // Reverse iteration (later defs override earlier ones).
    for(int i = defs.groups.size(); i--> 0; )
    {
        ded_group_t &grp = defs.groups[i];

        // We aren't interested in precache groups.
        if(grp.flags & AGF_PRECACHE) continue;

        // Or empty/single-frame groups.
        if(grp.members.size() < 2) continue;

        for(int k = 0; k < grp.members.size(); ++k)
        {
            ded_group_member_t &gm = grp.members[k];

            if(!gm.material) continue;

            if(*gm.material == uri)
            {
                // Found one.
                return &grp;
            }

            // Only animate if the first frame in the group?
            if(grp.flags & AGF_FIRST_ONLY) break;
        }
    }

    return 0; // Not found.
}

static void rebuildMaterialLayers(Material &material, ded_material_t const &def)
{
    material.clearLayers();

    for(int i = 0; i < DED_MAX_MATERIAL_LAYERS; ++i)
    {
        material.newLayer(&def.layers[i]);
    }

    if(material.layerCount() && material.layers()[0]->stageCount())
    {
        Material::Layer *layer0 = material.layers()[0];
        Material::Layer::Stage *stage0 = layer0->stages()[0];

        if(stage0->texture)
        {
            // We may need to interpret the layer animation from the now
            // deprecated Group definitions.

            if(def.autoGenerated && layer0->stageCount() == 1)
            {
                de::Uri textureUri(stage0->texture->manifest().composeUri());

                // Possibly; see if there is a compatible definition with
                // a member named similarly to the texture for layer #0.

                if(ded_group_t const *grp = findGroupDefByFrameTextureUri(textureUri))
                {
                    // Determine the start frame.
                    int startFrame = 0;
                    while(!grp->members[startFrame].material ||
                          *grp->members[startFrame].material != textureUri)
                    {
                        startFrame++;
                    }

                    // Configure the first stage.
                    ded_group_member_t const &gm0 = grp->members[startFrame];
                    stage0->tics = gm0.tics;
                    stage0->variance = gm0.randomTics / float( gm0.tics );

                    // Add further stages for each frame in the group.
                    startFrame++;
                    for(int i = 0; i < grp->members.size() - 1; ++i)
                    {
                        int frame = de::wrap(startFrame + i, 0, grp->members.size());
                        ded_group_member_t const &gm = grp->members[frame];

                        if(!gm.material) continue;

                        try
                        {
                            Texture &texture = App_ResourceSystem().texture(*gm.material);
                            layer0->addStage(Material::Layer::Stage(&texture, gm.tics, gm.randomTics / float( gm.tics )));
                        }
                        catch(TextureManifest::MissingTextureError const &)
                        {} // Ignore this error.
                        catch(ResourceSystem::MissingManifestError const &)
                        {} // Ignore this error.
                    }
                }
            }

            if(!material.isDetailed())
            {
                // Are there Detail definitions we need to produce a layer for?
                Material::DetailLayer *dlayer = 0;

                for(int i = 0; i < layer0->stageCount(); ++i)
                {
                    Material::Layer::Stage *stage = layer0->stages()[i];
                    de::Uri textureUri(stage->texture->manifest().composeUri());

                    ded_detailtexture_t const *detailDef =
                        Def_GetDetailTex(reinterpret_cast<uri_s *>(&textureUri),
                                         /*UNKNOWN VALUE,*/ material.manifest().isCustom());

                    if(!detailDef || !detailDef->stage.texture) continue;

                    if(!dlayer)
                    {
                        // Add a new detail layer.
                        dlayer = material.newDetailLayer(detailDef);
                    }
                    else
                    {
                        // Add a new stage.
                        try
                        {
                            Texture &texture = App_ResourceSystem().textureScheme("Details").findByResourceUri(*detailDef->stage.texture).texture();
                            dlayer->addStage(Material::DetailLayer::Stage(&texture, stage->tics, stage->variance,
                                                                          detailDef->stage.scale, detailDef->stage.strength,
                                                                          detailDef->stage.maxDistance));

                            if(dlayer->stageCount() == 2)
                            {
                                // Update the first stage with timing info.
                                Material::Layer::Stage const *stage0  = layer0->stages()[0];
                                Material::DetailLayer::Stage *dstage0 = dlayer->stages()[0];

                                dstage0->tics     = stage0->tics;
                                dstage0->variance = stage0->variance;
                            }
                        }
                        catch(TextureManifest::MissingTextureError const &)
                        {} // Ignore this error.
                        catch(ResourceSystem::MissingManifestError const &)
                        {} // Ignore this error.
                    }
                }
            }

            if(!material.isShiny())
            {
                // Are there Reflection definition we need to produce a layer for?
                Material::ShineLayer *slayer = 0;

                for(int i = 0; i < layer0->stageCount(); ++i)
                {
                    Material::Layer::Stage *stage = layer0->stages()[i];
                    de::Uri textureUri(stage->texture->manifest().composeUri());

                    ded_reflection_t const *shineDef =
                        Def_GetReflection(reinterpret_cast<uri_s *>(&textureUri),
                                          /*UNKNOWN VALUE,*/ material.manifest().isCustom());

                    if(!shineDef || !shineDef->stage.texture) continue;

                    if(!slayer)
                    {
                        // Add a new shine layer.
                        slayer = material.newShineLayer(shineDef);
                    }
                    else
                    {
                        // Add a new stage.
                        try
                        {
                            Texture &texture = App_ResourceSystem().textureScheme("Reflections")
                                                   .findByResourceUri(*shineDef->stage.texture).texture();

                            Texture *maskTexture = 0;
                            if(shineDef->stage.maskTexture)
                            {
                                try
                                {
                                    maskTexture = &App_ResourceSystem().textureScheme("Masks")
                                                       .findByResourceUri(*shineDef->stage.maskTexture).texture();
                                }
                                catch(TextureManifest::MissingTextureError const &)
                                {} // Ignore this error.
                                catch(ResourceSystem::MissingManifestError const &)
                                {} // Ignore this error.
                            }

                            slayer->addStage(Material::ShineLayer::Stage(&texture, stage->tics, stage->variance,
                                                                         maskTexture, shineDef->stage.blendMode,
                                                                         shineDef->stage.shininess,
                                                                         Vector3f(shineDef->stage.minColor),
                                                                         Vector2f(shineDef->stage.maskWidth, shineDef->stage.maskHeight)));

                            if(slayer->stageCount() == 2)
                            {
                                // Update the first stage with timing info.
                                Material::Layer::Stage const *stage0 = layer0->stages()[0];
                                Material::ShineLayer::Stage *sstage0 = slayer->stages()[0];

                                sstage0->tics     = stage0->tics;
                                sstage0->variance = stage0->variance;
                            }
                        }
                        catch(TextureManifest::MissingTextureError const &)
                        {} // Ignore this error.
                        catch(ResourceSystem::MissingManifestError const &)
                        {} // Ignore this error.
                    }
                }
            }
        }
    }
}

#ifdef __CLIENT__
static void rebuildMaterialDecorations(Material &material, ded_material_t const &def)
{
    material.clearDecorations();

    // Add (light) decorations to the material.
    // Prefer decorations defined within the material.
    for(int i = 0; i < DED_MAX_MATERIAL_DECORATIONS; ++i)
    {
        ded_material_decoration_t const &lightDef = def.decorations[i];

        // Is this valid? (A zero number of stages signifies the last).
        if(!lightDef.stages.size()) break;

        for(int k = 0; k < lightDef.stages.size(); ++k)
        {
            ded_decorlight_stage_t *stage = &lightDef.stages[k];

            if(stage->up)
            {
                defineLightmap(*stage->up);
            }
            if(stage->down)
            {
                defineLightmap(*stage->down);
            }
            if(stage->sides)
            {
                defineLightmap(*stage->sides);
            }
            if(stage->flare)
            {
                defineFlaremap(*stage->flare);
            }
        }

        MaterialDecoration *decor = MaterialDecoration::fromDef(lightDef);
        material.addDecoration(*decor);
    }

    if(!material.decorationCount())
    {
        // Perhaps an oldschool linked decoration definition?
        de::Uri materialUri = material.manifest().composeUri();
        ded_decor_t *decorDef = Def_GetDecoration(reinterpret_cast<uri_s *>(&materialUri),
                                                  material.manifest().isCustom());
        if(decorDef)
        {
            for(int i = 0; i < DED_DECOR_NUM_LIGHTS; ++i)
            {
                ded_decoration_t &lightDef = decorDef->lights[i];
                // Is this valid? (A zero-strength color signifies the last).
                if(V3f_IsZero(lightDef.stage.color)) break;

                MaterialDecoration *decor = MaterialDecoration::fromDef(lightDef);
                material.addDecoration(*decor);
            }
        }
    }
}
#endif // __CLIENT__

static Material::Flags translateMaterialDefFlags(ded_flags_t flags)
{
    Material::Flags mf;
    if(flags & MATF_NO_DRAW) mf |= Material::NoDraw;
    if(flags & MATF_SKYMASK) mf |= Material::SkyMask;
    return mf;
}

static void interpretMaterialDef(ded_material_t const &def)
{
    LOG_AS("interpretMaterialDef");

    if(!def.uri) return;

    try
    {
        // Create/retrieve a manifest for the would-be material.
        MaterialManifest *manifest = &App_ResourceSystem().declareMaterial(*def.uri);

        // Update manifest classification:
        manifest->setFlags(MaterialManifest::AutoGenerated, def.autoGenerated? SetFlags : UnsetFlags);
        manifest->setFlags(MaterialManifest::Custom, UnsetFlags);
        if(def.layers[0].stages.size() > 0)
        {
            ded_material_layer_t const &firstLayer = def.layers[0];
            if(firstLayer.stages[0].texture) // Not unused.
            {
                try
                {
                    Texture &texture = App_ResourceSystem().texture(*firstLayer.stages[0].texture);
                    if(texture.isFlagged(Texture::Custom))
                    {
                        manifest->setFlags(MaterialManifest::Custom);
                    }
                }
                catch(ResourceSystem::MissingManifestError const &er)
                {
                    // Log but otherwise ignore this error.
                    LOG_RES_WARNING("Ignoring unknown texture \"%s\" in Material \"%s\" (layer %i stage %i): %s")
                        << *firstLayer.stages[0].texture
                        << *def.uri
                        << 0 << 0
                        << er.asText();
                }
            }
        }

        /*
         * (Re)configure the material:
         */
        /// @todo Defer until necessary.
        Material &material = *manifest->derive();

        material.setFlags(translateMaterialDefFlags(def.flags));
        material.setDimensions(Vector2i(def.width, def.height));
#ifdef __CLIENT__
        material.setAudioEnvironment(S_AudioEnvironmentId(def.uri));
#endif

        rebuildMaterialLayers(material, def);
#ifdef __CLIENT__
        rebuildMaterialDecorations(material, def);
#endif

        material.markValid(true);
    }
    catch(ResourceSystem::UnknownSchemeError const &er)
    {
        LOG_RES_WARNING("Failed to declare material \"%s\": %s")
            << *def.uri << er.asText();
    }
    catch(MaterialScheme::InvalidPathError const &er)
    {
        LOG_RES_WARNING("Failed to declare material \"%s\": %s")
            << *def.uri << er.asText();
    }
}

static void invalidateAllMaterials()
{
    foreach(Material *material, App_ResourceSystem().allMaterials())
    {
        material->markValid(false);
    }
}

#ifdef __CLIENT__
static void clearFontDefinitionLinks()
{
    foreach(AbstractFont *font, App_ResourceSystem().allFonts())
    {
        if(CompositeBitmapFont *compFont = font->maybeAs<CompositeBitmapFont>())
        {
            compFont->setDefinition(0);
        }
    }
}
#endif // __CLIENT__

void Def_Read()
{
    LOG_AS("Def_Read");

    if(defsInited)
    {
        // We've already initialized the definitions once.
        // Get rid of everything.
        FS1::Scheme &scheme = App_FileSystem().scheme(App_ResourceClass("RC_MODEL").defaultScheme());
        scheme.reset();

        invalidateAllMaterials();
#ifdef __CLIENT__
        clearFontDefinitionLinks();
#endif

        Def_Destroy();
    }

    firstDED = true;

    // Now we can clear all existing definitions and re-init.
    defs.clear();

    // Generate definitions.
    generateMaterialDefs();

    // Read all definitions files and lumps.
    LOG_RES_MSG("Parsing definition files...");
    readAllDefinitions();

    // Any definition hooks?
    DD_CallHooks(HOOK_DEFS, 0, &defs);

#ifdef __CLIENT__
    // Composite fonts.
    for(int i = 0; i < defs.compositeFonts.size(); ++i)
    {
        App_ResourceSystem().newFontFromDef(defs.compositeFonts[i]);
    }
#endif

    // Sprite names.
    runtimeDefs.sprNames.append(defs.sprites.size());
    for(int i = 0; i < runtimeDefs.sprNames.size(); ++i)
    {
        strcpy(runtimeDefs.sprNames[i].name, defs.sprites[i].id);
    }

    // States.
    runtimeDefs.states.append(defs.states.size());

    for(int i = 0; i < runtimeDefs.states.size(); ++i)
    {
        ded_state_t *dst = &defs.states[i];
        // Make sure duplicate IDs overwrite the earliest.
        int stateNum = Def_GetStateNum(dst->id);

        if(stateNum == -1) continue;

        ded_state_t *dstNew = &defs.states[stateNum];
        state_t *st = &runtimeDefs.states[stateNum];

        st->sprite    = Def_GetSpriteNum(dst->sprite.id);
        st->flags     = dst->flags;
        st->frame     = dst->frame;
        st->tics      = dst->tics;
        st->action    = Def_GetActionPtr(dst->action);
        st->nextState = Def_GetStateNum(dst->nextState);

        for(int k = 0; k < NUM_STATE_MISC; ++k)
        {
            st->misc[k] = dst->misc[k];
        }

        // Replace the older execute string.
        if(dst != dstNew)
        {
            if(dstNew->execute)
                M_Free(dstNew->execute);
            dstNew->execute = dst->execute;
            dst->execute = 0;
        }
    }

    runtimeDefs.stateInfo.append(defs.states.size());

    // Mobj info.
    runtimeDefs.mobjInfo.append(defs.mobjs.size());

    for(int i = 0; i < runtimeDefs.mobjInfo.size(); ++i)
    {
        ded_mobj_t* dmo = &defs.mobjs[i];
        // Make sure duplicate defs overwrite the earliest.
        mobjinfo_t* mo = &runtimeDefs.mobjInfo[Def_GetMobjNum(dmo->id)];

        gettingFor       = mo;
        mo->doomEdNum    = dmo->doomEdNum;
        mo->spawnHealth  = dmo->spawnHealth;
        mo->reactionTime = dmo->reactionTime;
        mo->painChance   = dmo->painChance;
        mo->speed        = dmo->speed;
        mo->radius       = dmo->radius;
        mo->height       = dmo->height;
        mo->mass         = dmo->mass;
        mo->damage       = dmo->damage;
        mo->flags        = dmo->flags[0];
        mo->flags2       = dmo->flags[1];
        mo->flags3       = dmo->flags[2];
        for(int k = 0; k < STATENAMES_COUNT; ++k)
        {
            mo->states[k] = Def_StateForMobj(dmo->states[k]);
        }
        mo->seeSound     = Def_GetSoundNum(dmo->seeSound);
        mo->attackSound  = Def_GetSoundNum(dmo->attackSound);
        mo->painSound    = Def_GetSoundNum(dmo->painSound);
        mo->deathSound   = Def_GetSoundNum(dmo->deathSound);
        mo->activeSound  = Def_GetSoundNum(dmo->activeSound);
        for(int k = 0; k < NUM_MOBJ_MISC; ++k)
        {
            mo->misc[k] = dmo->misc[k];
        }
    }

    // Decorations. (Define textures).
    for(int i = 0; i < defs.decorations.size(); ++i)
    {
        ded_decor_t *dec = &defs.decorations[i];
        for(int k = 0; k < DED_DECOR_NUM_LIGHTS; ++k)
        {
            ded_decoration_t *dl = &dec->lights[k];

            if(V3f_IsZero(dl->stage.color)) break;

            if(dl->stage.up)
            {
                defineLightmap(*dl->stage.up);
            }
            if(dl->stage.down)
            {
                defineLightmap(*dl->stage.down);
            }
            if(dl->stage.sides)
            {
                defineLightmap(*dl->stage.sides);
            }
            if(dl->stage.flare)
            {
                defineFlaremap(*dl->stage.flare);
            }
        }
    }

    // Detail textures (Define textures).
    App_ResourceSystem().textureScheme("Details").clear();
    for(int i = 0; i < defs.details.size(); ++i)
    {
        ded_detailtexture_t *dtl = &defs.details[i];

        // Ignore definitions which do not specify a material.
        if((!dtl->material1 || dtl->material1->isEmpty()) &&
           (!dtl->material2 || dtl->material2->isEmpty())) continue;

        if(!dtl->stage.texture) continue;

        App_ResourceSystem().defineTexture("Details", *dtl->stage.texture);
    }

    // Surface reflections (Define textures).
    App_ResourceSystem().textureScheme("Reflections").clear();
    App_ResourceSystem().textureScheme("Masks").clear();
    for(int i = 0; i < defs.reflections.size(); ++i)
    {
        ded_reflection_t *ref = &defs.reflections[i];

        // Ignore definitions which do not specify a material.
        if(!ref->material || ref->material->isEmpty()) continue;

        if(ref->stage.texture)
        {
            App_ResourceSystem().defineTexture("Reflections", *ref->stage.texture);
        }
        if(ref->stage.maskTexture)
        {
            App_ResourceSystem().defineTexture("Masks", *ref->stage.maskTexture,
                            Vector2i(ref->stage.maskWidth, ref->stage.maskHeight));
        }
    }

    // Materials.
    for(int i = 0; i < defs.materials.size(); ++i)
    {
        interpretMaterialDef(defs.materials[i]);
    }

    //DED_NewEntries((void **) &stateLights, &countStateLights, sizeof(*stateLights), defs.states.size());

    // Dynamic lights. Update the sprite numbers.
    for(int i = 0; i < defs.lights.size(); ++i)
    {
        int const stateIdx = Def_GetStateNum(defs.lights[i].state);
        if(stateIdx < 0)
        {
            // It's probably a bias light definition, then?
            if(!defs.lights[i].uniqueMapID[0])
            {
                LOG_RES_WARNING("Undefined state '%s' in Light definition") << defs.lights[i].state;
            }
            continue;
        }
        runtimeDefs.stateInfo[stateIdx].light = &defs.lights[i];
    }

    // Sound effects.
    runtimeDefs.sounds.append(defs.sounds.size());

    for(int i = 0; i < runtimeDefs.sounds.size(); ++i)
    {
        ded_sound_t *snd = &defs.sounds[i];
        // Make sure duplicate defs overwrite the earliest.
        sfxinfo_t *si = &runtimeDefs.sounds[Def_GetSoundNum(snd->id)];

        strcpy(si->id, snd->id);
        strcpy(si->lumpName, snd->lumpName);
        si->lumpNum     = (strlen(snd->lumpName) > 0? App_FileSystem().lumpNumForName(snd->lumpName) : -1);
        strcpy(si->name, snd->name);

        int const soundIdx = Def_GetSoundNum(snd->link);
        si->link        = (soundIdx >= 0 ? &runtimeDefs.sounds[soundIdx] : 0);

        si->linkPitch   = snd->linkPitch;
        si->linkVolume  = snd->linkVolume;
        si->priority    = snd->priority;
        si->channels    = snd->channels;
        si->flags       = snd->flags;
        si->group       = snd->group;

        Str_Init(&si->external);
        if(snd->ext)
        {
            Str_Set(&si->external, snd->ext->pathCStr());
        }
    }

    // Music.
    for(int i = 0; i < defs.musics.size(); ++i)
    {
        Record *mus = &defs.musics[i];
        // Make sure duplicate defs overwrite the earliest.
        Record *earliest = &defs.musics[Def_GetMusicNum(mus->gets("id").toUtf8().constData())];

        if(earliest == mus) continue;

        earliest->set("lumpName", mus->gets("lumpName"));
        earliest->set("cdTrack",  mus->geti("cdTrack"));

        if(!mus->gets("path").isEmpty())
        {
            earliest->set("path", mus->gets("path"));
        }
        else if(!earliest->gets("path").isEmpty())
        {
            earliest->set("path", "");
        }
    }

    // Text.
    runtimeDefs.texts.append(defs.text.size());

    for(int i = 0; i < defs.text.size(); ++i)
    {
        Def_InitTextDef(&runtimeDefs.texts[i], defs.text[i].text);
    }

    // Handle duplicate strings.
    for(int i = 0; i < runtimeDefs.texts.size(); ++i)
    {
        if(!runtimeDefs.texts[i].text) continue;

        for(int k = i + 1; k < runtimeDefs.texts.size(); ++k)
        {
            if(!runtimeDefs.texts[k].text) continue; // Already done.
            if(stricmp(defs.text[i].id, defs.text[k].id)) continue; // ID mismatch.

            // Update the earlier string.
            runtimeDefs.texts[i].text = (char *) M_Realloc(runtimeDefs.texts[i].text, strlen(runtimeDefs.texts[k].text) + 1);
            strcpy(runtimeDefs.texts[i].text, runtimeDefs.texts[k].text);

            // Free the later string, it isn't used (>NUMTEXT).
            M_Free(runtimeDefs.texts[k].text);
            runtimeDefs.texts[k].text = 0;
        }
    }

    //DED_NewEntries((void **) &statePtcGens, &countStatePtcGens, sizeof(*statePtcGens), defs.states.size());

    // Particle generators.
    for(int i = 0; i < defs.ptcGens.size(); ++i)
    {
        ded_ptcgen_t *pg = &defs.ptcGens[i];
        int st = Def_GetStateNum(pg->state);

        if(!strcmp(pg->type, "*"))
            pg->typeNum = DED_PTCGEN_ANY_MOBJ_TYPE;
        else
            pg->typeNum = Def_GetMobjNum(pg->type);
        pg->type2Num = Def_GetMobjNum(pg->type2);
        pg->damageNum = Def_GetMobjNum(pg->damage);

        // Figure out embedded sound ID numbers.
        for(int k = 0; k < pg->stages.size(); ++k)
        {
            if(pg->stages[k].sound.name[0])
            {
                pg->stages[k].sound.id =
                    Def_GetSoundNum(pg->stages[k].sound.name);
            }
            if(pg->stages[k].hitSound.name[0])
            {
                pg->stages[k].hitSound.id =
                    Def_GetSoundNum(pg->stages[k].hitSound.name);
            }
        }

        if(st <= 0)
            continue; // Not state triggered, then...

        stateinfo_t *stinfo = &runtimeDefs.stateInfo[st];

        // Link the definition to the state.
        if(pg->flags & Generator::StateChain)
        {
            // Add to the chain.
            pg->stateNext = stinfo->ptcGens;
            stinfo->ptcGens = pg;
        }
        else
        {
            // Make sure the previously built list is unlinked.
            while(stinfo->ptcGens)
            {
                ded_ptcgen_t *temp = stinfo->ptcGens->stateNext;

                stinfo->ptcGens->stateNext = 0;
                stinfo->ptcGens = temp;
            }
            stinfo->ptcGens = pg;
            pg->stateNext = 0;
        }
    }

    // Map infos.
    for(int i = 0; i < defs.mapInfos.size(); ++i)
    {
        Record &mi = defs.mapInfos[i];

        /**
         * Historically, the map info flags field was used for sky flags,
         * here we copy those flags to the embedded sky definition for
         * backward-compatibility.
         */
        if(mi.geti("flags") & MIF_DRAW_SPHERE)
        {
            mi.set("sky.flags", mi.geti("sky.flags") | SIF_DRAW_SPHERE);
        }
    }

    // Log a summary of the definition database.
    LOG_RES_MSG(_E(b) "Definitions:");
    de::String str;
    QTextStream os(&str);
    os << defCountMsg(defs.episodes.size(), "episodes");
    os << defCountMsg(defs.groups.size(), "animation groups");
    os << defCountMsg(defs.compositeFonts.size(), "composite fonts");
    os << defCountMsg(defs.details.size(), "detail textures");
    os << defCountMsg(defs.finales.size(), "finales");
    os << defCountMsg(defs.lights.size(), "lights");
    os << defCountMsg(defs.lineTypes.size(), "line types");
    os << defCountMsg(defs.mapInfos.size(), "map infos");

    int nonAutoGeneratedCount = 0;
    for(int i = 0; i < defs.materials.size(); ++i)
    {
        if(!defs.materials[i].autoGenerated)
            ++nonAutoGeneratedCount;
    }
    os << defCountMsg(nonAutoGeneratedCount, "materials");

    os << defCountMsg(defs.models.size(), "models");
    os << defCountMsg(defs.ptcGens.size(), "particle generators");
    os << defCountMsg(defs.skies.size(), "skies");
    os << defCountMsg(defs.sectorTypes.size(), "sector types");
    os << defCountMsg(defs.musics.size(), "songs");
    os << defCountMsg(runtimeDefs.sounds.size(), "sound effects");
    os << defCountMsg(runtimeDefs.sprNames.size(), "sprite names");
    os << defCountMsg(runtimeDefs.states.size(), "states");
    os << defCountMsg(defs.decorations.size(), "surface decorations");
    os << defCountMsg(defs.reflections.size(), "surface reflections");
    os << defCountMsg(runtimeDefs.texts.size(), "text strings");
    os << defCountMsg(defs.textureEnv.size(), "texture environments");
    os << defCountMsg(runtimeDefs.mobjInfo.size(), "things");

    LOG_RES_MSG("%s") << str.rightStrip();

    defsInited = true;
}

static void initMaterialGroup(ded_group_t &def)
{
    ResourceSystem::MaterialManifestGroup *group = 0;
    for(int i = 0; i < def.members.size(); ++i)
    {
        ded_group_member_t *gm = &def.members[i];
        if(!gm->material) continue;

        try
        {
            MaterialManifest &manifest = App_ResourceSystem().materialManifest(*gm->material);

            if(def.flags & AGF_PRECACHE) // A precache group.
            {
                // Only create the group once the first material has been found.
                if(!group)
                {
                    group = &App_ResourceSystem().newMaterialGroup();
                }

                group->insert(&manifest);
            }
#if 0 /// @todo $revise-texture-animation
            else // An animation group.
            {
                // Only create the group once the first material has been found.
                if(animNumber == -1)
                {
                    animNumber = App_ResourceSystem().newAnimGroup(def.flags & ~AGF_PRECACHE);
                }

                App_ResourceSystem().animGroup(animNumber).addFrame(manifest.material(), gm->tics, gm->randomTics);
            }
#endif
        }
        catch(ResourceSystem::MissingManifestError const &er)
        {
            // Log but otherwise ignore this error.
            LOG_RES_WARNING("Unknown material \"%s\" in group def %i: %s")
                << *gm->material
                << i << er.asText();
        }
    }
}

void Def_PostInit()
{
#ifdef __CLIENT__

    // Particle generators: model setup.
    for(int i = 0; i < defs.ptcGens.size(); ++i)
    {
        ded_ptcgen_t *gen = &defs.ptcGens[i];

        for(int k = 0; k < gen->stages.size(); ++k)
        {
            ded_ptcstage_t *st = &gen->stages[k];

            if(st->type < PTC_MODEL || st->type >= PTC_MODEL + MAX_PTC_MODELS)
                continue;

            st->model = -1;
            try
            {
                ModelDef &modef = App_ResourceSystem().modelDef(String("Particle%1").arg(st->type - PTC_MODEL, 2, 10, QChar('0')));
                if(modef.subModelId(0) == NOMODELID)
                {
                    continue;
                }

                Model &mdl = App_ResourceSystem().model(modef.subModelId(0));

                st->model = App_ResourceSystem().indexOf(&modef);
                st->frame = mdl.frameNumber(st->frameName);
                if(st->frame < 0) st->frame = 0;
                if(st->endFrameName[0])
                {
                    st->endFrame = mdl.frameNumber(st->endFrameName);
                    if(st->endFrame < 0) st->endFrame = 0;
                }
                else
                {
                    st->endFrame = -1;
                }
            }
            catch(ResourceSystem::MissingModelDefError const &)
            {} // Ignore this error.
        }
    }

#endif // __CLIENT__

    // Lights.
    for(int i = 0; i < defs.lights.size(); ++i)
    {
        ded_light_t *lig = &defs.lights[i];

        if(lig->up)
        {
            defineLightmap(*lig->up);
        }
        if(lig->down)
        {
            defineLightmap(*lig->down);
        }
        if(lig->sides)
        {
            defineLightmap(*lig->sides);
        }
        if(lig->flare)
        {
            defineFlaremap(*lig->flare);
        }
    }

    // Material groups (e.g., for precaching).
    App_ResourceSystem().clearAllMaterialGroups();
    for(int i = 0; i < defs.groups.size(); ++i)
    {
        initMaterialGroup(defs.groups[i]);
    }
}

/**
 * Can we reach 'snew' if we start searching from 'sold'?
 * Take a maximum of 16 steps.
 */
dd_bool Def_SameStateSequence(state_t* snew, state_t* sold)
{
    int it;
    int target = runtimeDefs.states.indexOf(snew);
    int start  = runtimeDefs.states.indexOf(sold);
    int count = 0;

    if(!snew || !sold)
        return false;

    if(snew == sold)
        return true; // Trivial.

    for(it = sold->nextState; it >= 0 && it != start && count < 16;
        it = runtimeDefs.states[it].nextState, ++count)
    {
        if(it == target)
            return true;

        if(it == runtimeDefs.states[it].nextState)
            break;
    }
    return false;
}

const char* Def_GetStateName(state_t* state)
{
    int idx = runtimeDefs.states.indexOf(state);
    if(!state) return "(nullptr)";
    //if(idx < 0) return "(<0)";
    //if(idx >= defs.states.size()) return "(>states)";
    return defs.states[idx].id;
}

static int Friendly(int num)
{
    if(num < 0)
        num = 0;
    return num;
}

/**
 * Converts a DED line type to the internal format.
 * Bit of a nuisance really...
 */
void Def_CopyLineType(linetype_t* l, ded_linetype_t* def)
{
    int i, k, a, temp;

    l->id = def->id;
    l->flags = def->flags[0];
    l->flags2 = def->flags[1];
    l->flags3 = def->flags[2];
    l->lineClass = def->lineClass;
    l->actType = def->actType;
    l->actCount = def->actCount;
    l->actTime = def->actTime;
    l->actTag = def->actTag;

    for(i = 0; i < 10; ++i)
    {
        if(i == 9)
            l->aparm[i] = Def_GetMobjNum(def->aparm9);
        else
            l->aparm[i] = def->aparm[i];
    }

    l->tickerStart = def->tickerStart;
    l->tickerEnd = def->tickerEnd;
    l->tickerInterval = def->tickerInterval;
    l->actSound = Friendly(Def_GetSoundNum(def->actSound));
    l->deactSound = Friendly(Def_GetSoundNum(def->deactSound));
    l->evChain = def->evChain;
    l->actChain = def->actChain;
    l->deactChain = def->deactChain;
    l->actLineType = def->actLineType;
    l->deactLineType = def->deactLineType;
    l->wallSection = def->wallSection;

    if(def->actMaterial)
    {
        try
        {
            l->actMaterial = App_ResourceSystem().materialManifest(*def->actMaterial).id();
        }
        catch(ResourceSystem::MissingManifestError const &)
        {} // Ignore this error.
    }

    if(def->deactMaterial)
    {
        try
        {
            l->deactMaterial = App_ResourceSystem().materialManifest(*def->deactMaterial).id();
        }
        catch(ResourceSystem::MissingManifestError const &)
        {} // Ignore this error.
    }

    l->actMsg = def->actMsg;
    l->deactMsg = def->deactMsg;
    l->materialMoveAngle = def->materialMoveAngle;
    l->materialMoveSpeed = def->materialMoveSpeed;
    memcpy(l->iparm, def->iparm, sizeof(int) * 20);
    memcpy(l->fparm, def->fparm, sizeof(int) * 20);
    LOOPi(5) l->sparm[i] = def->sparm[i];

    // Some of the parameters might be strings depending on the line class.
    // Find the right mapping table.
    for(k = 0; k < 20; ++k)
    {
        temp = 0;
        a = xgClassLinks[l->lineClass].iparm[k].map;
        if(a < 0)
            continue;

        if(a & MAP_SND)
        {
            l->iparm[k] = Friendly(Def_GetSoundNum(def->iparmStr[k]));
        }
        else if(a & MAP_MATERIAL)
        {
            if(def->iparmStr[k][0])
            {
                if(!stricmp(def->iparmStr[k], "-1"))
                {
                    l->iparm[k] = -1;
                }
                else
                {
                    try
                    {
                        l->iparm[k] = App_ResourceSystem().materialManifest(de::Uri(def->iparmStr[k], RC_NULL)).id();
                    }
                    catch(ResourceSystem::MissingManifestError const &)
                    {} // Ignore this error.
                }
            }
        }
        else if(a & MAP_MUS)
        {
            temp = Friendly(Def_GetMusicNum(def->iparmStr[k]));

            if(temp == 0)
            {
                temp = Def_EvalFlags(def->iparmStr[k]);
                if(temp)
                    l->iparm[k] = temp;
            }
            else
            {
                l->iparm[k] = Friendly(Def_GetMusicNum(def->iparmStr[k]));
            }
        }
        else
        {
            temp = Def_EvalFlags(def->iparmStr[k]);

            if(temp)
                l->iparm[k] = temp;
        }
    }
}

/**
 * Converts a DED sector type to the internal format.
 */
void Def_CopySectorType(sectortype_t* s, ded_sectortype_t* def)
{
    int                 i, k;

    s->id = def->id;
    s->flags = def->flags;
    s->actTag = def->actTag;
    LOOPi(5)
    {
        s->chain[i] = def->chain[i];
        s->chainFlags[i] = def->chainFlags[i];
        s->start[i] = def->start[i];
        s->end[i] = def->end[i];
        LOOPk(2) s->interval[i][k] = def->interval[i][k];
        s->count[i] = def->count[i];
    }
    s->ambientSound = Friendly(Def_GetSoundNum(def->ambientSound));
    LOOPi(2)
    {
        s->soundInterval[i] = def->soundInterval[i];
        s->materialMoveAngle[i] = def->materialMoveAngle[i];
        s->materialMoveSpeed[i] = def->materialMoveSpeed[i];
    }
    s->windAngle = def->windAngle;
    s->windSpeed = def->windSpeed;
    s->verticalWind = def->verticalWind;
    s->gravity = def->gravity;
    s->friction = def->friction;
    s->lightFunc = def->lightFunc;
    LOOPi(2) s->lightInterval[i] = def->lightInterval[i];
    LOOPi(3)
    {
        s->colFunc[i] = def->colFunc[i];
        LOOPk(2) s->colInterval[i][k] = def->colInterval[i][k];
    }
    s->floorFunc = def->floorFunc;
    s->floorMul = def->floorMul;
    s->floorOff = def->floorOff;
    LOOPi(2) s->floorInterval[i] = def->floorInterval[i];
    s->ceilFunc = def->ceilFunc;
    s->ceilMul = def->ceilMul;
    s->ceilOff = def->ceilOff;
    LOOPi(2) s->ceilInterval[i] = def->ceilInterval[i];
}

int Def_Get(int type, char const *id, void *out)
{
    switch(type)
    {
    case DD_DEF_MOBJ:
        return Def_GetMobjNum(id);

    case DD_DEF_MOBJ_BY_NAME:
        return Def_GetMobjNumForName(id);

    case DD_DEF_STATE:
        return Def_GetStateNum(id);

    case DD_DEF_ACTION:
        return Def_GetActionNum(id);

    case DD_DEF_SPRITE:
        return Def_GetSpriteNum(id);

    case DD_DEF_SOUND:
        return Def_GetSoundNum(id);

    case DD_DEF_SOUND_BY_NAME:
        return defs.getSoundNumForName(id);

    case DD_DEF_SOUND_LUMPNAME: {
        int i = *((long *) id);
        if(i < 0 || i >= runtimeDefs.sounds.size())
            return false;
        strcpy((char*)out, runtimeDefs.sounds[i].lumpName);
        return true; }

    case DD_DEF_TEXT:
        if(id && id[0])
        {
            // Read backwards to allow patching.
            for(int i = defs.text.size() - 1; i >= 0; i--)
            {
                if(stricmp(defs.text[i].id, id)) continue;
                if(out) *(char**) out = defs.text[i].text;
                return i;
            }
        }
        return -1;

    case DD_DEF_VALUE: {
        int idx = -1; // Not found.
        if(id && id[0])
        {
            // Read backwards to allow patching.
            for(idx = defs.values.size() - 1; idx >= 0; idx--)
            {
                if(!stricmp(defs.values[idx].id, id))
                    break;
            }
        }
        if(out) *(char**) out = (idx >= 0? defs.values[idx].text : 0);
        return idx; }

    case DD_DEF_VALUE_BY_INDEX: {
        int idx = *((long*) id);
        if(idx >= 0 && idx < defs.values.size())
        {
            if(out) *(char**) out = defs.values[idx].text;
            return true;
        }
        if(out) *(char**) out = 0;
        return false; }

    case DD_DEF_LINE_TYPE: {
        int typeId = strtol(id, (char **)NULL, 10);
        for(int i = defs.lineTypes.size() - 1; i >= 0; i--)
        {
            if(defs.lineTypes[i].id != typeId) continue;
            if(out) Def_CopyLineType((linetype_t*)out, &defs.lineTypes[i]);
            return true;
        }
        return false; }

    case DD_DEF_SECTOR_TYPE: {
        int typeId = strtol(id, (char **)NULL, 10);
        for(int i = defs.sectorTypes.size() - 1; i >= 0; i--)
        {
            if(defs.sectorTypes[i].id != typeId) continue;
            if(out) Def_CopySectorType((sectortype_t*)out, &defs.sectorTypes[i]);
            return true;
        }
        return false; }

    default: return false;
    }
}

int Def_Set(int type, int index, int value, void const *ptr)
{
    LOG_AS("Def_Set");

    switch(type)
    {
    case DD_DEF_TEXT:
        if(index < 0 || index >= defs.text.size())
        {
            DENG_ASSERT(!"Def_Set: Text index is invalid");
            return false;
        }
        defs.text[index].text = (char*) M_Realloc(defs.text[index].text, strlen((char*)ptr) + 1);
        strcpy(defs.text[index].text, (char const*) ptr);
        break;

    case DD_DEF_STATE: {
        ded_state_t* stateDef;
        if(index < 0 || index >= defs.states.size())
        {
            DENG_ASSERT(!"Def_Set: State index is invalid");
            return false;
        }
        stateDef = &defs.states[index];
        switch(value)
        {
        case DD_SPRITE: {
            int sprite = *(int*) ptr;

            if(sprite < 0 || sprite >= defs.sprites.size())
            {
                LOGDEV_RES_WARNING("Unknown sprite index %i") << sprite;
                break;
            }

            strcpy((char*) stateDef->sprite.id, defs.sprites[value].id);
            break; }

        case DD_FRAME:
            stateDef->frame = *(int*)ptr;
            break;

        default: break;
        }
        break; }

    case DD_DEF_SOUND:
        if(index < 0 || index >= runtimeDefs.sounds.size())
        {
            DENG_ASSERT(!"Sound index is invalid");
            return false;
        }

        switch(value)
        {
        case DD_LUMP:
            S_StopSound(index, 0);
            strcpy(runtimeDefs.sounds[index].lumpName, (char const*) ptr);
            if(strlen(runtimeDefs.sounds[index].lumpName))
            {
                runtimeDefs.sounds[index].lumpNum = App_FileSystem().lumpNumForName(runtimeDefs.sounds[index].lumpName);
                if(runtimeDefs.sounds[index].lumpNum < 0)
                {
                    LOG_RES_WARNING("Unknown sound lump name \"%s\"; sound #%i will be inaudible")
                            << runtimeDefs.sounds[index].lumpName << index;
                }
            }
            else
            {
                runtimeDefs.sounds[index].lumpNum = 0;
            }
            break;

        default: break;
        }
        break;

    default: return false;
    }

    return true;
}

StringArray* Def_ListMobjTypeIDs(void)
{
    StringArray* array = StringArray_New();
    int i;
    for(i = 0; i < defs.mobjs.size(); ++i)
    {
        StringArray_Append(array, defs.mobjs[i].id);
    }
    return array;
}

StringArray* Def_ListStateIDs(void)
{
    StringArray* array = StringArray_New();
    int i;
    for(i = 0; i < defs.states.size(); ++i)
    {
        StringArray_Append(array, defs.states[i].id);
    }
    return array;
}

bool Def_IsAllowedDecoration(ded_decor_t const *def, /*bool hasExternal,*/ bool isCustom)
{
    //if(hasExternal) return (def->flags & DCRF_EXTERNAL) != 0;
    if(!isCustom)   return (def->flags & DCRF_NO_IWAD) == 0;
    return (def->flags & DCRF_PWAD) != 0;
}

bool Def_IsAllowedReflection(ded_reflection_t const *def, /*bool hasExternal,*/ bool isCustom)
{
    //if(hasExternal) return (def->flags & REFF_EXTERNAL) != 0;
    if(!isCustom)   return (def->flags & REFF_NO_IWAD) == 0;
    return (def->flags & REFF_PWAD) != 0;
}

bool Def_IsAllowedDetailTex(ded_detailtexture_t const *def, /*bool hasExternal,*/ bool isCustom)
{
    //if(hasExternal) return (def->flags & DTLF_EXTERNAL) != 0;
    if(!isCustom)   return (def->flags & DTLF_NO_IWAD) == 0;
    return (def->flags & DTLF_PWAD) != 0;
}

/**
 * Prints a list of all the registered mobjs to the console.
 * @todo Does this belong here?
 */
D_CMD(ListMobjs)
{
    DENG_UNUSED(src); DENG_UNUSED(argc); DENG_UNUSED(argv);

    if(defs.mobjs.size() <= 0)
    {
        LOG_RES_MSG("No mobjtypes defined/loaded");
        return true;
    }

    LOG_RES_MSG(_E(b) "Registered Mobjs (ID | Name):");
    for(int i = 0; i < defs.mobjs.size(); ++i)
    {
        if(defs.mobjs[i].name[0])
            LOG_RES_MSG(" %s | %s") << defs.mobjs[i].id << defs.mobjs[i].name;
        else
            LOG_RES_MSG(" %s | " _E(l) "(Unnamed)") << defs.mobjs[i].id;
    }

    return true;
}

DENG_DECLARE_API(Def) =
{
    { DE_API_DEFINITIONS },

    Def_Get,
    Def_Set,
    Def_EvalFlags
};<|MERGE_RESOLUTION|>--- conflicted
+++ resolved
@@ -687,12 +687,7 @@
             if(!xlat.isEmpty())
             {
                 qDebug() << "[TranslatedMapInfos] custom:false\n" << xlat;
-<<<<<<< HEAD
-                if(!DED_ReadData(&defs, xlat.toUtf8().constData(),
-                                 "[TranslatedMapInfos]", false /*not custom*/))
-=======
                 if(!DED_ReadData(&defs, xlat.toUtf8().constData(), "[TranslatedMapInfos]"))
->>>>>>> fcfe37ed
                 {
                     App_Error("readAllDefinitions: DED parse error:\n%s", DED_Error());
                 }
@@ -701,12 +696,7 @@
             if(!xlatCustom.isEmpty())
             {
                 qDebug() << "[TranslatedMapInfos] custom:true\n" << xlatCustom;
-<<<<<<< HEAD
-                if(!DED_ReadData(&defs, xlatCustom.toUtf8().constData(),
-                                 "[TranslatedMapInfos]", true /*custom*/))
-=======
                 if(!DED_ReadData(&defs, xlatCustom.toUtf8().constData(), "[TranslatedMapInfos]"))
->>>>>>> fcfe37ed
                 {
                     App_Error("readAllDefinitions: DED parse error:\n%s", DED_Error());
                 }
