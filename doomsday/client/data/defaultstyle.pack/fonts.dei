# Fonts for the default UI style
#
# - size can be "pt" or "px", defaults to "pt" 
# - weight: normal bold light
# - style: normal italic

script { 
    import Version, gui
    
    # Load some custom fonts.
    import App, Path
    fontDir = Path.fileNamePath(__file__) / "fonts" 
    App.loadFont(fontDir / "OpenSans-Regular.ttf")
    App.loadFont(fontDir / "OpenSans-Bold.ttf")
    App.loadFont(fontDir / "OpenSans-Italic.ttf")
    App.loadFont(fontDir / "OpenSans-BoldItalic.ttf")
}

font default condition "Version.OS == 'windows'" {
<<<<<<< HEAD
    family: Segoe UI
    size: 11pt
=======
    family: Open Sans
    size: 12pt
>>>>>>> 9c56b85b
    weight: normal
    style: normal
}

group {
    condition: Version.OS == 'macx'
    
    font default {
        family: Helvetica Neue
        size: 16pt
        weight: normal
        style: normal
    }
    
    font monospace {
        family: Menlo
        size: 14pt
        weight: normal
        style: normal
    }
}

group {
    condition: Version.OS == 'unix'

    font default {
        family: Liberation Sans
        size: 13pt
        weight: normal
        style: normal
    }

    font monospace {
        family: FreeMono
        size: 12pt
        weight: normal
        style: normal
    }
}

font title inherits default {
    condition: Version.OS == 'macx'
    size $: gui.scale(__this__.size, 1.75)
    weight: light
}

font title inherits default {
    condition: Version.OS != 'macx'
    size $: gui.scale(__this__.size, 1.4)
    weight: bold
}

group editor {
    font plaintext inherits default {}
    font hint inherits default {
        style: italic
        weight: light
    }
}

group separator {
    font empty inherits default {
        size $: gui.scale(__this__.size, 0.5)
    }
    font label inherits default {
        size $: gui.scale(__this__.size, 0.75)
        weight: bold
    }
}

group choice {
    font selected inherits default {
        weight: bold
    }
}

group log {
    font normal inherits default {}
}<|MERGE_RESOLUTION|>--- conflicted
+++ resolved
@@ -17,13 +17,8 @@
 }
 
 font default condition "Version.OS == 'windows'" {
-<<<<<<< HEAD
-    family: Segoe UI
-    size: 11pt
-=======
     family: Open Sans
     size: 12pt
->>>>>>> 9c56b85b
     weight: normal
     style: normal
 }
