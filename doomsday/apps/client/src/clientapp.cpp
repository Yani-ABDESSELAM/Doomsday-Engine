--- conflicted
+++ resolved
@@ -144,16 +144,12 @@
 #endif
 }
 
-<<<<<<< HEAD
+static Value *Function_App_ConsolePlayer(Context &, const Function::ArgumentValues &)
+{
+    return new RecordValue(DoomsdayApp::players().at(consolePlayer).objectNamespace());
+}
+
 static Value *Function_App_GamePlugin(Context &, const Function::ArgumentValues &)
-=======
-static Value *Function_App_ConsolePlayer(Context &, const Function::ArgumentValues &)
-{
-    return new RecordValue(DoomsdayApp::players().at(consolePlayer).objectNamespace());
-}
-
-static Value *Function_App_GamePlugin(Context &, Function::ArgumentValues const &)
->>>>>>> 022839e0
 {
     if (App_CurrentGame().isNull())
     {
@@ -578,19 +574,13 @@
     // We must presently set the current game manually (the collection is global).
     setGame(games().nullGame());
 
-<<<<<<< HEAD
+    // Script bindings.
+    {
     d->binder.init(scriptSystem()["App"])
-            << DE_FUNC_NOARG (App_GamePlugin, "gamePlugin")
-            << DE_FUNC_NOARG (App_Quit,       "quit");
-=======
-    // Script bindings.
-    {
-        d->binder.init(scriptSystem()["App"])
-                << DENG2_FUNC_NOARG (App_ConsolePlayer, "consolePlayer")
-                << DENG2_FUNC_NOARG (App_GamePlugin,    "gamePlugin")
-                << DENG2_FUNC_NOARG (App_Quit,          "quit");
-    }
->>>>>>> 022839e0
+                << DE_FUNC_NOARG (App_ConsolePlayer, "consolePlayer")
+                << DE_FUNC_NOARG (App_GamePlugin,    "gamePlugin")
+                << DE_FUNC_NOARG (App_Quit,          "quit");
+    }
 
 /*#if !defined (DE_MOBILE)
     /// @todo Remove the splash screen when file system indexing can be done as
