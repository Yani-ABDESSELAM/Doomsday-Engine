--- conflicted
+++ resolved
@@ -150,14 +150,15 @@
         // The null game has no plugin.
         return 0;
     }
-//            .name().fileNameWithoutExtension();
-//    if (name.beginsWith("lib")) name.remove(BytePos(0), 3);
     return new TextValue(DoomsdayApp::plugins().extensionName(App_CurrentGame().pluginId()));
 }
 
-<<<<<<< HEAD
 static Value *Function_App_Quit(Context &, const Function::ArgumentValues &)
-=======
+{
+    Sys_Quit();
+    return 0;
+}
+
 static Value *Function_App_GetInteger(Context &, const Function::ArgumentValues &args)
 {
     const int valueId = args.at(0)->asInt();
@@ -182,18 +183,10 @@
     return nullptr;
 }
 
-static Value *Function_App_Quit(Context &, Function::ArgumentValues const &)
->>>>>>> f9f85da5
-{
-    Sys_Quit();
-    return nullptr;
-}
-
 static SDL_Surface *createSDLSurfaceFromImage(const Image &image)
 {
     const int imageWidth  = int(image.width());
     const int imageHeight = int(image.height());
-
     return SDL_CreateRGBSurfaceWithFormatFrom(const_cast<uint8_t *>(image.bits()),
                                               imageWidth,
                                               imageHeight,
@@ -618,20 +611,13 @@
     // Script bindings.
     /// @todo ServerApp is missing these, but they belong in DoomsdayApp.
     {
-<<<<<<< HEAD
-        d->binder.init(scriptSystem()["App"])
+        auto &appModule = scriptSystem()["App"];
+        d->binder.init(appModule)
                 << DE_FUNC_NOARG (App_ConsolePlayer, "consolePlayer")
                 << DE_FUNC_NOARG (App_GamePlugin,    "gamePlugin")
-                << DE_FUNC_NOARG (App_Quit,          "quit");
-=======
-        auto &appModule = scriptSystem()["App"];
-        d->binder.init(appModule)
-                << DENG2_FUNC_NOARG (App_ConsolePlayer, "consolePlayer")
-                << DENG2_FUNC_NOARG (App_GamePlugin,    "gamePlugin")
-                << DENG2_FUNC_NOARG (App_Quit,          "quit")
-                << DENG2_FUNC       (App_GetInteger,    "getInteger", "id")
-                << DENG2_FUNC       (App_SetInteger,    "setInteger", "id" << "value");
->>>>>>> f9f85da5
+                << DE_FUNC_NOARG (App_Quit,          "quit")
+                << DE_FUNC       (App_GetInteger,    "getInteger", "id")
+                << DE_FUNC       (App_SetInteger,    "setInteger", "id" << "value");
     }
 
 /*#if !defined (DE_MOBILE)
