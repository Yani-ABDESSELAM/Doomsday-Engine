/** @file image.cpp  Image objects and related routines.
 *
 * @authors Copyright © 2003-2017 Jaakko Keränen <jaakko.keranen@iki.fi>
 * @authors Copyright © 2006-2015 Daniel Swanson <danij@dengine.net>
 *
 * @par License
 * GPL: http://www.gnu.org/licenses/gpl.html
 *
 * <small>This program is free software; you can redistribute it and/or modify
 * it under the terms of the GNU General Public License as published by the
 * Free Software Foundation; either version 2 of the License, or (at your
 * option) any later version. This program is distributed in the hope that it
 * will be useful, but WITHOUT ANY WARRANTY; without even the implied warranty
 * of MERCHANTABILITY or FITNESS FOR A PARTICULAR PURPOSE. See the GNU General
 * Public License for more details. You should have received a copy of the GNU
 * General Public License along with this program; if not, write to the Free
 * Software Foundation, Inc., 51 Franklin St, Fifth Floor, Boston, MA
 * 02110-1301 USA</small>
 */

#include "de_platform.h"
#include "resource/image.h"
<<<<<<< HEAD
#include "dd_main.h"
#include "gl/gl_tex.h"
#include "render/rend_main.h" // misc global vars awaiting new home
=======
#include "resource/tga.h"
>>>>>>> 022839e0

#include <doomsday/resource/patch.h>
#include <doomsday/resource/colorpalettes.h>
#include <doomsday/filesys/fs_main.h>
#include <doomsday/res/Composite>
#include <doomsday/resource/pcx.h>

#include <de/legacy/memory.h>
#include <de/LogBuffer>
#include <de/Image>
#include <de/NativePath>

//#ifndef DE_QT_4_7_OR_NEWER // older than 4.7?
//#  define constBits bits
//#endif

using namespace de;
using namespace res;

struct GraphicFileType
{
    /// Symbolic name of the resource type.
    const char *name;

    /// Known file extension.
    const char *ext;

    bool (*interpretFunc)(FileHandle &hndl, String filePath, image_t &img);

<<<<<<< HEAD
    const char *(*getLastErrorFunc)(); ///< Can be NULL.
=======
    //char const *(*getLastErrorFunc)(); ///< Can be NULL.
>>>>>>> 022839e0
};

static bool interpretPcx(FileHandle &hndl, String /*filePath*/, image_t &img)
{
    Image_Init(img);
    img.pixels = PCX_Load(hndl, img.size, img.pixelSize);
    return (0 != img.pixels);
}

static bool interpretJpg(FileHandle &hndl, String /*filePath*/, image_t &img)
{
    return Image_LoadFromFileWithFormat(img, "JPG", hndl);
}

static bool interpretPng(FileHandle &hndl, String /*filePath*/, image_t &img)
{
    return Image_LoadFromFileWithFormat(img, "PNG", hndl);
}

static bool interpretTga(FileHandle &hndl, String /*filePath*/, image_t &img)
{
    Image_Init(img);
    img.pixels = TGA_Load(hndl, img.size, img.pixelSize);
    return img.pixels != nullptr;
}

// Graphic resource types.
<<<<<<< HEAD
static const GraphicFileType graphicTypes[] = {
    { "PNG",    "png",      interpretPng, 0 },
    { "JPG",    "jpg",      interpretJpg, 0 }, // TODO: add alternate "jpeg" extension
    { "TGA",    "tga",      interpretTga, TGA_LastError },
    { "PCX",    "pcx",      interpretPcx, PCX_LastError }
=======
static GraphicFileType const graphicTypes[] = {
    { "PNG",    "png",      interpretPng /*, 0*/ },
    { "JPG",    "jpg",      interpretJpg /*, 0*/ }, // TODO: add alternate "jpeg" extension
    { "TGA",    "tga",      interpretTga /*, TGA_LastError*/ },
    { "PCX",    "pcx",      interpretPcx /*, PCX_LastError*/ },
    { "",       "",         nullptr /*,            0*/ } // Terminate.
>>>>>>> 022839e0
};

static const GraphicFileType *guessGraphicFileTypeFromFileName(String fileName)
{
    // The path must have an extension for this.
    String ext = fileName.fileNameExtension();
    if (!ext.isEmpty())
    {
        for (const auto &type : graphicTypes)
        {
            if (!ext.compareWithoutCase(type.ext))
            {
                return &type;
            }
        }
    }
    return nullptr; // Unknown.
}

static void interpretGraphic(FileHandle &hndl, String filePath, image_t &img)
{
    // Firstly try the interpreter for the guessed resource types.
    const GraphicFileType *rtypeGuess = guessGraphicFileTypeFromFileName(filePath);
    if (rtypeGuess)
    {
        rtypeGuess->interpretFunc(hndl, filePath, img);
    }

    // If not yet interpreted - try each recognisable format in order.
    if (!img.pixels)
    {
        // Try each recognisable format instead.
        /// @todo Order here should be determined by the resource locator.
        for (const auto &graphicType : graphicTypes)
        {
            // Already tried this?
            if (&graphicType == rtypeGuess) continue;

            graphicType.interpretFunc(hndl, filePath, img);
            if (img.pixels) break;
        }
    }
}

/// @return  @c true if the file name in @a path ends with the "color key" suffix.
static inline bool isColorKeyed(String path)
{
    return path.fileNameWithoutExtension().endsWith("-ck", CaseInsensitive);
}

void Image_Init(image_t &img)
{
    img.size      = Vec2ui(0, 0);
    img.pixelSize = 0;
    img.flags     = 0;
    img.paletteId = 0;
    img.pixels    = 0;
}

void Image_InitFromImage(image_t &img, const Image &guiImage)
{
    img.size      = guiImage.size();
    img.pixelSize = guiImage.depth() / 8;
    img.flags     = 0;
    img.paletteId = 0;
    img.pixels    = reinterpret_cast<uint8_t *>(M_Malloc(guiImage.byteCount()));
    std::memcpy(img.pixels, guiImage.bits(), guiImage.byteCount());
}

void Image_ClearPixelData(image_t &img)
{
    M_Free(img.pixels); img.pixels = 0;
}

image_t::Size Image_Size(const image_t &img)
{
    return img.size;
}

String Image_Description(const image_t &img)
{
    return Stringf("Dimensions:%s Flags:%x %s:%i",
                          img.size.asText().c_str(),
                          img.flags,
                          0 != img.paletteId ? "ColorPalette" : "PixelSize",
                          0 != img.paletteId ? img.paletteId : img.pixelSize);
}

void Image_ConvertToLuminance(image_t &img, bool retainAlpha)
{
    LOG_AS("Image_ConvertToLuminance");

    uint8_t *alphaChannel = 0, *ptr = 0;

    // Is this suitable?
    if (0 != img.paletteId || (img.pixelSize < 3 && (img.flags & IMGF_IS_MASKED)))
    {
        LOG_RES_WARNING("Unknown paletted/masked image format");
        return;
    }

    long numPels = img.size.x * img.size.y;

    // Do we need to relocate the alpha data?
    if (retainAlpha && img.pixelSize == 4)
    {
        // Yes. Take a copy.
        alphaChannel = reinterpret_cast<uint8_t *>(M_Malloc(numPels));

        ptr = img.pixels;
        for (long p = 0; p < numPels; ++p, ptr += img.pixelSize)
        {
            alphaChannel[p] = ptr[3];
        }
    }

    // Average the RGB colors.
    ptr = img.pixels;
    for (long p = 0; p < numPels; ++p, ptr += img.pixelSize)
    {
        int min = de::min(ptr[0], de::min(ptr[1], ptr[2]));
        int max = de::max(ptr[0], de::max(ptr[1], ptr[2]));
        img.pixels[p] = (min == max? min : (min + max) / 2);
    }

    // Do we need to relocate the alpha data?
    if (alphaChannel)
    {
        std::memcpy(img.pixels + numPels, alphaChannel, numPels);
        img.pixelSize = 2;
        M_Free(alphaChannel);
        return;
    }

    img.pixelSize = 1;
}

void Image_ConvertToAlpha(image_t &img, bool makeWhite)
{
    Image_ConvertToLuminance(img);

    long total = img.size.x * img.size.y;
    for (long p = 0; p < total; ++p)
    {
        img.pixels[total + p] = img.pixels[p];
        if (makeWhite) img.pixels[p] = 255;
    }
    img.pixelSize = 2;
}

bool Image_HasAlpha(const image_t &img)
{
    LOG_AS("Image_HasAlpha");

    if (0 != img.paletteId || (img.flags & IMGF_IS_MASKED))
    {
        LOG_RES_WARNING("Unknown paletted/masked image format");
        return false;
    }

    if (img.pixelSize == 3)
    {
        return false;
    }

    if (img.pixelSize == 4)
    {
        const long numpels = img.size.x * img.size.y;
        const uint8_t *in = img.pixels;
        for (long i = 0; i < numpels; ++i, in += 4)
        {
            if (in[3] < 255)
            {
                return true;
            }
        }
    }

    return false;
}

uint8_t *Image_LoadFromFile(image_t &img, FileHandle &file)
{
    LOG_AS("Image_LoadFromFile");

    String filePath = file.file().composePath();

    Image_Init(img);
    interpretGraphic(file, filePath, img);

    // Still not interpreted?
    if (!img.pixels)
    {
        LOG_RES_XVERBOSE("\"%s\" unrecognized, trying fallback loader...",
                         NativePath(filePath).pretty());
        return 0; // Not a recognised format. It may still be loadable, however.
    }

    // How about some color-keying?
    if (isColorKeyed(filePath))
    {
        uint8_t *out = ApplyColorKeying(img.pixels, img.size.x, img.size.y, img.pixelSize);
        if (out != img.pixels)
        {
            // Had to allocate a larger buffer, free the old and attach the new.
            M_Free(img.pixels);
            img.pixels = out;
        }

        // Color keying is done; now we have 4 bytes per pixel.
        img.pixelSize = 4;
    }

    // Any alpha pixels?
    if (Image_HasAlpha(img))
    {
        img.flags |= IMGF_IS_MASKED;
    }

    LOG_RES_VERBOSE("Loaded image from file \"%s\", size %s")
            << NativePath(filePath).pretty() << img.size.asText();

    return img.pixels;
}

bool Image_LoadFromFileWithFormat(image_t &img, const char *format, FileHandle &hndl)
{
    LOG_AS("Image_LoadFromFileWithFormat");

    /// @todo There are too many copies made here. It would be best if image_t
    /// contained an instance of QImage. -jk

    // It is assumed that file's position stays the same (could be trying multiple interpreters).
    size_t initPos = hndl.tell();

    Image_Init(img);

    // Load the file contents to a memory buffer.
    Block data;
    data.resize(hndl.length() - initPos);
    hndl.read(reinterpret_cast<uint8_t*>(data.data()), data.size());

    Image image = Image::fromData(data, format);
    if (image.isNull())
    {
        // Back to the original file position.
        hndl.seek(initPos, SeekSet);
        return false;
    }

    //LOG_TRACE("Loading \"%s\"...") << NativePath(hndl->file().composePath()).pretty();

    // Convert paletted images to RGB.
    /*if (image.colorCount())
    {
        image = image.convertToFormat(QImage::Format_ARGB32);
        DE_ASSERT(!image.colorCount());
        DE_ASSERT(image.depth() == 32);
    }*/

    // Swap the red and blue channels for GL.
//    image = image.rgbSwapped();

    img.size      = Vec2ui(image.width(), image.height());
    img.pixelSize = image.depth() / 8;

    LOGDEV_RES_VERBOSE("size:%s depth:%i alpha:%b bytes:%i")
            << img.size.asText() << img.pixelSize
            << image.hasAlphaChannel() << image.byteCount();

    img.pixels = reinterpret_cast<uint8_t *>(M_MemDup(image.bits(), image.byteCount()));

    // Back to the original file position.
    hndl.seek(initPos, SeekSet);
    return true;
}

bool Image_Save(const image_t &img, const char *filePath)
{
    // Compose the full path.
    String fullPath = String(filePath);
    if (fullPath.isEmpty())
    {
        static int n = 0;
        fullPath = Stringf("image%ux%u-%03i", img.size.x, img.size.y, n++);
    }

    if (fullPath.fileNameExtension().isEmpty())
    {
        fullPath += ".png";
    }

    // Swap red and blue channels then save.
    Image image = Image(img.size, Image::RGBA_8888, ByteRefArray(img.pixels, img.size.area() * 4));
//    image = image.rgbSwapped();

    image.save(NativePath(fullPath));
    return true;
}

uint8_t *GL_LoadImage(image_t &image, const String& nativePath)
{
    try
    {
        // Relative paths are relative to the native working directory.
        String path = (NativePath::workPath() / NativePath(nativePath).expand()).withSeparators('/');

        FileHandle &hndl = App_FileSystem().openFile(path, "rb");
        uint8_t *pixels = Image_LoadFromFile(image, hndl);

        App_FileSystem().releaseFile(hndl.file());
        delete &hndl;

        return pixels;
    }
    catch (FS1::NotFoundError const&)
    {} // Ignore error.

    return 0; // Not loaded.
}

Source GL_LoadExtImage(image_t &image, const char *_searchPath, gfxmode_t mode)
{
    DE_ASSERT(_searchPath);

    try
    {
        String foundPath = App_FileSystem().findPath(res::Uri(RC_GRAPHIC, _searchPath),
                                                     RLF_DEFAULT, App_ResourceClass(RC_GRAPHIC));

        // Ensure the found path is absolute.
        foundPath = App_BasePath() / foundPath;

        if (GL_LoadImage(image, foundPath))
        {
            // Force it to grayscale?
            if (mode == LGM_GRAYSCALE_ALPHA || mode == LGM_WHITE_ALPHA)
            {
                Image_ConvertToAlpha(image, mode == LGM_WHITE_ALPHA);
            }
            else if (mode == LGM_GRAYSCALE)
            {
                Image_ConvertToLuminance(image);
            }

            return External;
        }
    }
    catch (FS1::NotFoundError const&)
    {} // Ignore this error.

    return None;
}

static dd_bool palettedIsMasked(const uint8_t *pixels, int width, int height)
{
    DE_ASSERT(pixels != 0);
    // Jump to the start of the alpha data.
    pixels += width * height;
    for (int i = 0; i < width * height; ++i)
    {
        if (255 != pixels[i])
        {
            return true;
        }
    }
    return false;
}

static Source loadExternalTexture(image_t &image, String encodedSearchPath,
    String optionalSuffix = "")
{
    // First look for a version with an optional suffix.
    try
    {
        String foundPath = App_FileSystem().findPath(res::Uri(encodedSearchPath + optionalSuffix, RC_GRAPHIC),
                                                     RLF_DEFAULT, App_ResourceClass(RC_GRAPHIC));
        // Ensure the found path is absolute.
        foundPath = App_BasePath() / foundPath;

        return GL_LoadImage(image, foundPath)? External : None;
    }
    catch (FS1::NotFoundError const&)
    {} // Ignore this error.

    // Try again without the suffix?
    if (!optionalSuffix.empty())
    {
        try
        {
            String foundPath = App_FileSystem().findPath(res::Uri(encodedSearchPath, RC_GRAPHIC),
                                                         RLF_DEFAULT, App_ResourceClass(RC_GRAPHIC));
            // Ensure the found path is absolute.
            foundPath = App_BasePath() / foundPath;

            return GL_LoadImage(image, foundPath)? External : None;
        }
        catch (FS1::NotFoundError const&)
        {} // Ignore this error.
    }

    return None;
}

/**
 * Draw the component image @a src into the composite @a dst.
 *
 * @param dst               The composite buffer (drawn to).
 * @param dstDimensions     Pixel dimensions of @a dst.
 * @param src               The component image to be composited (read from).
 * @param srcDimensions     Pixel dimensions of @a src.
 * @param origin            Coordinates (topleft) in @a dst to draw @a src.
 *
 * @todo Optimize: Should be redesigned to composite whole rows -ds
 */
static void compositePaletted(dbyte *dst, const Vec2ui &dstDimensions,
    const IByteArray &src, const Vec2ui &srcDimensions, const Vec2i &origin)
{
    if (dstDimensions == Vec2ui()) return;
    if (srcDimensions == Vec2ui()) return;

    const int srcW = srcDimensions.x;
    const int srcH = srcDimensions.y;
    const size_t srcPels = srcW * srcH;

    const int dstW = dstDimensions.x;
    const int dstH = dstDimensions.y;
    const size_t dstPels = dstW * dstH;

    int dstX, dstY;

    for (int srcY = 0; srcY < srcH; ++srcY)
    for (int srcX = 0; srcX < srcW; ++srcX)
    {
        dstX = origin.x + srcX;
        dstY = origin.y + srcY;
        if (dstX < 0 || dstX >= dstW) continue;
        if (dstY < 0 || dstY >= dstH) continue;

        dbyte srcAlpha;
        src.get(srcY * srcW + srcX + srcPels, &srcAlpha, 1);
        if (srcAlpha)
        {
            src.get(srcY * srcW + srcX, &dst[dstY * dstW + dstX], 1);
            dst[dstY * dstW + dstX + dstPels] = srcAlpha;
        }
    }
}

/// Returns a palette translation id for the given class and map.
/// Note that a zero-length id is returned when @a tclass =0 and @a tmap =0
static String toTranslationId(int tclass, int tmap)
{
#define NUM_TRANSLATION_CLASSES         3
#define NUM_TRANSLATION_MAPS_PER_CLASS  7

    // Is translation unnecessary?
    if (!tclass && !tmap) return String();

    int trans = de::max(0, NUM_TRANSLATION_MAPS_PER_CLASS * tclass + tmap - 1);
    LOGDEV_RES_XVERBOSE("tclass=%i tmap=%i => TransPal# %i", tclass << tmap << trans);
    return String::asText(trans);

#undef NUM_TRANSLATION_MAPS_PER_CLASS
#undef NUM_TRANSLATION_CLASSES
}

static Block loadAndTranslatePatch(const IByteArray &data, colorpaletteid_t palId,
    int tclass = 0, int tmap = 0)
{
    res::ColorPalette &palette = App_Resources().colorPalettes().colorPalette(palId);
    if (const res::ColorPaletteTranslation *xlat = palette.translation(toTranslationId(tclass, tmap)))
    {
        return res::Patch::load(data, *xlat, res::Patch::ClipToLogicalDimensions);
    }
    else
    {
        return res::Patch::load(data, nullptr, res::Patch::ClipToLogicalDimensions);
    }
}

static Source loadPatch(image_t &image, FileHandle &hndl, int tclass = 0,
    int tmap = 0, int border = 0)
{
    LOG_AS("image_t::loadPatch");

    if (Image_LoadFromFile(image, hndl))
    {
        return External;
    }

    File1 &file = hndl.file();
    ByteRefArray fileData = ByteRefArray(file.cache(), file.size());

    // A DOOM patch?
    if (Patch::recognize(fileData))
    {
        try
        {
            colorpaletteid_t colorPaletteId = App_Resources().colorPalettes().defaultColorPalette();

            Block patchImg = loadAndTranslatePatch(fileData, colorPaletteId, tclass, tmap);
            PatchMetadata info = Patch::loadMetadata(fileData);

            Image_Init(image);
            image.size      = Vec2ui(info.logicalDimensions.x + border*2,
                                        info.logicalDimensions.y + border*2);
            image.pixelSize = 1;
            image.paletteId = colorPaletteId;

            image.pixels = (uint8_t *) M_Calloc(2 * image.size.x * image.size.y);

            compositePaletted(image.pixels, image.size,
                              patchImg, info.logicalDimensions, Vec2i(border, border));

            if (palettedIsMasked(image.pixels, image.size.x, image.size.y))
            {
                image.flags |= IMGF_IS_MASKED;
            }

            return Original;
        }
        catch (const IByteArray::OffsetError &)
        {
            LOG_RES_WARNING("File \"%s:%s\" does not appear to be a valid Patch")
                << NativePath(file.container().composePath()).pretty()
                << NativePath(file.composePath()).pretty();
        }
    }

    file.unlock();
    return None;
}

static Source loadPatchComposite(image_t &image, const Texture &tex,
    bool maskZero = false, bool useZeroOriginIfOneComponent = false)
{
    LOG_AS("image_t::loadPatchComposite");

    Image_Init(image);
    image.pixelSize = 1;
    image.size      = Vec2ui(tex.width(), tex.height());
    image.paletteId = App_Resources().colorPalettes().defaultColorPalette();

    image.pixels = (uint8_t *) M_Calloc(2 * image.size.x * image.size.y);

    const res::Composite &texDef = *reinterpret_cast<res::Composite *>(tex.userDataPointer());
    DE_FOR_EACH_CONST(res::Composite::Components, i, texDef.components())
    {
        File1 &file           = App_FileSystem().lump(i->lumpNum());
        ByteRefArray fileData = ByteRefArray(file.cache(), file.size());

        // A DOOM patch?
        if (Patch::recognize(fileData))
        {
            try
            {
                Flags loadFlags;
                if (maskZero) loadFlags |= Patch::MaskZero;

                PatchMetadata info;
                Block patchImg = Patch::load(fileData, &info, loadFlags);

                Vec2i origin = i->origin();
                if (useZeroOriginIfOneComponent && texDef.componentCount() == 1)
                {
                    origin = Vec2i(0, 0);
                }

                // Draw the patch in the buffer.
                compositePaletted(image.pixels, image.size,
                                  patchImg, info.dimensions, origin);
            }
            catch (const IByteArray::OffsetError &)
            {} // Ignore this error.
        }

        file.unlock();
    }

    if (maskZero || palettedIsMasked(image.pixels, image.size.x, image.size.y))
    {
        image.flags |= IMGF_IS_MASKED;
    }

    // For debug:
    // GL_DumpImage(&image, Str_Text(GL_ComposeCacheNameForTexture(tex)));

    return Original;
}

static Source loadFlat(image_t &image, FileHandle &hndl)
{
    if (Image_LoadFromFile(image, hndl))
    {
        return External;
    }

    // A DOOM flat.
    Image_Init(image);

    /// @todo not all flats are 64x64!
    image.size      = Vec2ui(64, 64);
    image.pixelSize = 1;
    image.paletteId = App_Resources().colorPalettes().defaultColorPalette();

    File1 &file   = hndl.file();
    size_t fileLength = hndl.length();

    size_t bufSize = de::max(fileLength, (size_t) image.size.x * image.size.y);
    image.pixels = (uint8_t *) M_Malloc(bufSize);

    if (fileLength < bufSize)
    {
        std::memset(image.pixels, 0, bufSize);
    }

    // Load the raw image data.
    file.read(image.pixels, 0, fileLength);
    return Original;
}

static Source loadDetail(image_t &image, FileHandle &hndl)
{
    if (Image_LoadFromFile(image, hndl))
    {
        return Original;
    }

    // It must be an old-fashioned "raw" image.
    Image_Init(image);

    // How big is it?
    File1 &file = hndl.file();
    size_t fileLength = hndl.length();
    switch (fileLength)
    {
    case 256 * 256: image.size.x = image.size.y = 256; break;
    case 128 * 128: image.size.x = image.size.y = 128; break;
    case  64 *  64: image.size.x = image.size.y =  64; break;
    default:
        throw Error("image_t::loadDetail", "Must be 256x256, 128x128 or 64x64.");
    }

    image.pixelSize = 1;
    size_t bufSize = (size_t) image.size.x * image.size.y;
    image.pixels = (uint8_t *) M_Malloc(bufSize);

    if (fileLength < bufSize)
    {
        std::memset(image.pixels, 0, bufSize);
    }

    // Load the raw image data.
    file.read(image.pixels, fileLength);
    return Original;
}

Source GL_LoadSourceImage(image_t &image, const ClientTexture &tex,
                          const TextureVariantSpec &spec)
{
    res::FS1 &fileSys = App_FileSystem();
    auto &cfg = R_Config();

    Source source = None;
    const variantspecification_t &vspec = spec.variant;
    if (!tex.manifest().schemeName().compareWithoutCase("Textures"))
    {
        // Attempt to load an external replacement for this composite texture?
        if (cfg.noHighResTex->value().isFalse() &&
                (loadExtAlways || cfg.highResWithPWAD->value().isTrue() || !tex.isFlagged(Texture::Custom)))
        {
            // First try the textures scheme.
            res::Uri uri = tex.manifest().composeUri();
            source = loadExternalTexture(image, uri.compose(), "-ck");
        }

        if (source == None)
        {
            if (TC_SKYSPHERE_DIFFUSE != vspec.context)
            {
                source = loadPatchComposite(image, tex);
            }
            else
            {
                const bool zeroMask = (vspec.flags & TSF_ZEROMASK) != 0;
                const bool useZeroOriginIfOneComponent = true;
                source = loadPatchComposite(image, tex, zeroMask, useZeroOriginIfOneComponent);
            }
        }
    }
    else if (!tex.manifest().schemeName().compareWithoutCase("Flats"))
    {
        // Attempt to load an external replacement for this flat?
        if (cfg.noHighResTex->value().isFalse() &&
                (loadExtAlways || cfg.highResWithPWAD->value().isTrue() || !tex.isFlagged(Texture::Custom)))
        {
            // First try the flats scheme.
            res::Uri uri = tex.manifest().composeUri();
            source = loadExternalTexture(image, uri.compose(), "-ck");

            if (source == None)
            {
                // How about the old-fashioned "flat-name" in the textures scheme?
                source = loadExternalTexture(image, "Textures:flat-" + uri.path(), "-ck");
            }
        }

        if (source == None)
        {
            if (tex.manifest().hasResourceUri())
            {
                res::Uri resourceUri = tex.manifest().resourceUri();
                if (!resourceUri.scheme().compareWithoutCase("LumpIndex"))
                {
                    try
                    {
                        const lumpnum_t lumpNum = resourceUri.path().toString().toInt();
                        FileHandle &hndl    = fileSys.openLump(fileSys.lump(lumpNum));

                        source = loadFlat(image, hndl);

                        fileSys.releaseFile(hndl.file());
                        delete &hndl;
                    }
                    catch (LumpIndex::NotFoundError const&)
                    {} // Ignore this error.
                }
            }
        }
    }
    else if (!tex.manifest().schemeName().compareWithoutCase("Patches"))
    {
        int tclass = 0, tmap = 0;
        if (vspec.flags & TSF_HAS_COLORPALETTE_XLAT)
        {
            tclass = vspec.tClass;
            tmap   = vspec.tMap;
        }

        // Attempt to load an external replacement for this patch?
        if (cfg.noHighResTex->value().isFalse() &&
                (loadExtAlways || cfg.highResWithPWAD->value().isTrue() || !tex.isFlagged(Texture::Custom)))
        {
            res::Uri uri = tex.manifest().composeUri();
            source = loadExternalTexture(image, uri.compose(), "-ck");
        }

        if (source == None)
        {
            if (tex.manifest().hasResourceUri())
            {
                res::Uri resourceUri = tex.manifest().resourceUri();
                if (!resourceUri.scheme().compareWithoutCase("LumpIndex"))
                {
                    try
                    {
                        const lumpnum_t lumpNum = resourceUri.path().toString().toInt();
                        FileHandle &hndl    = fileSys.openLump(fileSys.lump(lumpNum));

                        source = loadPatch(image, hndl, tclass, tmap, vspec.border);

                        fileSys.releaseFile(hndl.file());
                        delete &hndl;
                    }
                    catch (LumpIndex::NotFoundError const&)
                    {} // Ignore this error.
                }
            }
        }
    }
    else if (!tex.manifest().schemeName().compareWithoutCase("Sprites"))
    {
        int tclass = 0, tmap = 0;
        if (vspec.flags & TSF_HAS_COLORPALETTE_XLAT)
        {
            tclass = vspec.tClass;
            tmap   = vspec.tMap;
        }

        // Attempt to load an external replacement for this sprite?
        if (cfg.noHighResPatches->value().isFalse())
        {
            res::Uri uri = tex.manifest().composeUri();

            // Prefer psprite or translated versions if available.
            if (TC_PSPRITE_DIFFUSE == vspec.context)
            {
                source = loadExternalTexture(image, "Patches:" + uri.path() + "-hud", "-ck");
            }
            else if (tclass || tmap)
            {
                source = loadExternalTexture(image,
                                             "Patches:" + uri.path() +
                                                 Stringf("-table%i%i", tclass, tmap),
                                             "-ck");
            }

            if (!source)
            {
                source = loadExternalTexture(image, "Patches:" + uri.path(), "-ck");
            }
        }

        if (source == None)
        {
            if (tex.manifest().hasResourceUri())
            {
                res::Uri resourceUri = tex.manifest().resourceUri();
                if (!resourceUri.scheme().compareWithoutCase("LumpIndex"))
                {
                    try
                    {
                        const lumpnum_t lumpNum = resourceUri.path().toString().toInt();
                        FileHandle &hndl    = fileSys.openLump(fileSys.lump(lumpNum));

                        source = loadPatch(image, hndl, tclass, tmap, vspec.border);

                        fileSys.releaseFile(hndl.file());
                        delete &hndl;
                    }
                    catch (LumpIndex::NotFoundError const&)
                    {} // Ignore this error.
                }
            }
        }
    }
    else if (!tex.manifest().schemeName().compareWithoutCase("Details"))
    {
        if (tex.manifest().hasResourceUri())
        {
            res::Uri resourceUri = tex.manifest().resourceUri();
            if (resourceUri.scheme().compareWithoutCase("Lumps"))
            {
                source = loadExternalTexture(image, resourceUri.compose());
            }
            else
            {
                const lumpnum_t lumpNum = fileSys.lumpNumForName(resourceUri.path());
                try
                {
                    File1 &lump = fileSys.lump(lumpNum);
                    FileHandle &hndl = fileSys.openLump(lump);

                    source = loadDetail(image, hndl);

                    fileSys.releaseFile(hndl.file());
                    delete &hndl;
                }
                catch (LumpIndex::NotFoundError const&)
                {} // Ignore this error.
            }
        }
    }
    else
    {
        if (tex.manifest().hasResourceUri())
        {
            res::Uri resourceUri = tex.manifest().resourceUri();
            source = loadExternalTexture(image, resourceUri.compose());
        }
    }
    return source;
}<|MERGE_RESOLUTION|>--- conflicted
+++ resolved
@@ -20,13 +20,10 @@
 
 #include "de_platform.h"
 #include "resource/image.h"
-<<<<<<< HEAD
+#include "resource/tga.h"
 #include "dd_main.h"
 #include "gl/gl_tex.h"
 #include "render/rend_main.h" // misc global vars awaiting new home
-=======
-#include "resource/tga.h"
->>>>>>> 022839e0
 
 #include <doomsday/resource/patch.h>
 #include <doomsday/resource/colorpalettes.h>
@@ -56,11 +53,7 @@
 
     bool (*interpretFunc)(FileHandle &hndl, String filePath, image_t &img);
 
-<<<<<<< HEAD
-    const char *(*getLastErrorFunc)(); ///< Can be NULL.
-=======
     //char const *(*getLastErrorFunc)(); ///< Can be NULL.
->>>>>>> 022839e0
 };
 
 static bool interpretPcx(FileHandle &hndl, String /*filePath*/, image_t &img)
@@ -88,20 +81,11 @@
 }
 
 // Graphic resource types.
-<<<<<<< HEAD
-static const GraphicFileType graphicTypes[] = {
-    { "PNG",    "png",      interpretPng, 0 },
-    { "JPG",    "jpg",      interpretJpg, 0 }, // TODO: add alternate "jpeg" extension
-    { "TGA",    "tga",      interpretTga, TGA_LastError },
-    { "PCX",    "pcx",      interpretPcx, PCX_LastError }
-=======
 static GraphicFileType const graphicTypes[] = {
     { "PNG",    "png",      interpretPng /*, 0*/ },
     { "JPG",    "jpg",      interpretJpg /*, 0*/ }, // TODO: add alternate "jpeg" extension
     { "TGA",    "tga",      interpretTga /*, TGA_LastError*/ },
-    { "PCX",    "pcx",      interpretPcx /*, PCX_LastError*/ },
-    { "",       "",         nullptr /*,            0*/ } // Terminate.
->>>>>>> 022839e0
+    { "PCX",    "pcx",      interpretPcx /*, PCX_LastError*/ }
 };
 
 static const GraphicFileType *guessGraphicFileTypeFromFileName(String fileName)
