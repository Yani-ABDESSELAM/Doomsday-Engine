/** @file skyfixedge.cpp  Sky Fix Edge Geometry.
 *
 * @authors Copyright © 2011-2014 Daniel Swanson <danij@dengine.net>
 *
 * @par License
 * GPL: http://www.gnu.org/licenses/gpl.html
 *
 * <small>This program is free software; you can redistribute it and/or modify
 * it under the terms of the GNU General Public License as published by the
 * Free Software Foundation; either version 2 of the License, or (at your
 * option) any later version. This program is distributed in the hope that it
 * will be useful, but WITHOUT ANY WARRANTY; without even the implied warranty
 * of MERCHANTABILITY or FITNESS FOR A PARTICULAR PURPOSE. See the GNU General
 * Public License for more details. You should have received a copy of the GNU
 * General Public License along with this program; if not, write to the Free
 * Software Foundation, Inc., 51 Franklin St, Fifth Floor, Boston, MA
 * 02110-1301 USA</small>
 */

#include "render/skyfixedge.h"

#include "Face"

#include "world/map.h"
#include "world/maputil.h" // R_SideBackClosed, remove me
#include "world/p_players.h"
#include "ConvexSubspace"
#include "Plane"
#include "Sector"
#include "Surface"
#include "MaterialAnimator"

#include "render/rend_main.h"

#include "client/clientsubsector.h"
#include "client/clskyplane.h"

using namespace world;

namespace de {

static ddouble skyFixFloorZ(const Plane *frontFloor, const Plane *backFloor)
{
    DE_UNUSED(backFloor);
    if(devRendSkyMode || P_IsInVoid(viewPlayer))
        return frontFloor->heightSmoothed();
    return frontFloor->map().skyFloor().height();
}

static ddouble skyFixCeilZ(const Plane *frontCeil, const Plane *backCeil)
{
    DE_UNUSED(backCeil);
    if(devRendSkyMode || P_IsInVoid(viewPlayer))
        return frontCeil->heightSmoothed();
    return frontCeil->map().skyCeiling().height();
}

DE_PIMPL_NOREF(SkyFixEdge::Event)
{
    SkyFixEdge &owner;
    ddouble distance;
    Impl(SkyFixEdge &owner, ddouble distance)
        : owner(owner), distance(distance)
    {}
};

SkyFixEdge::Event::Event(SkyFixEdge &owner, ddouble distance)
    : WorldEdge::Event()
    , d(new Impl(owner, distance))
{}

bool SkyFixEdge::Event::operator < (const Event &other) const
{
    return d->distance < other.distance();
}

ddouble SkyFixEdge::Event::distance() const
{
    return d->distance;
}

Vec3d SkyFixEdge::Event::origin() const
{
    return d->owner.pOrigin() + d->owner.pDirection() * distance();
}

DE_PIMPL(SkyFixEdge)
{
    HEdge *hedge;
    FixType fixType;
    dint edge;

    Vec3d pOrigin;
    Vec3d pDirection;

    coord_t lo, hi;

    Event bottom;
    Event top;
    bool isValid;

    Vec2f materialOrigin;

    Impl(Public *i, HEdge &hedge, FixType fixType, int edge,
             const Vec2f &materialOrigin)
        : Base(i),
          hedge(&hedge),
          fixType(fixType),
          edge(edge),
          bottom(*i, 0),
          top(*i, 1),
          isValid(false),
          materialOrigin(materialOrigin)
    {}

    /**
     * Determines whether a sky fix is actually necessary.
     */
    bool wallSectionNeedsSkyFix() const
    {
        DE_ASSERT(hedge->hasFace());

        const bool lower = fixType == SkyFixEdge::Lower;

        // Only edges with line segments need fixes.
        if (!hedge->hasMapElement()) return false;

<<<<<<< HEAD
        const auto *space     = &hedge->face().mapElementAs<ConvexSubspace>();
        const auto *backSpace = hedge->twin().hasFace() ? &hedge->twin().face().mapElementAs<ConvexSubspace>()
=======
        const auto &lineSeg  = hedge->mapElementAs<LineSideSegment>();
        const auto &lineSide = lineSeg.lineSide();

        auto const *space     = &hedge->face().mapElementAs<ConvexSubspace>();
        auto const *backSpace = hedge->twin().hasFace() ? &hedge->twin().face().mapElementAs<ConvexSubspace>()
>>>>>>> 81bcdfb0
                                                        : nullptr;

        const auto *subsec     = &space->subsector().as<ClientSubsector>();
        const auto *backSubsec = backSpace && backSpace->hasSubsector() ? &backSpace->subsector().as<ClientSubsector>()
                                                                        : nullptr;

        if (backSubsec && &backSubsec->sector() == &subsec->sector())
            return false;

        if (lineSide.middle().hasMaterial() &&
            !lineSide.middle().materialAnimator()->isOpaque() &&
            ((!lower && !lineSide.top().hasMaterial()) ||
             (lower  && !lineSide.bottom().hasMaterial())))
        {
            // Icarus: force fields render hack
            return false;
        }

        // Select the relative planes for the fix type.
        dint relPlane = lower ? Sector::Floor : Sector::Ceiling;
        const Plane *front   = &subsec->visPlane(relPlane);
        const Plane *back    = backSubsec ? &backSubsec->visPlane(relPlane) : nullptr;

        if (!front->surface().hasSkyMaskedMaterial())
            return false;

<<<<<<< HEAD
        const LineSide &lineSide = hedge->mapElementAs<LineSideSegment>().lineSide();
        const bool hasClosedBack = R_SideBackClosed(lineSide);
=======
        bool const hasClosedBack = R_SideBackClosed(lineSide);
>>>>>>> 81bcdfb0

        if (!devRendSkyMode)
        {
            if (!P_IsInVoid(viewPlayer)
                && !(hasClosedBack || !(back && back->surface().hasSkyMaskedMaterial())))
                return false;
        }
        else
        {
            dint relSection = lower ? LineSide::Bottom : LineSide::Top;

            if (lineSide.surface(relSection).hasMaterial()
                || !(hasClosedBack || (back && back->surface().hasSkyMaskedMaterial())))
                return false;
        }

        // Figure out the relative plane heights.
        coord_t fz = front->heightSmoothed();
        if (relPlane == Sector::Ceiling)
            fz = -fz;

        coord_t bz = 0;
        if (back)
        {
            bz = back->heightSmoothed();
            if(relPlane == Sector::Ceiling)
                bz = -bz;
        }

        coord_t planeZ = (back && back->surface().hasSkyMaskedMaterial() &&
                          fz < bz? bz : fz);

        coord_t skyZ = lower ? skyFixFloorZ(front, back)
                             : -skyFixCeilZ(front, back);

        return (planeZ > skyZ);
    }

    void prepare()
    {
        if (!wallSectionNeedsSkyFix())
        {
            isValid = false;
            return;
        }

        const auto *subspace     = &hedge->face().mapElementAs<ConvexSubspace>();
        const auto *backSubspace = hedge->twin().hasFace() ? &hedge->twin().face().mapElementAs<ConvexSubspace>() : nullptr;

        const auto *subsec       = &subspace->subsector().as<world::ClientSubsector>();
        const auto *backSubsec   = backSubspace && backSubspace->hasSubsector() ? &backSubspace->subsector().as<world::ClientSubsector>()
                                                                                : nullptr;

        const Plane *ffloor = &subsec->visFloor();
        const Plane *fceil  = &subsec->visCeiling();
        const Plane *bceil  = backSubsec ? &backSubsec->visCeiling() : nullptr;
        const Plane *bfloor = backSubsec ? &backSubsec->visFloor()   : nullptr;

        if (fixType == Upper)
        {
            hi = skyFixCeilZ(fceil, bceil);
            lo = de::max((backSubsec && bceil->surface().hasSkyMaskedMaterial()) ? bceil->heightSmoothed()
                                                                                 : fceil->heightSmoothed()
                         , ffloor->heightSmoothed());
        }
        else
        {
            hi = de::min((backSubsec && bfloor->surface().hasSkyMaskedMaterial()) ? bfloor->heightSmoothed()
                                                                                  : ffloor->heightSmoothed()
                         , fceil->heightSmoothed());
            lo = skyFixFloorZ(ffloor, bfloor);
        }

        isValid = hi > lo;
        if (!isValid) return;

        pOrigin = Vec3d(self().origin(), lo);
        pDirection = Vec3d(0, 0, hi - lo);
    }
};

SkyFixEdge::SkyFixEdge(HEdge &hedge, FixType fixType, int edge, float materialOffsetS)
    : WorldEdge((edge? hedge.twin() : hedge).origin()),
      d(new Impl(this, hedge, fixType, edge, Vec2f(materialOffsetS, 0)))
{
    /// @todo Defer until necessary.
    d->prepare();
}

const Vec3d &SkyFixEdge::pOrigin() const
{
    return d->pOrigin;
}

const Vec3d &SkyFixEdge::pDirection() const
{
    return d->pDirection;
}

Vec2f SkyFixEdge::materialOrigin() const
{
    return d->materialOrigin;
}

bool SkyFixEdge::isValid() const
{
    return d->isValid;
}

const SkyFixEdge::Event &SkyFixEdge::first() const
{
    return d->bottom;
}

const SkyFixEdge::Event &SkyFixEdge::last() const
{
    return d->top;
}

const SkyFixEdge::Event &SkyFixEdge::at(EventIndex index) const
{
    if(index >= 0 && index < 2)
    {
        return index == 0? d->bottom : d->top;
    }
    /// @throw InvalidIndexError The specified event index is not valid.
    throw Error("SkyFixEdge::at", stringf("Index '%i' does not map to a known event (count: 2)", index));
}

} // namespace de<|MERGE_RESOLUTION|>--- conflicted
+++ resolved
@@ -125,16 +125,11 @@
         // Only edges with line segments need fixes.
         if (!hedge->hasMapElement()) return false;
 
-<<<<<<< HEAD
+        const auto &lineSeg  = hedge->mapElementAs<LineSideSegment>();
+        const auto &lineSide = lineSeg.lineSide();
+
         const auto *space     = &hedge->face().mapElementAs<ConvexSubspace>();
         const auto *backSpace = hedge->twin().hasFace() ? &hedge->twin().face().mapElementAs<ConvexSubspace>()
-=======
-        const auto &lineSeg  = hedge->mapElementAs<LineSideSegment>();
-        const auto &lineSide = lineSeg.lineSide();
-
-        auto const *space     = &hedge->face().mapElementAs<ConvexSubspace>();
-        auto const *backSpace = hedge->twin().hasFace() ? &hedge->twin().face().mapElementAs<ConvexSubspace>()
->>>>>>> 81bcdfb0
                                                         : nullptr;
 
         const auto *subsec     = &space->subsector().as<ClientSubsector>();
@@ -161,12 +156,7 @@
         if (!front->surface().hasSkyMaskedMaterial())
             return false;
 
-<<<<<<< HEAD
-        const LineSide &lineSide = hedge->mapElementAs<LineSideSegment>().lineSide();
         const bool hasClosedBack = R_SideBackClosed(lineSide);
-=======
-        bool const hasClosedBack = R_SideBackClosed(lineSide);
->>>>>>> 81bcdfb0
 
         if (!devRendSkyMode)
         {
