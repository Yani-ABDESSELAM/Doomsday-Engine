--- conflicted
+++ resolved
@@ -287,14 +287,11 @@
                 // Self-referencing lines only ever get a middle.
                 if (!line.isSelfReferencing())
                 {
-<<<<<<< HEAD
-=======
                     const double bceilZ  = bceil->heightSmoothed();
                     const double bfloorZ = bfloor->heightSmoothed();
                     const double fceilZ  = fceil->heightSmoothed();
                     const double ffloorZ = ffloor->heightSmoothed();
 
->>>>>>> 81bcdfb0
                     const bool raiseToBackFloor =
                         (   fceil->surface().hasSkyMaskedMaterial()
                          && bceil->surface().hasSkyMaskedMaterial()
