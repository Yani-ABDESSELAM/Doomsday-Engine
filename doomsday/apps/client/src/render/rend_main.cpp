/** @file rend_main.cpp  World Map Renderer.
 *
 * @authors Copyright © 2003-2017 Jaakko Keränen <jaakko.keranen@iki.fi>
 * @authors Copyright © 2006-2015 Daniel Swanson <danij@dengine.net>
 * @authors Copyright © 2006 Jamie Jones <jamie_jones_au@yahoo.com.au>
 *
 * @par License
 * GPL: http://www.gnu.org/licenses/gpl.html
 *
 * <small>This program is free software; you can redistribute it and/or modify
 * it under the terms of the GNU General Public License as published by the
 * Free Software Foundation; either version 2 of the License, or (at your
 * option) any later version. This program is distributed in the hope that it
 * will be useful, but WITHOUT ANY WARRANTY; without even the implied warranty
 * of MERCHANTABILITY or FITNESS FOR A PARTICULAR PURPOSE. See the GNU General
 * Public License for more details. You should have received a copy of the GNU
 * General Public License along with this program; if not, write to the Free
 * Software Foundation, Inc., 51 Franklin St, Fifth Floor, Boston, MA
 * 02110-1301 USA</small>
 */

#include "de_platform.h"
#include "render/rend_main.h"

#include "MaterialVariantSpec"
#include "ClientTexture"
#include "Face"

#include "world/map.h"
#include "world/blockmap.h"
#include "world/lineowner.h"
#include "world/p_object.h"
#include "world/p_players.h"
#include "world/sky.h"
#include "world/thinkers.h"
#include "world/surface.h"
#include "BspLeaf"
#include "Contact"
#include "ConvexSubspace"
//#include "Hand"
#include "client/clientsubsector.h"
#include "client/clskyplane.h"
//#include "BiasIllum"
//#include "HueCircleVisual"
#include "LightDecoration"
#include "Lumobj"
//#include "Shard"
#include "SkyFixEdge"
#include "TriangleStripBuilder"
#include "WallEdge"

#include "gl/gl_main.h"
#include "gl/gl_tex.h"  // pointlight_analysis_t
#include "gl/gl_texmanager.h"
#include "gl/sys_opengl.h"

#include "api_fontrender.h"
#include "misc/r_util.h"
#include "render/fx/bloom.h"
#include "render/fx/vignette.h"
#include "render/fx/lensflares.h"
#include "render/angleclipper.h"
#include "render/blockmapvisual.h"
#include "render/billboard.h"
#include "render/cameralensfx.h"
#include "render/modelrenderer.h"
#include "render/r_main.h"
#include "render/r_things.h"
#include "render/rendersystem.h"
#include "render/rend_fakeradio.h"
#include "render/rend_halo.h"
#include "render/rend_particle.h"
#include "render/rendpoly.h"
#include "render/skydrawable.h"
#include "render/store.h"
#include "render/viewports.h"
#include "render/vissprite.h"
#include "render/vr.h"

#include "ui/editors/rendererappearanceeditor.h"
#include "ui/editors/modelasseteditor.h"
#include "ui/ui_main.h"
#include "ui/postprocessing.h"
//#include "ui/editors/edit_bias.h"

#include "sys_system.h"
#include "dd_main.h"
#include "clientapp.h"
#include "network/net_main.h"

#include <doomsday/console/cmd.h>
#include <doomsday/console/var.h>
#include <doomsday/defs/sprite.h>
#include <doomsday/res/TextureManifest>
#include <doomsday/world/Materials>
#include <doomsday/BspNode>
#include <de/legacy/concurrency.h>
#include <de/legacy/timer.h>
#include <de/legacy/texgamma.h>
#include <de/legacy/vector1.h>
#include <de/GLInfo>
#include <de/GLState>
#include <cmath>
#include <cstdio>
#include <cstdlib>

using namespace de;
using namespace world;

/**
 * POD structure used to transport vertex data refs as a logical unit.
 * @note The geometric data itself is not owned!
 */
struct Geometry
{
    Vec3f *pos;
    Vec4f *color;
    Vec2f *tex;
    Vec2f *tex2;
};

/**
 * POD structure used to describe texture modulation data.
 */
struct TexModulationData
{
    DGLuint texture = 0;
    Vec3f color;
    Vec2f topLeft;
    Vec2f bottomRight;
};

// Surface (tangent-space) Vector Flags.
#define SVF_TANGENT             0x01
#define SVF_BITANGENT           0x02
#define SVF_NORMAL              0x04

/**
 * @defgroup soundOriginFlags  Sound Origin Flags
 * Flags for use with the sound origin debug display.
 * @ingroup flags
 */
///@{
#define SOF_SECTOR              0x01
#define SOF_PLANE               0x02
#define SOF_SIDE                0x04
///@}

void Rend_DrawBBox(const Vec3d &pos, coord_t w, coord_t l, coord_t h, dfloat a,
    dfloat const color[3], dfloat alpha, dfloat br, bool alignToBase = true);

void Rend_DrawArrow(const Vec3d &pos, dfloat a, dfloat s, dfloat const color3f[3], dfloat alpha);

D_CMD(OpenRendererAppearanceEditor);
D_CMD(LowRes);
D_CMD(MipMap);
D_CMD(TexReset);
D_CMD(CubeShot);

#if 0
dint useBias;  ///< Shadow Bias enabled? cvar
#endif

FogParams fogParams;
dfloat fieldOfView = 95.0f;
dbyte smoothTexAnim = true;

dint renderTextures = true;
#if defined (DE_OPENGL)
dint renderWireframe;
#endif

dint dynlightBlend;

Vec3f torchColor(1, 1, 1);

dint useShinySurfaces = true;

dint useDynLights = true;
dfloat dynlightFactor = .7f;
dfloat dynlightFogBright = .15f;

dint useGlowOnWalls = true;
dfloat glowFactor = .8f;
dfloat glowHeightFactor = 3;  ///< Glow height as a multiplier.
dint glowHeightMax = 100;     ///< 100 is the default (0-1024).

dint useShadows = true;
dfloat shadowFactor = 1.2f;
dint shadowMaxRadius = 80;
dint shadowMaxDistance = 1000;

dbyte useLightDecorations = true;  ///< cvar

dfloat detailFactor = .5f;
dfloat detailScale = 4;

dint mipmapping = 5;
dint filterUI   = 1;
dint texQuality = TEXQ_BEST;

dint ratioLimit;      ///< Zero if none.
dd_bool fillOutlines = true;
dint useSmartFilter;  ///< Smart filter mode (cvar: 1=hq2x)
dint filterSprites = true;
dint texMagMode = 1;  ///< Linear.
dint texAniso = -1;   ///< Use best.

//dd_bool noHighResTex;
//dd_bool noHighResPatches;
//dd_bool highResWithPWAD;
dbyte loadExtAlways;  ///< Always check for extres (cvar)

dfloat texGamma;

GLenum glmode[6] = { // Extern; indexed by 'mipmapping'.
    GL_NEAREST,
    GL_LINEAR,
    GL_NEAREST_MIPMAP_NEAREST,
    GL_LINEAR_MIPMAP_NEAREST,
    GL_NEAREST_MIPMAP_LINEAR,
    GL_LINEAR_MIPMAP_LINEAR
};

Vec3d vOrigin;
dfloat vang, vpitch;
dfloat viewsidex, viewsidey;

// Helper for overriding the normal view matrices.
struct FixedView
{
    Mat4f projectionMatrix;
    Mat4f modelViewMatrix;
    float yaw;
    float pitch;
    float horizontalFov;
};
static std::unique_ptr<FixedView> fixedView;

dbyte freezeRLs;
dint devNoCulling;  ///< @c 1= disabled (cvar).
dint devRendSkyMode;
dbyte devRendSkyAlways;

// Ambient lighting, rAmbient is used within the renderer, ambientLight is
// used to store the value of the ambient light cvar.
// The value chosen for rAmbient occurs in Rend_UpdateLightModMatrix
// for convenience (since we would have to recalculate the matrix anyway).
dint rAmbient, ambientLight;

//dint viewpw, viewph;  ///< Viewport size, in pixels.
//dint viewpx, viewpy;  ///< Viewpoint top left corner, in pixels.

dfloat yfov;

dint gameDrawHUD = 1;  ///< Set to zero when we advise that the HUD should not be drawn

/**
 * Implements a pre-calculated LUT for light level limiting and range
 * compression offsets, arranged such that it may be indexed with a
 * light level value. Return value is an appropriate delta (considering
 * all applicable renderer properties) which has been pre-clamped such
 * that when summed with the original light value the result remains in
 * the normalized range [0..1].
 */
dfloat lightRangeCompression;
dfloat lightModRange[255];
byte devLightModRange;

dfloat rendLightDistanceAttenuation = 924;
dint rendLightAttenuateFixedColormap = 1;

dfloat rendLightWallAngle = 1.2f; ///< Intensity of angle-based wall lighting.
dbyte rendLightWallAngleSmooth = true;

dfloat rendSkyLight = .273f;     ///< Intensity factor.
dbyte rendSkyLightAuto = true;
dint rendMaxLumobjs;             ///< Max lumobjs per viewer, per frame. @c 0= no maximum.

dint extraLight;  ///< Bumped light from gun blasts.
dfloat extraLightDelta;

//DGLuint dlBBox;  ///< Display list id for the active-textured bbox model.

/*
 * Debug/Development cvars:
 */

dbyte devMobjVLights;            ///< @c 1= Draw mobj vertex lighting vector.
dint devMobjBBox;                ///< @c 1= Draw mobj bounding boxes.
dint devPolyobjBBox;             ///< @c 1= Draw polyobj bounding boxes.

dbyte devVertexIndices;          ///< @c 1= Draw vertex indices.
dbyte devVertexBars;             ///< @c 1= Draw vertex position bars.

dbyte devDrawGenerators;         ///< @c 1= Draw active generators.
dbyte devSoundEmitters;          ///< @c 1= Draw sound emitters.
dbyte devSurfaceVectors;         ///< @c 1= Draw tangent space vectors for surfaces.
dbyte devNoTexFix;               ///< @c 1= Draw "missing" rather than fix materials.

dbyte devSectorIndices;          ///< @c 1= Draw sector indicies.
dbyte devThinkerIds;             ///< @c 1= Draw (mobj) thinker indicies.

dbyte rendInfoLums;              ///< @c 1= Print lumobj debug info to the console.
dbyte devDrawLums;               ///< @c 1= Draw lumobjs origins.

#if 0
dbyte devLightGrid;              ///< @c 1= Draw lightgrid debug visual.
dfloat devLightGridSize = 1.5f;  ///< Lightgrid debug visual size factor.
#endif

//static void drawBiasEditingVisuals(world::Map &map);
//static void drawFakeRadioShadowPoints(world::Map &map);
static void drawGenerators(world::Map &map);
static void drawLumobjs(world::Map &map);
static void drawMobjBoundingBoxes(world::Map &map);
static void drawSectors(world::Map &map);
static void drawSoundEmitters(world::Map &map);
static void drawSurfaceTangentVectors(world::Map &map);
static void drawThinkers(world::Map &map);
static void drawVertexes(world::Map &map);

// Draw state:
static Vec3d eyeOrigin;               ///< Viewer origin.
static ConvexSubspace *curSubspace;   ///< Subspace currently being drawn.
static Vec3f curSectorLightColor;
static dfloat curSectorLightLevel;
static bool firstSubspace;            ///< No range checking for the first one.

using MaterialAnimatorLookup = Hash<const Record *, MaterialAnimator *>;

// State lookup (for speed):
static const MaterialVariantSpec *lookupMapSurfaceMaterialSpec = nullptr;
static MaterialAnimatorLookup *s_lookupSpriteMaterialAnimators;

static inline MaterialAnimatorLookup &spriteAnimLookup()
{
    if (!s_lookupSpriteMaterialAnimators)
    {
        s_lookupSpriteMaterialAnimators = new MaterialAnimatorLookup;
    }
    return *s_lookupSpriteMaterialAnimators;
}

void Rend_ResetLookups()
{
    lookupMapSurfaceMaterialSpec = nullptr;
    spriteAnimLookup().clear();

    if (ClientApp::world().hasMap())
    {
        auto &map = ClientApp::world().map();

        map.forAllSectors([] (Sector &sector)
        {
            sector.forAllPlanes([] (Plane &plane)
            {
                plane.surface().resetLookups();
                return LoopContinue;
            });
            return LoopContinue;
        });

        map.forAllLines([] (Line &line)
        {
            auto resetFunc = [] (Surface &surface) {
                surface.resetLookups();
                return LoopContinue;
            };

            line.front().forAllSurfaces(resetFunc);
            line.back() .forAllSurfaces(resetFunc);
            return LoopContinue;
        });
    }
}

static void reportWallDrawn(Line &line)
{
    // Already been here?
    dint playerNum = DoomsdayApp::players().indexOf(viewPlayer);
    if (line.isMappedByPlayer(playerNum)) return;

    // Mark as drawn.
    line.setMappedByPlayer(playerNum);

    // Send a status report.
    if (gx.HandleMapObjectStatusReport)
    {
        gx.HandleMapObjectStatusReport(DMUSC_LINE_FIRSTRENDERED, line.indexInMap(),
                                       DMU_LINE, &playerNum);
    }
}

#if 0
static void scheduleFullLightGridUpdate()
{
    if (!ClientApp::world().hasMap()) return;

    // Schedule a LightGrid update.
    if (ClientApp::world().map().hasLightGrid())
    {
        ClientApp::world().map().lightGrid().scheduleFullUpdate();
    }
}
#endif

/// World/map renderer reset.
void Rend_Reset()
{
    R_ClearViewData();
    if (App_World().hasMap())
    {
        App_World().map().removeAllLumobjs();
    }
//    if (dlBBox)
//    {
//        GL_DeleteLists(dlBBox, 1);
//        dlBBox = 0;
//    }
}

bool Rend_IsMTexLights()
{
    return IS_MTEX_LIGHTS;
}

bool Rend_IsMTexDetails()
{
    return IS_MTEX_DETAILS;
}

dfloat Rend_FieldOfView()
{
    if (fixedView)
    {
        return fixedView->horizontalFov;
    }

    if (vrCfg().mode() == VRConfig::OculusRift)
    {
        // OVR tells us which FOV to use.
        return vrCfg().oculusRift().fovX();
    }
    else
    {
        return de::clamp(1.f, fieldOfView, 179.f);
    }
}

static Vec3d vEyeOrigin;

Vec3d Rend_EyeOrigin()
{
    return vEyeOrigin;
}

void Rend_SetFixedView(int consoleNum, float yaw, float pitch, float fov, Vec2f viewportSize)
{
    const viewdata_t *viewData = &DD_Player(consoleNum)->viewport();

    fixedView.reset(new FixedView);

    fixedView->yaw = yaw;
    fixedView->pitch = pitch;
    fixedView->horizontalFov = fov;
    fixedView->modelViewMatrix =
            Mat4f::rotate(pitch, Vec3f(1, 0, 0)) *
            Mat4f::rotate(yaw,   Vec3f(0, 1, 0)) *
            Mat4f::scale(Vec3f(1.0f, 1.2f, 1.0f)) * // This is the aspect correction.
            Mat4f::translate(-viewData->current.origin.xzy());

    const Rangef clip = GL_DepthClipRange();
    fixedView->projectionMatrix = BaseGuiApp::app().vr()
            .projectionMatrix(fov, viewportSize, clip.start, clip.end) *
            Mat4f::scale(Vec3f(1, 1, -1));
}

void Rend_UnsetFixedView()
{
    fixedView.reset();
}

Mat4f Rend_GetModelViewMatrix(dint consoleNum, bool inWorldSpace)
{
    const viewdata_t *viewData = &DD_Player(consoleNum)->viewport();

    /// @todo vOrigin et al. shouldn't be changed in a getter function. -jk

    vOrigin = viewData->current.origin.xzy();
    vEyeOrigin = vOrigin;

    if (fixedView)
    {
        vang   = fixedView->yaw;
        vpitch = fixedView->pitch;
        return fixedView->modelViewMatrix;
    }

    vang   = viewData->current.angle() / (dfloat) ANGLE_MAX * 360 - 90;  // head tracking included
    vpitch = viewData->current.pitch * 85.0 / 110.0;

    dfloat bodyAngle = viewData->current.angleWithoutHeadTracking() / (dfloat) ANGLE_MAX * 360 - 90;

    OculusRift &ovr = vrCfg().oculusRift();
    const bool applyHead = (vrCfg().mode() == VRConfig::OculusRift && ovr.isReady());

    Mat4f modelView;
    Mat4f headOrientation;
    Mat4f headOffset;

    if (applyHead)
    {
        Vec3f headPos = swizzle(Mat4f::rotate(bodyAngle, Vec3f(0, 1, 0))
                                       * ovr.headPosition() * vrCfg().mapUnitsPerMeter()
                                   , AxisNegX, AxisNegY, AxisZ);
        headOffset = Mat4f::translate(headPos);

        vEyeOrigin -= headPos;
    }

    if (inWorldSpace)
    {
        dfloat yaw   = vang;
        dfloat pitch = vpitch;
        dfloat roll  = 0;

        /// @todo Elevate roll angle use into viewer_t, and maybe all the way up into player
        /// model.

        // Pitch and yaw can be taken directly from the head tracker, as the game is aware of
        // these values and is syncing with them independently (however, game has more
        // latency).
        if (applyHead)
        {
            // Use angles directly from the Rift for best response.
            const Vec3f pry = ovr.headOrientation();
            roll  = -radianToDegree(pry[1]);
            pitch =  radianToDegree(pry[0]);
        }

        headOrientation = Mat4f::rotate(roll,  Vec3f(0, 0, 1))
                        * Mat4f::rotate(pitch, Vec3f(1, 0, 0))
                        * Mat4f::rotate(yaw,   Vec3f(0, 1, 0));

        modelView = headOrientation * headOffset;
    }

    if (applyHead)
    {
        // Apply the current eye offset to the eye origin.
        vEyeOrigin -= headOrientation.inverse() * (ovr.eyeOffset() * vrCfg().mapUnitsPerMeter());
    }

    return (modelView
            * Mat4f::scale(Vec3f(1.0f, 1.2f, 1.0f)) // This is the aspect correction.
            * Mat4f::translate(-vOrigin));
}

void Rend_ModelViewMatrix(bool inWorldSpace)
{
    DE_ASSERT_IN_RENDER_THREAD();
    DE_ASSERT_GL_CONTEXT_ACTIVE();

    DGL_MatrixMode(DGL_MODELVIEW);
    DGL_LoadMatrix(
        Rend_GetModelViewMatrix(DoomsdayApp::players().indexOf(viewPlayer), inWorldSpace).values());
}

<<<<<<< HEAD
Mat4f Rend_GetProjectionMatrix(float fixedFov)
=======
Matrix4f Rend_GetProjectionMatrix(float fixedFov, float clipRangeScale)
>>>>>>> 022839e0
{
    if (fixedView)
    {
        return fixedView->projectionMatrix;
    }

<<<<<<< HEAD
    const dfloat fov = (fixedFov > 0 ? fixedFov : Rend_FieldOfView());
    const Vec2f size = R_Console3DViewRect(displayPlayer).size();
    yfov = vrCfg().verticalFieldOfView(fov, size);
    const Rangef clip = GL_DepthClipRange();
    return vrCfg().projectionMatrix(fov, size, clip.start, clip.end) *
           Mat4f::scale(Vec3f(1, 1, -1));
=======
    const Vector2f size = R_Console3DViewRect(displayPlayer).size();

    // IssueID #2379: adapt fixed FOV angle for a 4:3 aspect ratio
    if (fixedFov > 0)
    {
        const float ASPECT_DEFAULT = 16.0f / 9.0f;
        const float ASPECT_MIN     = 4.0f / 3.0f;
        const float aspect         = de::max(size.x / size.y, ASPECT_MIN);

        if (aspect < ASPECT_DEFAULT)
        {
            // The fixed FOV angle is specified for a 16:9 horizontal view.
            // Adjust for this aspect ratio.
            fixedFov *= lerp(0.825f, 1.0f, (aspect - ASPECT_MIN) / (ASPECT_DEFAULT - ASPECT_MIN));
        }
    }

    const dfloat   fov  = (fixedFov > 0 ? fixedFov : Rend_FieldOfView());
    yfov                = vrCfg().verticalFieldOfView(fov, size);
    const Rangef clip   = GL_DepthClipRange();
    return vrCfg().projectionMatrix(
               fov, size, clip.start * clipRangeScale, clip.end * clipRangeScale) *
           Matrix4f::scale(Vector3f(1, 1, -1));
>>>>>>> 022839e0
}

static inline ddouble viewFacingDot(const Vec2d &v1, const Vec2d &v2)
{
    // The dot product.
    return (v1.y - v2.y) * (v1.x - Rend_EyeOrigin().x) + (v2.x - v1.x) * (v1.y - Rend_EyeOrigin().z);
}

dfloat Rend_ExtraLightDelta()
{
    return extraLightDelta;
}

void Rend_ApplyTorchLight(Vec4f &color, dfloat distance)
{
    ddplayer_t *ddpl = &viewPlayer->publicData();

    // Disabled?
    if (!ddpl->fixedColorMap) return;

    // Check for torch.
    if (!rendLightAttenuateFixedColormap || distance < 1024)
    {
        // Colormap 1 is the brightest. I'm guessing 16 would be
        // the darkest.
        dfloat d = (16 - ddpl->fixedColorMap) / 15.0f;
        if (rendLightAttenuateFixedColormap)
        {
            d *= (1024 - distance) / 1024.0f;
        }

        color = color.max(torchColor * d);
    }
}

void Rend_ApplyTorchLight(dfloat *color3, dfloat distance)
{
    Vec4f tmp(Vec3f(color3), 0);
    Rend_ApplyTorchLight(tmp, distance);
    for (dint i = 0; i < 3; ++i)
    {
        color3[i] = tmp[i];
    }
}

dfloat Rend_AttenuateLightLevel(dfloat distToViewer, dfloat lightLevel)
{
    if (distToViewer > 0 && rendLightDistanceAttenuation > 0)
    {
        dfloat real = lightLevel -
            (distToViewer - 32) / rendLightDistanceAttenuation *
                (1 - lightLevel);

        dfloat minimum = de::max(0.f, de::squared(lightLevel) + (lightLevel - .63f) * .5f);
        if (real < minimum)
            real = minimum; // Clamp it.

        return de::min(real, 1.f);
    }

    return lightLevel;
}

dfloat Rend_ShadowAttenuationFactor(coord_t distance)
{
    if (shadowMaxDistance > 0 && distance > 3 * shadowMaxDistance / 4)
    {
        return (shadowMaxDistance - distance) / (shadowMaxDistance / 4);
    }
    return 1;
}

static Vec3f skyLightColor;
static Vec3f oldSkyAmbientColor(-1.f, -1.f, -1.f);
static dfloat oldRendSkyLight = -1;

bool Rend_SkyLightIsEnabled()
{
    return rendSkyLight > .001f;
}

Vec3f Rend_SkyLightColor()
{
    if (Rend_SkyLightIsEnabled() && ClientApp::world().hasMap())
    {
        Sky &sky = ClientApp::world().map().sky();
        const Vec3f &ambientColor = sky.ambientColor();

        if (rendSkyLight != oldRendSkyLight
            || !INRANGE_OF(ambientColor.x, oldSkyAmbientColor.x, .001f)
            || !INRANGE_OF(ambientColor.y, oldSkyAmbientColor.y, .001f)
            || !INRANGE_OF(ambientColor.z, oldSkyAmbientColor.z, .001f))
        {
            skyLightColor = ambientColor;
            R_AmplifyColor(skyLightColor);

            // Apply the intensity factor cvar.
            for (dint i = 0; i < 3; ++i)
            {
                skyLightColor[i] = skyLightColor[i] + (1 - rendSkyLight) * (1.f - skyLightColor[i]);
            }

#if 0
            // When the sky light color changes we must update the light grid.
            scheduleFullLightGridUpdate();
#endif
            oldSkyAmbientColor = ambientColor;
        }

        oldRendSkyLight = rendSkyLight;
        return skyLightColor;
    }

    return Vec3f(1);
}

/**
 * Determine the effective ambient light color for the given @a sector. Usually
 * one would obtain this info from Subsector, however in some situations the
 * correct light color is *not* that of the subsector (e.g., where map hacks use
 * mapped planes to reference another sector).
 */
static Vec3f Rend_AmbientLightColor(const Sector &sector)
{
    if (Rend_SkyLightIsEnabled() && sector.hasSkyMaskPlane())
    {
        return Rend_SkyLightColor();
    }

    // A non-skylight sector (i.e., everything else!)
    // Return the sector's ambient light color.
    return sector.lightColor();
}

Vec3f Rend_LuminousColor(const Vec3f &color, dfloat light)
{
    light = de::clamp(0.f, light, 1.f) * dynlightFactor;

    // In fog additive blending is used; the normal fog color is way too bright.
    if (fogParams.usingFog) light *= dynlightFogBright;

    // Multiply light with (ambient) color.
    return color * light;
}

coord_t Rend_PlaneGlowHeight(dfloat intensity)
{
    return de::clamp<ddouble>(0, GLOW_HEIGHT_MAX * intensity * glowHeightFactor, glowHeightMax);
}

ClientMaterial *Rend_ChooseMapSurfaceMaterial(const Surface &surface)
{
    switch (renderTextures)
    {
    case 0:  // No texture mode.
    case 1:  // Normal mode.
        if (!(devNoTexFix && surface.hasFixMaterial()))
        {
            if (!surface.hasMaterial() && surface.parent().type() == DMU_SIDE)
            {
                // These are a few special cases to deal with DOOM render hacks:
                const Line::Side &side = surface.parent().as<Line::Side>();
                if (side.hasSector())
                {
                    if (auto *midAnim = side.middle().materialAnimator())
                    {
                        DE_ASSERT(&surface != &side.middle());
                        if (!midAnim->isOpaque())
                        {
                            return &midAnim->material();
                        }
                    }

                    if (&surface != &side.top() && !side.hasAtLeastOneMaterial())
                    {
                        // Keep it blank.
                        return nullptr;
                    }

                    // Use the ceiling for missing top section, and floor for missing bottom section.
                    if (&surface == &side.bottom())
                    {
                        return static_cast<ClientMaterial *>(side.sector().floor().surface().materialPtr());
                    }
                    else if (&surface == &side.top())
                    {
                        /*
                        // TNT map31: missing upper texture, high ceiling in the room
                        if (side.back().hasSector())
                        {
                            const auto &backSector = side.back().sector();
                            //const auto backCeilZ = backSector.ceiling().heightSmoothed();
                            //const auto frontCeilZ = side.sector().ceiling().heightSmoothed();
                            if (fequal(backSector.ceiling().height(), backSector.floor().height()))
                            {
                                return nullptr;
                            }
                        }*/

                        return static_cast<ClientMaterial *>(side.sector().ceiling().surface().materialPtr());
                    }
                }
            }
            if (surface.hasMaterial() || surface.parent().type() != DMU_PLANE)
            {
                return static_cast<ClientMaterial *>(surface.materialPtr());
            }
        }

        // Use special "missing" material.
        return &ClientMaterial::find(res::Uri("System", Path("missing")));

    case 2:  // Lighting debug mode.
        if (surface.hasMaterial() && !(!devNoTexFix && surface.hasFixMaterial()))
        {
            if (!surface.hasSkyMaskedMaterial() || devRendSkyMode)
            {
                // Use the special "gray" material.
                return &ClientMaterial::find(res::Uri("System", Path("gray")));
            }
        }
        break;

    default: break;
    }

    // No material, then.
    return nullptr;
}

/**
 * This doesn't create a rendering primitive but a vissprite! The vissprite
 * represents the masked poly and will be rendered during the rendering
 * of sprites. This is necessary because all masked polygons must be
 * rendered back-to-front, or there will be alpha artifacts along edges.
 */
void Rend_AddMaskedPoly(const Vec3f *rvertices, const Vec4f *rcolors,
    coord_t wallLength, MaterialAnimator *matAnimator, const Vec2f &origin,
    blendmode_t blendMode, duint lightListIdx, dfloat glow)
{
    vissprite_t *vis = R_NewVisSprite(VSPR_MASKED_WALL);

    vis->pose.origin   = (rvertices[0] + rvertices[3]) / 2;
    vis->pose.distance = Rend_PointDist2D(vis->pose.origin);

    VS_WALL(vis)->texOffset[0] = origin[0];
    VS_WALL(vis)->texOffset[1] = origin[1];

    // Masked walls are sometimes used for special effects like arcs,
    // cobwebs and bottoms of sails. In order for them to look right,
    // we need to disable texture wrapping on the horizontal axis (S).
    // Most masked walls need wrapping, though. What we need to do is
    // look at the texture coordinates and see if they require texture
    // wrapping.
    if (renderTextures)
    {
        // Ensure we've up to date info about the material.
        matAnimator->prepare();

        const Vec2ui &matDimensions = matAnimator->dimensions();

        VS_WALL(vis)->texCoord[0][0] = VS_WALL(vis)->texOffset[0] / matDimensions.x;
        VS_WALL(vis)->texCoord[1][0] = VS_WALL(vis)->texCoord[0][0] + wallLength / matDimensions.x;
        VS_WALL(vis)->texCoord[0][1] = VS_WALL(vis)->texOffset[1] / matDimensions.y;
        VS_WALL(vis)->texCoord[1][1] = VS_WALL(vis)->texCoord[0][1] +
                (rvertices[3].z - rvertices[0].z) / matDimensions.y;

        GLenum wrapS = GL_REPEAT, wrapT = GL_REPEAT;
        if (!matAnimator->isOpaque())
        {
            if (!(VS_WALL(vis)->texCoord[0][0] < 0 || VS_WALL(vis)->texCoord[0][0] > 1 ||
                 VS_WALL(vis)->texCoord[1][0] < 0 || VS_WALL(vis)->texCoord[1][0] > 1))
            {
                // Visible portion is within the actual [0..1] range.
                wrapS = GL_CLAMP_TO_EDGE;
            }

            // Clamp on the vertical axis if the coords are in the normal [0..1] range.
            if (!(VS_WALL(vis)->texCoord[0][1] < 0 || VS_WALL(vis)->texCoord[0][1] > 1 ||
                 VS_WALL(vis)->texCoord[1][1] < 0 || VS_WALL(vis)->texCoord[1][1] > 1))
            {
                wrapT = GL_CLAMP_TO_EDGE;
            }
        }

        // Choose a specific variant for use as a middle wall section.
        matAnimator = &matAnimator->material().getAnimator(Rend_MapSurfaceMaterialSpec(wrapS, wrapT));
    }

    VS_WALL(vis)->animator  = matAnimator;
    VS_WALL(vis)->blendMode = blendMode;

    for (dint i = 0; i < 4; ++i)
    {
        VS_WALL(vis)->vertices[i].pos[0] = rvertices[i].x;
        VS_WALL(vis)->vertices[i].pos[1] = rvertices[i].y;
        VS_WALL(vis)->vertices[i].pos[2] = rvertices[i].z;

        for (dint c = 0; c < 4; ++c)
        {
            /// @todo Do not clamp here.
            VS_WALL(vis)->vertices[i].color[c] = de::clamp(0.f, rcolors[i][c], 1.f);
        }
    }

    /// @todo Semitransparent masked polys arn't lit atm
    if (glow < 1 && lightListIdx && !(rcolors[0].w < 1))
    {
        // The dynlights will have already been sorted so that the brightest
        // and largest of them is first in the list. So grab that one.
        ClientApp::renderSystem().forAllSurfaceProjections(lightListIdx, [&vis] (const ProjectedTextureData &tp)
        {
            VS_WALL(vis)->modTex = tp.texture;
            VS_WALL(vis)->modTexCoord[0][0] = tp.topLeft.x;
            VS_WALL(vis)->modTexCoord[0][1] = tp.topLeft.y;
            VS_WALL(vis)->modTexCoord[1][0] = tp.bottomRight.x;
            VS_WALL(vis)->modTexCoord[1][1] = tp.bottomRight.y;
            for (dint c = 0; c < 4; ++c)
            {
                VS_WALL(vis)->modColor[c] = tp.color[c];
            }
            return LoopAbort;
        });
    }
    else
    {
        VS_WALL(vis)->modTex = 0;
    }
}

static void quadTexCoords(Vec2f *tc, const Vec3f *rverts, coord_t wallLength, const Vec3d &topLeft)
{
    DE_ASSERT(tc && rverts);
    tc[0].x = tc[1].x = rverts[0].x - topLeft.x;
    tc[3].y = tc[1].y = rverts[0].y - topLeft.y;
    tc[3].x = tc[2].x = tc[0].x + wallLength;
    tc[2].y = tc[3].y + (rverts[1].z - rverts[0].z);
    tc[0].y = tc[3].y + (rverts[3].z - rverts[2].z);
}

static void lightVertex(Vec4f &color, const Vec3f &vtx, dfloat lightLevel, const Vec3f &ambientColor)
{
    const dfloat dist = Rend_PointDist2D(vtx);

    // Apply distance attenuation.
    lightLevel = Rend_AttenuateLightLevel(dist, lightLevel);

    // Add extra light.
    lightLevel = de::clamp(0.f, lightLevel + Rend_ExtraLightDelta(), 1.f);

    Rend_ApplyLightAdaptation(lightLevel);

    color.x = lightLevel * ambientColor.x;
    color.y = lightLevel * ambientColor.y;
    color.z = lightLevel * ambientColor.z;
}

/**
 * Apply map-space lighting to the given geometry. All vertex lighting contributions affecting
 * map-space geometry are applied here.
 *
 * @param verts             Geometry to be illuminated.
 *
 * Surface geometry:
 * @param numVertices       Total number of map-space surface geometry vertices.
 * @param posCoords         Position coordinates for the map-space surface geometry.
 * @param mapElement        Source MapElement for the map-space surface geometry.
 * @param geomGroup         Source MapElement geometry-group selector, for the map-space surface geometry.
 * @param surfaceTangents   Tangent-space vectors for the map-space surface geometry.
 *
 * Surface lighting characteristics:
 * @param color             Tint color.
 * @param color2            Secondary tint color, for walls (if any).
 * @param glowing           Self-luminosity factor (normalized [0..1]).
 * @param luminosityDeltas  Edge luminosity deltas (for walls [left edge, right edge]).
 */
static void lightWallOrFlatGeometry(Geometry &verts, duint numVertices, const Vec3f *posCoords,
    MapElement &mapElement, dint /*geomGroup*/, const Mat3f &/*surfaceTangents*/,
    const Vec3f &color, const Vec3f *color2, dfloat glowing, dfloat const luminosityDeltas[2])
{
    const bool haveWall = is<LineSideSegment>(mapElement);
    //auto &subsec = ::curSubspace->subsector().as<world::ClientSubsector>();

    // Uniform color?
    if (::levelFullBright || !(glowing < 1))
    {
        const dfloat lum = de::clamp(0.f, ::curSectorLightLevel + (::levelFullBright? 1 : glowing), 1.f);
        Vec4f const uniformColor(lum, lum, lum, 0);
        for (duint i = 0; i < numVertices; ++i)
        {
            verts.color[i] = uniformColor;
        }
        return;
    }

#if 0
    if (::useBias)  // Bias lighting model.
    {
        Map &map     = subsec.sector().map();
        Shard &shard = subsec.shard(mapElement, geomGroup);

        // Apply the ambient light term from the grid (if available).
        if (map.hasLightGrid())
        {
            for (duint i = 0; i < numVertices; ++i)
            {
                verts.color[i] = map.lightGrid().evaluate(posCoords[i]);
            }
        }

        // Apply bias light source contributions.
        shard.lightWithBiasSources(posCoords, verts.color, surfaceTangents, map.biasCurrentTime());

        // Apply surface glow.
        if (glowing > 0)
        {
            Vec4f const glow(glowing, glowing, glowing, 0);
            for (duint i = 0; i < numVertices; ++i)
            {
                verts.color[i] += glow;
            }
        }

        // Apply light range compression and clamp.
        for (duint i = 0; i < numVertices; ++i)
        {
            Vec4f &color = verts.color[i];
            for (dint k = 0; k < 3; ++k)
            {
                color[k] = de::clamp(0.f, color[k] + Rend_LightAdaptationDelta(color[k]), 1.f);
            }
        }
    }
    else  // Doom lighting model.
#endif
    {
        // Blend sector light color with the surface color tint.
        const Vec3f colorBlended = ::curSectorLightColor * color;
        const dfloat lumLeft  = de::clamp(0.f, ::curSectorLightLevel + luminosityDeltas[0] + glowing, 1.f);
        const dfloat lumRight = de::clamp(0.f, ::curSectorLightLevel + luminosityDeltas[1] + glowing, 1.f);

        if (haveWall && !de::fequal(lumLeft, lumRight))
        {
            lightVertex(verts.color[0], posCoords[0], lumLeft,  colorBlended);
            lightVertex(verts.color[1], posCoords[1], lumLeft,  colorBlended);
            lightVertex(verts.color[2], posCoords[2], lumRight, colorBlended);
            lightVertex(verts.color[3], posCoords[3], lumRight, colorBlended);
        }
        else
        {
            for (duint i = 0; i < numVertices; ++i)
            {
                lightVertex(verts.color[i], posCoords[i], lumLeft, colorBlended);
            }
        }

        // Secondary color?
        if (haveWall && color2)
        {
            // Blend the secondary surface color tint with the sector light color.
            const Vec3f color2Blended = ::curSectorLightColor * (*color2);
            lightVertex(verts.color[0], posCoords[0], lumLeft,  color2Blended);
            lightVertex(verts.color[2], posCoords[2], lumRight, color2Blended);
        }
    }

    // Apply torch light?
    DE_ASSERT(::viewPlayer);
    if (::viewPlayer->publicData().fixedColorMap)
    {
        for (duint i = 0; i < numVertices; ++i)
        {
            Rend_ApplyTorchLight(verts.color[i], Rend_PointDist2D(posCoords[i]));
        }
    }
}

static void makeFlatGeometry(Geometry &verts, duint numVertices, const Vec3f *posCoords,
    const Vec3d &topLeft, const Vec3d & /*bottomRight*/, MapElement &mapElement, dint geomGroup,
    const Mat3f &surfaceTangents, dfloat uniformOpacity, const Vec3f &color, const Vec3f *color2,
    dfloat glowing, dfloat const luminosityDeltas[2], bool useVertexLighting = true)
{
    DE_ASSERT(posCoords);

    for (duint i = 0; i < numVertices; ++i)
    {
        verts.pos[i] = posCoords[i];

        Vec3f const delta(posCoords[i] - topLeft);
        if (verts.tex)  // Primary.
        {
            verts.tex[i] = Vec2f(delta.x, -delta.y);
        }
        if (verts.tex2)  // Inter.
        {
            verts.tex2[i] = Vec2f(delta.x, -delta.y);
        }
    }

    // Light the geometry?
    if (useVertexLighting)
    {
        lightWallOrFlatGeometry(verts, numVertices, posCoords, mapElement, geomGroup, surfaceTangents,
                                color, color2, glowing, luminosityDeltas);

        // Apply uniform opacity (overwritting luminance factors).
        for (duint i = 0; i < numVertices; ++i)
        {
            verts.color[i].w = uniformOpacity;
        }
    }
}

static void makeWallGeometry(Geometry &verts, duint numVertices, const Vec3f *posCoords,
    const Vec3d &topLeft, const Vec3d & /*bottomRight*/, coord_t sectionWidth,
    MapElement &mapElement, dint geomGroup, const Mat3f &surfaceTangents, dfloat uniformOpacity,
    const Vec3f &color, const Vec3f *color2, dfloat glowing, dfloat const luminosityDeltas[2],
    bool useVertexLighting = true)
{
    DE_ASSERT(posCoords);

    for (duint i = 0; i < numVertices; ++i)
    {
        verts.pos[i] = posCoords[i];
    }
    if (verts.tex)  // Primary.
    {
        quadTexCoords(verts.tex, posCoords, sectionWidth, topLeft);
    }
    if (verts.tex2)  // Inter.
    {
        quadTexCoords(verts.tex2, posCoords, sectionWidth, topLeft);
    }

    // Light the geometry?
    if (useVertexLighting)
    {
        lightWallOrFlatGeometry(verts, numVertices, posCoords, mapElement, geomGroup, surfaceTangents,
                                color, color2, glowing, luminosityDeltas);

        // Apply uniform opacity (overwritting luminance factors).
        for (duint i = 0; i < numVertices; ++i)
        {
            verts.color[i].w = uniformOpacity;
        }
    }
}

static inline dfloat shineVertical(dfloat dy, dfloat dx)
{
    return ((std::atan(dy/dx) / (PI/2)) + 1) / 2;
}

static void makeFlatShineGeometry(Geometry &verts, duint numVertices, const Vec3f *posCoords,
    const Geometry &mainVerts, const Vec3f &shineColor, dfloat shineOpacity)
{
    DE_ASSERT(posCoords);

    for (duint i = 0; i < numVertices; ++i)
    {
        const Vec3f eye = Rend_EyeOrigin();

        // Determine distance to viewer.
        dfloat distToEye = (eye.xz() - Vec2f(posCoords[i])).normalize().length();
        // Short distances produce an ugly 'crunch' below and above the viewpoint.
        if (distToEye < 10) distToEye = 10;

        // Offset from the normal view plane.
        dfloat offset = ((eye.y - posCoords[i].y) * sin(.4f)/*viewFrontVec[0]*/ -
                         (eye.x - posCoords[i].x) * cos(.4f)/*viewFrontVec[2]*/);

        verts.tex[i] = Vec2f(((shineVertical(offset, distToEye) - .5f) * 2) + .5f,
                                shineVertical(eye.y - posCoords[i].z, distToEye));
    }

    for (duint i = 0; i < numVertices; ++i)
    {
        verts.color[i] = Vec4f(Vec3f(mainVerts.color[i]).max(shineColor), shineOpacity);
    }
}

static void makeWallShineGeometry(Geometry &verts, duint numVertices, const Vec3f *posCoords,
    const Geometry &mainVerts, coord_t sectionWidth, const Vec3f &shineColor, dfloat shineOpactiy)
{
    DE_ASSERT(posCoords);

    const Vec3f &topLeft     = posCoords[1];
    const Vec3f &bottomRight = posCoords[2];

    // Quad surface vector.
    const Vec2f normal = Vec2f( (bottomRight.y - topLeft.y) / sectionWidth,
                                     -(bottomRight.x - topLeft.x) / sectionWidth);

    // Calculate coordinates based on viewpoint and surface normal.
    const Vec3f eye = Rend_EyeOrigin();
    dfloat prevAngle = 0;
    for (duint i = 0; i < 2; ++i)
    {
        const Vec2f eyeToVert = eye.xz() - (i == 0 ? Vec2f(topLeft) : Vec2f(bottomRight));
        const dfloat distToEye = eyeToVert.length();
        const Vec2f view      = eyeToVert.normalize();

        Vec2f projected;
        const dfloat div = normal.lengthSquared();
        if (div != 0)
        {
            projected = normal * view.dot(normal) / div;
        }

        const Vec2f reflected = view + (projected - view) * 2;
        dfloat angle = std::acos(reflected.y) / PI;
        if (reflected.x < 0)
        {
            angle = 1 - angle;
        }

        if (i == 0)
        {
            prevAngle = angle;
        }
        else if (angle > prevAngle)
        {
            angle -= 1;
        }

        // Horizontal coordinates.
        verts.tex[ (i == 0 ? 1 : 2) ].x = angle + .3f /*std::acos(-dot)/PI*/;
        verts.tex[ (i == 0 ? 0 : 3) ].x = angle + .3f /*std::acos(-dot)/PI*/;

        // Vertical coordinates.
        verts.tex[ (i == 0 ? 0 : 2) ].y = shineVertical(eye.y - bottomRight.z, distToEye);
        verts.tex[ (i == 0 ? 1 : 3) ].y = shineVertical(eye.y - topLeft.z,     distToEye);
    }

    for (duint i = 0; i < numVertices; ++i)
    {
        verts.color[i] = Vec4f(Vec3f(mainVerts.color[i]).max(shineColor), shineOpactiy);
    }
}

static void makeFlatShadowGeometry(Geometry &verts, const Vec3d &topLeft, const Vec3d &bottomRight,
    duint numVertices, const Vec3f *posCoords,
    const ProjectedTextureData &tp)
{
    DE_ASSERT(posCoords);

    const Vec4f colorClamped = tp.color.min(Vec4f(1)).max(Vec4f());
    for (duint i = 0; i < numVertices; ++i)
    {
        verts.color[i] = colorClamped;
    }

    const dfloat width  = bottomRight.x - topLeft.x;
    const dfloat height = bottomRight.y - topLeft.y;

    for (duint i = 0; i < numVertices; ++i)
    {
        verts.tex[i].x = ((bottomRight.x - posCoords[i].x) / width * tp.topLeft.x) +
            ((posCoords[i].x - topLeft.x) / width * tp.bottomRight.x);

        verts.tex[i].y = ((bottomRight.y - posCoords[i].y) / height * tp.topLeft.y) +
            ((posCoords[i].y - topLeft.y) / height * tp.bottomRight.y);
    }

    std::memcpy(verts.pos, posCoords, sizeof(Vec3f) * numVertices);
}

static void makeWallShadowGeometry(Geometry &verts, const Vec3d &/*topLeft*/, const Vec3d &/*bottomRight*/,
    duint numVertices, const Vec3f *posCoords, const WallEdge &leftEdge, const WallEdge &rightEdge,
    const ProjectedTextureData &tp)
{
    DE_ASSERT(posCoords);

    const Vec4f colorClamped = tp.color.min(Vec4f(1)).max(Vec4f());
    for (duint i = 0; i < numVertices; ++i)
    {
        verts.color[i] = colorClamped;
    }

    verts.tex[1].x = verts.tex[0].x = tp.topLeft.x;
    verts.tex[1].y = verts.tex[3].y = tp.topLeft.y;
    verts.tex[3].x = verts.tex[2].x = tp.bottomRight.x;
    verts.tex[2].y = verts.tex[0].y = tp.bottomRight.y;

    // If either edge has divisions - make two trifans.
    if (leftEdge.divisionCount() || rightEdge.divisionCount())
    {
        // Need to swap indices around into fans set the position of the
        // division vertices, interpolate texcoords and color.

        Vec3f origPosCoords[4]; std::memcpy(origPosCoords, posCoords,   sizeof(Vec3f) * 4);
        Vec2f origTexCoords[4]; std::memcpy(origTexCoords, verts.tex,   sizeof(Vec2f) * 4);
        Vec4f origColors[4];    std::memcpy(origColors,    verts.color, sizeof(Vec4f) * 4);

        R_DivVerts     (verts.pos,   origPosCoords, leftEdge, rightEdge);
        R_DivTexCoords (verts.tex,   origTexCoords, leftEdge, rightEdge);
        R_DivVertColors(verts.color, origColors,    leftEdge, rightEdge);
    }
    else
    {
        std::memcpy(verts.pos, posCoords, sizeof(Vec3f) * numVertices);
    }
}

static void makeFlatLightGeometry(Geometry &verts, const Vec3d &topLeft, const Vec3d &bottomRight,
    duint numVertices, const Vec3f *posCoords,
    const ProjectedTextureData &tp)
{
    DE_ASSERT(posCoords);

    const Vec4f colorClamped = tp.color.min(Vec4f(1)).max(Vec4f());
    for (duint i = 0; i < numVertices; ++i)
    {
        verts.color[i] = colorClamped;
    }

    const dfloat width  = bottomRight.x - topLeft.x;
    const dfloat height = bottomRight.y - topLeft.y;
    for (duint i = 0; i < numVertices; ++i)
    {
        verts.tex[i].x = ((bottomRight.x - posCoords[i].x) / width * tp.topLeft.x) +
            ((posCoords[i].x - topLeft.x) / width * tp.bottomRight.x);

        verts.tex[i].y = ((bottomRight.y - posCoords[i].y) / height * tp.topLeft.y) +
            ((posCoords[i].y - topLeft.y) / height * tp.bottomRight.y);
    }

    std::memcpy(verts.pos, posCoords, sizeof(Vec3f) * numVertices);
}

static void makeWallLightGeometry(Geometry &verts, const Vec3d &/*topLeft*/, const Vec3d &/*bottomRight*/,
    duint numVertices, const Vec3f *posCoords, const WallEdge &leftEdge, const WallEdge &rightEdge,
    const ProjectedTextureData &tp)
{
    DE_ASSERT(posCoords);

    const Vec4f colorClamped = tp.color.min(Vec4f(1)).max(Vec4f());
    for (duint i = 0; i < numVertices; ++i)
    {
        verts.color[i] = colorClamped;
    }

    verts.tex[1].x = verts.tex[0].x = tp.topLeft.x;
    verts.tex[1].y = verts.tex[3].y = tp.topLeft.y;
    verts.tex[3].x = verts.tex[2].x = tp.bottomRight.x;
    verts.tex[2].y = verts.tex[0].y = tp.bottomRight.y;

    // If either edge has divisions - make two trifans.
    if (leftEdge.divisionCount() || rightEdge.divisionCount())
    {
        // Need to swap indices around into fans set the position
        // of the division vertices, interpolate texcoords and color.

        Vec3f origPosCoords[4]; std::memcpy(origPosCoords, posCoords,   sizeof(Vec3f) * 4);
        Vec2f origTexCoords[4]; std::memcpy(origTexCoords, verts.tex,   sizeof(Vec2f) * 4);
        Vec4f origColors[4];    std::memcpy(origColors,    verts.color, sizeof(Vec4f) * 4);

        R_DivVerts     (verts.pos,   origPosCoords, leftEdge, rightEdge);
        R_DivTexCoords (verts.tex,   origTexCoords, leftEdge, rightEdge);
        R_DivVertColors(verts.color, origColors,    leftEdge, rightEdge);
    }
    else
    {
        std::memcpy(verts.pos, posCoords, sizeof(Vec3f) * numVertices);
    }
}

static dfloat averageLuminosity(const Vec4f *rgbaValues, duint count)
{
    DE_ASSERT(rgbaValues);
    dfloat avg = 0;
    for (duint i = 0; i < count; ++i)
    {
        const Vec4f &color = rgbaValues[i];
        avg += color.x + color.y + color.z;
    }
    return avg / (count * 3);
}

struct rendworldpoly_params_t
{
    bool            skyMasked;
    blendmode_t     blendMode;
    const Vec3d *topLeft;
    const Vec3d *bottomRight;
    const Vec2f *materialOrigin;
    const Vec2f *materialScale;
    dfloat          alpha;
    dfloat          surfaceLuminosityDeltas[2];
    const Vec3f *surfaceColor;
    const Mat3f *surfaceTangentMatrix;

    duint           lightListIdx;   ///< List of lights that affect this poly.
    duint           shadowListIdx;  ///< List of shadows that affect this poly.
    dfloat          glowing;
    bool            forceOpaque;
    MapElement     *mapElement;
    dint            geomGroup;

    bool            isWall;
// Wall only:
    struct {
        coord_t width;
        const Vec3f *surfaceColor2;  ///< Secondary color.
        const WallEdge *leftEdge;
        const WallEdge *rightEdge;
    } wall;
};

static bool renderWorldPoly(const Vec3f *rvertices, duint numVertices,
    const rendworldpoly_params_t &p, MaterialAnimator &matAnimator)
{
    using Parm = DrawList::PrimitiveParams;

    DE_ASSERT(rvertices);

    static DrawList::Indices indices;

    // Ensure we've up to date info about the material.
    matAnimator.prepare();

    // Sky-masked polys (flats and walls)
    const bool skyMaskedMaterial        = (p.skyMasked || (matAnimator.material().isSkyMasked()));

    // Masked polys (walls) get a special treatment (=> vissprite).
    const bool drawAsVisSprite          = (!p.forceOpaque && !p.skyMasked && (!matAnimator.isOpaque() || p.alpha < 1 || p.blendMode > 0));

    // Map RTU configuration.
    const GLTextureUnit *layer0RTU      = (!p.skyMasked)? &matAnimator.texUnit(MaterialAnimator::TU_LAYER0) : nullptr;
    const GLTextureUnit *layer0InterRTU = (!p.skyMasked && !drawAsVisSprite && matAnimator.texUnit(MaterialAnimator::TU_LAYER0_INTER).hasTexture())? &matAnimator.texUnit(MaterialAnimator::TU_LAYER0_INTER) : nullptr;
    const GLTextureUnit *detailRTU      = (r_detail && !p.skyMasked && matAnimator.texUnit(MaterialAnimator::TU_DETAIL).hasTexture())? &matAnimator.texUnit(MaterialAnimator::TU_DETAIL) : nullptr;
    const GLTextureUnit *detailInterRTU = (r_detail && !p.skyMasked && matAnimator.texUnit(MaterialAnimator::TU_DETAIL_INTER).hasTexture())? &matAnimator.texUnit(MaterialAnimator::TU_DETAIL_INTER) : nullptr;

    const GLTextureUnit *shineRTU       = (::useShinySurfaces && !skyMaskedMaterial && !drawAsVisSprite && matAnimator.texUnit(MaterialAnimator::TU_SHINE).hasTexture())? &matAnimator.texUnit(MaterialAnimator::TU_SHINE) : nullptr;
    const GLTextureUnit *shineMaskRTU   = (::useShinySurfaces && !skyMaskedMaterial && !drawAsVisSprite && matAnimator.texUnit(MaterialAnimator::TU_SHINE).hasTexture() && matAnimator.texUnit(MaterialAnimator::TU_SHINE_MASK).hasTexture())? &matAnimator.texUnit(MaterialAnimator::TU_SHINE_MASK) : nullptr;

    // Make surface geometry (position, primary texture, inter texture and color coords).
    Geometry verts;
    const bool mustSubdivide = (p.isWall && (p.wall.leftEdge->divisionCount() || p.wall.rightEdge->divisionCount()));
    const duint numVerts     = (mustSubdivide && !drawAsVisSprite?   3 + p.wall.leftEdge ->divisionCount()
                                                                   + 3 + p.wall.rightEdge->divisionCount()
                                                                 : numVertices);
    // Allocate vertices from the pools.
    verts.pos   = R_AllocRendVertices(numVerts);
    verts.color = !skyMaskedMaterial? R_AllocRendColors   (numVerts) : nullptr;
    verts.tex   = layer0RTU         ? R_AllocRendTexCoords(numVerts) : nullptr;
    verts.tex2  = layer0InterRTU    ? R_AllocRendTexCoords(numVerts) : nullptr;
    if (p.isWall)
    {
        makeWallGeometry(verts, numVertices, rvertices, *p.topLeft, *p.bottomRight, p.wall.width,
                         *p.mapElement, p.geomGroup, *p.surfaceTangentMatrix,
                         p.alpha, *p.surfaceColor, p.wall.surfaceColor2, p.glowing, p.surfaceLuminosityDeltas,
                         !skyMaskedMaterial);
    }
    else
    {
        makeFlatGeometry(verts, numVertices, rvertices, *p.topLeft, *p.bottomRight,
                         *p.mapElement, p.geomGroup, *p.surfaceTangentMatrix,
                         p.alpha, *p.surfaceColor, p.wall.surfaceColor2, p.glowing, p.surfaceLuminosityDeltas,
                         !skyMaskedMaterial);
    }

    if (drawAsVisSprite)
    {
        DE_ASSERT(p.isWall);

        // This is needed because all masked polys must be sorted (sprites are masked polys).
        // Otherwise there will be artifacts.
        Rend_AddMaskedPoly(verts.pos, verts.color, p.wall.width, &matAnimator,
                           *p.materialOrigin, p.blendMode, p.lightListIdx, p.glowing);

        R_FreeRendVertices (verts.pos);
        R_FreeRendColors   (verts.color);
        R_FreeRendTexCoords(verts.tex);
        R_FreeRendTexCoords(verts.tex2);

        return false;  // We HAD to use a vissprite, so it MUST not be opaque.
    }

    // Skip drawing dynamic light/shadow on surfaces too bright/dark to benefit.
    bool useLights  = (p.lightListIdx  && !skyMaskedMaterial && !drawAsVisSprite && p.glowing < 1? true : false);
    bool useShadows = (p.shadowListIdx && !skyMaskedMaterial && !drawAsVisSprite && p.glowing < 1? true : false);
    if (useLights || useShadows)
    {
        const dfloat avg = averageLuminosity(verts.color, numVertices);
        if (avg > 0.98f)  // Fully bright.
        {
            useLights = false;  // Skip lights.
        }
        if (avg < 0.02f)  // Fully dark.
        {
            useShadows = false;  // Skip shadows.
        }
    }

    // If multitexturing is enabled and there is at least one dynlight affecting the surface,
    // locate the projection data and use it for modulation.
    TexModulationData mod;
    Vec2f *modTexCoords = nullptr;
    if (useLights && Rend_IsMTexLights())
    {
        ClientApp::renderSystem().forAllSurfaceProjections(p.lightListIdx, [&mod] (const ProjectedTextureData &dyn)
        {
            mod.texture     = dyn.texture;
            mod.color       = dyn.color;
            mod.topLeft     = dyn.topLeft;
            mod.bottomRight = dyn.bottomRight;
            return LoopAbort;
        });

        if (mod.texture)
        {
            // Prepare modulation texture coordinates.
            modTexCoords = R_AllocRendTexCoords(numVerts);
            if (p.isWall)
            {
                modTexCoords[0] = Vec2f(mod.topLeft.x, mod.bottomRight.y);
                modTexCoords[1] = mod.topLeft;
                modTexCoords[2] = mod.bottomRight;
                modTexCoords[3] = Vec2f(mod.bottomRight.x, mod.topLeft.y);
            }
            else
            {
                for (duint i = 0; i < numVertices; ++i)
                {
                    modTexCoords[i] = (( Vec2f(*p.bottomRight) - Vec2f(rvertices[i]) ) / ( Vec2f(*p.bottomRight) - Vec2f(*p.topLeft) ) * mod.topLeft    )
                                    + (( Vec2f(rvertices[i]  ) - Vec2f(*p.topLeft  ) ) / ( Vec2f(*p.bottomRight) - Vec2f(*p.topLeft) ) * mod.bottomRight);
                }
            }
        }
    }

    bool hasDynlights = false;
    if (useLights)
    {
        // Write projected lights.
        // Multitexturing can be used for the first light.
        const bool skipFirst = Rend_IsMTexLights();

        duint numProcessed = 0;
        ClientApp::renderSystem().forAllSurfaceProjections(p.lightListIdx,
                                           [&p, &mustSubdivide, &rvertices, &numVertices
                                           , &skipFirst, &numProcessed] (const ProjectedTextureData &tp)
        {
            if (!(skipFirst && numProcessed == 0))
            {
                // Light texture determines the list to write to.
                DrawListSpec listSpec;
                listSpec.group = LightGeom;
                listSpec.texunits[TU_PRIMARY] =
                    GLTextureUnit(tp.texture, gfx::ClampToEdge, gfx::ClampToEdge);
                DrawList &lightList = ClientApp::renderSystem().drawLists().find(listSpec);

                // Make geometry.
                Geometry verts;
                const duint numVerts = mustSubdivide ?   3 + p.wall.leftEdge ->divisionCount()
                                                       + 3 + p.wall.rightEdge->divisionCount()
                                                     : numVertices;
                // Allocate verts from the pools.
                verts.pos   = R_AllocRendVertices (numVerts);
                verts.color = R_AllocRendColors   (numVerts);
                verts.tex   = R_AllocRendTexCoords(numVerts);
                if (p.isWall)
                {
                    makeWallLightGeometry(verts, *p.topLeft, *p.bottomRight,
                                          numVertices, rvertices, *p.wall.leftEdge, *p.wall.rightEdge, tp);
                }
                else
                {
                    makeFlatLightGeometry(verts, *p.topLeft, *p.bottomRight,
                                          numVertices, rvertices, tp);
                }

                // Write geometry.
                // Walls with edge divisions mean two trifans.
                if (mustSubdivide)
                {
                    DE_ASSERT(p.isWall);
                    const duint numLeftVerts  = 3 + p.wall.leftEdge ->divisionCount();
                    const duint numRightVerts = 3 + p.wall.rightEdge->divisionCount();

                    Store &buffer = ClientApp::renderSystem().buffer();
                    {
                        duint base = buffer.allocateVertices(numRightVerts);
                        DrawList::reserveSpace(indices, numRightVerts);
                        for (duint i = 0; i < numRightVerts; ++i)
                        {
                            indices[i] = base + i;
                            buffer.posCoords   [indices[i]] = verts.pos[numLeftVerts + i];
                            buffer.colorCoords [indices[i]] = (verts.color[numLeftVerts + i] * 255).toVec4ub();
                            buffer.texCoords[0][indices[i]] = verts.tex[numLeftVerts + i];
                        }
                        lightList.write(buffer, indices.data(), numRightVerts, gfx::TriangleFan);
                    }
                    {
                        duint base = buffer.allocateVertices(numLeftVerts);
                        DrawList::reserveSpace(indices, numLeftVerts);
                        for (duint i = 0; i < numLeftVerts; ++i)
                        {
                            indices[i] = base + i;
                            buffer.posCoords   [indices[i]] = verts.pos[i];
                            buffer.colorCoords [indices[i]] = (verts.color[i] * 255).toVec4ub();
                            buffer.texCoords[0][indices[i]] = verts.tex[i];
                        }
                        lightList.write(buffer, indices.data(), numLeftVerts, gfx::TriangleFan);
                    }
                }
                else
                {
                    Store &buffer = ClientApp::renderSystem().buffer();
                    duint base = buffer.allocateVertices(numVertices);
                    DrawList::reserveSpace(indices, numVertices);
                    for (duint i = 0; i < numVertices; ++i)
                    {
                        indices[i] = base + i;
                        buffer.posCoords   [indices[i]] = verts.pos[i];
                        buffer.colorCoords [indices[i]] = (verts.color[i] * 255).toVec4ub();
                        buffer.texCoords[0][indices[i]] = verts.tex[i];
                    }
                    lightList.write(buffer, indices.data(), numVertices, p.isWall? gfx::TriangleStrip : gfx::TriangleFan);
                }

                // We're done with the geometry.
                R_FreeRendVertices (verts.pos);
                R_FreeRendColors   (verts.color);
                R_FreeRendTexCoords(verts.tex);
            }
            numProcessed += 1;
            return LoopContinue;
        });

        hasDynlights = (numProcessed > duint(skipFirst? 1 : 0));
    }

    if (useShadows)
    {
        // Write projected shadows.
        // All shadows use the same texture (so use the same list).
        DrawListSpec listSpec;
        listSpec.group                = ShadowGeom;
        listSpec.texunits[TU_PRIMARY] = GLTextureUnit(
            GL_PrepareLSTexture(LST_DYNAMIC), gfx::ClampToEdge, gfx::ClampToEdge);
        DrawList &shadowList = ClientApp::renderSystem().drawLists().find(listSpec);

        ClientApp::renderSystem().forAllSurfaceProjections(p.shadowListIdx,
                                           [&p, &mustSubdivide, &rvertices, &numVertices, &shadowList]
                                           (const ProjectedTextureData &tp)
        {
            // Make geometry.
            Geometry verts;
            const duint numVerts = mustSubdivide ?   3 + p.wall.leftEdge ->divisionCount()
                                                   + 3 + p.wall.rightEdge->divisionCount()
                                                 : numVertices;
            // Allocate verts from the pools.
            verts.pos   = R_AllocRendVertices (numVerts);
            verts.color = R_AllocRendColors   (numVerts);
            verts.tex   = R_AllocRendTexCoords(numVerts);
            if (p.isWall)
            {
                makeWallShadowGeometry(verts, *p.topLeft, *p.bottomRight,
                                       numVertices, rvertices, *p.wall.leftEdge, *p.wall.rightEdge, tp);
            }
            else
            {
                makeFlatShadowGeometry(verts, *p.topLeft, *p.bottomRight,
                                       numVertices, rvertices, tp);
            }

            // Write geometry.
            // Walls with edge divisions mean two trifans.
            if (mustSubdivide)
            {
                DE_ASSERT(p.isWall);
                const duint numLeftVerts  = 3 + p.wall.leftEdge ->divisionCount();
                const duint numRightVerts = 3 + p.wall.rightEdge->divisionCount();

                Store &buffer = ClientApp::renderSystem().buffer();
                {
                    duint base = buffer.allocateVertices(numRightVerts);
                    DrawList::reserveSpace(indices, numRightVerts);
                    for (duint i = 0; i < numRightVerts; ++i)
                    {
                        indices[i] = base + i;
                        buffer.posCoords   [indices[i]] = verts.pos[numLeftVerts + i];
                        buffer.colorCoords [indices[i]] = (verts.color[numLeftVerts + i] * 255).toVec4ub();
                        buffer.texCoords[0][indices[i]] = verts.tex[numLeftVerts + i];
                    }
                    shadowList.write(buffer, indices.data(), numRightVerts, gfx::TriangleFan);
                }
                {
                    duint base = buffer.allocateVertices(numLeftVerts);
                    DrawList::reserveSpace(indices, numLeftVerts);
                    for (duint i = 0; i < numLeftVerts; ++i)
                    {
                        indices[i] = base + i;
                        buffer.posCoords   [indices[i]] = verts.pos[i];
                        buffer.colorCoords [indices[i]] = (verts.color[i] * 255).toVec4ub();
                        buffer.texCoords[0][indices[i]] = verts.tex[i];
                    }
                    shadowList.write(buffer, indices.data(), numLeftVerts, gfx::TriangleFan);
                }
            }
            else
            {
                Store &buffer = ClientApp::renderSystem().buffer();
                duint base = buffer.allocateVertices(numVerts);
                DrawList::reserveSpace(indices, numVerts);
                for (duint i = 0; i < numVerts; ++i)
                {
                    indices[i] = base + i;
                    buffer.posCoords   [indices[i]] = verts.pos[i];
                    buffer.colorCoords [indices[i]] = (verts.color[i] * 255).toVec4ub();
                    buffer.texCoords[0][indices[i]] = verts.tex[i];
                }
                shadowList.write(buffer, indices.data(), numVerts, p.isWall ? gfx::TriangleStrip : gfx::TriangleFan);
            }

            // We're done with the geometry.
            R_FreeRendVertices (verts.pos);
            R_FreeRendColors   (verts.color);
            R_FreeRendTexCoords(verts.tex);

            return LoopContinue;
        });
    }

    // Write geometry.
    // Walls with edge divisions mean two trifans.
    if (mustSubdivide)
    {
        DE_ASSERT(p.isWall);
        const duint numLeftVerts  = 3 + p.wall.leftEdge ->divisionCount();
        const duint numRightVerts = 3 + p.wall.rightEdge->divisionCount();

        // Need to swap indices around into fans set the position of the division
        // vertices, interpolate texcoords and color.

        Vec3f origPos[4]; std::memcpy(origPos, verts.pos, sizeof(origPos));
        R_DivVerts(verts.pos, origPos, *p.wall.leftEdge, *p.wall.rightEdge);

        if (verts.color)
        {
            Vec4f orig[4]; std::memcpy(orig, verts.color, sizeof(orig));
            R_DivVertColors(verts.color, orig, *p.wall.leftEdge, *p.wall.rightEdge);
        }
        if (verts.tex)
        {
            Vec2f orig[4]; std::memcpy(orig, verts.tex, sizeof(orig));
            R_DivTexCoords(verts.tex, orig, *p.wall.leftEdge, *p.wall.rightEdge);
        }
        if (verts.tex2)
        {
            Vec2f orig[4]; std::memcpy(orig, verts.tex2, sizeof(orig));
            R_DivTexCoords(verts.tex2, orig, *p.wall.leftEdge, *p.wall.rightEdge);
        }
        if (modTexCoords)
        {
            Vec2f orig[4]; std::memcpy(orig, modTexCoords, sizeof(orig));
            R_DivTexCoords(modTexCoords, orig, *p.wall.leftEdge, *p.wall.rightEdge);
        }

        if (p.skyMasked)
        {
            DrawList &skyMaskList = ClientApp::renderSystem().drawLists().find(DrawListSpec(SkyMaskGeom));

            Store &buffer = ClientApp::renderSystem().buffer();
            {
                duint base = buffer.allocateVertices(numRightVerts);
                DrawList::reserveSpace(indices, numRightVerts);
                for (duint i = 0; i < numRightVerts; ++i)
                {
                    indices[i] = base + i;
                    buffer.posCoords[indices[i]] = verts.pos[numLeftVerts + i];
                }
                skyMaskList.write(buffer, indices.data(), numRightVerts, gfx::TriangleFan);
            }
            {
                duint base = buffer.allocateVertices(numLeftVerts);
                DrawList::reserveSpace(indices, numLeftVerts);
                for (duint i = 0; i < numLeftVerts; ++i)
                {
                    indices[i] = base + i;
                    buffer.posCoords[indices[i]] = verts.pos[i];
                }
                skyMaskList.write(buffer, indices.data(), numLeftVerts, gfx::TriangleFan);
            }
        }
        else
        {
            DrawListSpec listSpec((mod.texture || hasDynlights)? LitGeom : UnlitGeom);
            if (layer0RTU)
            {
                listSpec.texunits[TU_PRIMARY] = *layer0RTU;
                if (p.materialOrigin)
                {
                    listSpec.texunits[TU_PRIMARY].offset += *p.materialOrigin;
                }
                if (p.materialScale)
                {
                    listSpec.texunits[TU_PRIMARY].scale  *= *p.materialScale;
                    listSpec.texunits[TU_PRIMARY].offset *= *p.materialScale;
                }
            }
            if (layer0InterRTU)
            {
                listSpec.texunits[TU_INTER] = *layer0InterRTU;
                if (p.materialOrigin)
                {
                    listSpec.texunits[TU_INTER].offset += *p.materialOrigin;
                }
                if (p.materialScale)
                {
                    listSpec.texunits[TU_INTER].scale  *= *p.materialScale;
                    listSpec.texunits[TU_INTER].offset *= *p.materialScale;
                }
            }
            if (detailRTU)
            {
                listSpec.texunits[TU_PRIMARY_DETAIL] = *detailRTU;
                if (p.materialOrigin)
                {
                    listSpec.texunits[TU_PRIMARY_DETAIL].offset += *p.materialOrigin;
                }
            }
            if (detailInterRTU)
            {
                listSpec.texunits[TU_INTER_DETAIL] = *detailInterRTU;
                if (p.materialOrigin)
                {
                    listSpec.texunits[TU_INTER_DETAIL].offset += *p.materialOrigin;
                }
            }
            DrawList &drawList = ClientApp::renderSystem().drawLists().find(listSpec);
            // Is the geometry lit?
            Flags primFlags;
            //bool oneLight   = false;
            //bool manyLights = false;
            if (mod.texture && !hasDynlights)
            {
                primFlags |= Parm::OneLight; //oneLight = true;  // Using modulation.
            }
            else if (mod.texture || hasDynlights)
            {
                //manyLights = true;
                primFlags |= Parm::ManyLights;
            }

            Store &buffer = ClientApp::renderSystem().buffer();
            {
                duint base = buffer.allocateVertices(numRightVerts);
                DrawList::reserveSpace(indices, numRightVerts);
                static Vec4ub const white(255, 255, 255, 255);
                for (duint i = 0; i < numRightVerts; ++i)
                {
                    indices[i] = base + i;
                    buffer.posCoords[indices[i]] = verts.pos[numLeftVerts + i];
                    if (verts.color)
                    {
                        buffer.colorCoords[indices[i]] = (verts.color[numLeftVerts + i] * 255).toVec4ub();
                    }
                    else
                    {
                        buffer.colorCoords[indices[i]] = white;
                    }
                    if (verts.tex)
                    {
                        buffer.texCoords[0][indices[i]] = verts.tex[numLeftVerts + i];
                    }
                    if (verts.tex2)
                    {
                        buffer.texCoords[1][indices[i]] = verts.tex2[numLeftVerts + i];
                    }
                    if ((primFlags & (Parm::OneLight | Parm::ManyLights)) && Rend_IsMTexLights())
                    {
                        DE_ASSERT(modTexCoords);
                        buffer.modCoords[indices[i]] = modTexCoords[numLeftVerts + i];
                    }
                }
                drawList.write(buffer, indices.data(), numRightVerts,
                               Parm(gfx::TriangleFan,
                                    listSpec.unit(TU_PRIMARY       ).scale,
                                    listSpec.unit(TU_PRIMARY       ).offset,
                                    listSpec.unit(TU_PRIMARY_DETAIL).scale,
                                    listSpec.unit(TU_PRIMARY_DETAIL).offset,
                                    primFlags, BM_NORMAL,
                                    mod.texture, mod.color));
            }
            {
                duint base = buffer.allocateVertices(numLeftVerts);
                DrawList::reserveSpace(indices, numLeftVerts);
                static Vec4ub const white(255, 255, 255, 255);
                for (duint i = 0; i < numLeftVerts; ++i)
                {
                    indices[i] = base + i;
                    buffer.posCoords[indices[i]] = verts.pos[i];
                    if (verts.color)
                    {
                        buffer.colorCoords[indices[i]] = (verts.color[i] * 255).toVec4ub();
                    }
                    else
                    {
                        buffer.colorCoords[indices[i]] = white;
                    }
                    if (verts.tex)
                    {
                        buffer.texCoords[0][indices[i]] = verts.tex[i];
                    }
                    if (verts.tex2)
                    {
                        buffer.texCoords[1][indices[i]] = verts.tex2[i];
                    }
                    if ((primFlags & (Parm::OneLight | Parm::ManyLights)) && Rend_IsMTexLights())
                    {
                        DE_ASSERT(modTexCoords);
                        buffer.modCoords[indices[i]] = modTexCoords[i];
                    }
                }
                drawList.write(buffer, indices.data(), numLeftVerts,
                               Parm(gfx::TriangleFan,
                                    listSpec.unit(TU_PRIMARY       ).scale,
                                    listSpec.unit(TU_PRIMARY       ).offset,
                                    listSpec.unit(TU_PRIMARY_DETAIL).scale,
                                    listSpec.unit(TU_PRIMARY_DETAIL).offset,
                                    primFlags, BM_NORMAL,
                                    mod.texture, mod.color));
            }
        }
    }
    else
    {
        if (p.skyMasked)
        {
            Store &buffer = ClientApp::renderSystem().buffer();
            duint base = buffer.allocateVertices(numVerts);
            DrawList::reserveSpace(indices, numVerts);
            for (duint i = 0; i < numVerts; ++i)
            {
                indices[i] = base + i;
                buffer.posCoords[indices[i]] = verts.pos[i];
            }
            ClientApp::renderSystem()
                .drawLists().find(DrawListSpec(SkyMaskGeom))
                    .write(buffer, indices.data(), numVerts, p.isWall?  gfx::TriangleStrip :  gfx::TriangleFan);
        }
        else
        {
            DrawListSpec listSpec((mod.texture || hasDynlights) ? LitGeom : UnlitGeom);
            if (layer0RTU)
            {
                listSpec.texunits[TU_PRIMARY] = *layer0RTU;
                if (p.materialOrigin)
                {
                    listSpec.texunits[TU_PRIMARY].offset += *p.materialOrigin;
                }
                if (p.materialScale)
                {
                    listSpec.texunits[TU_PRIMARY].scale  *= *p.materialScale;
                    listSpec.texunits[TU_PRIMARY].offset *= *p.materialScale;
                }
            }
            if (layer0InterRTU)
            {
                listSpec.texunits[TU_INTER] = *layer0InterRTU;
                if (p.materialOrigin)
                {
                    listSpec.texunits[TU_INTER].offset += *p.materialOrigin;
                }
                if (p.materialScale)
                {
                    listSpec.texunits[TU_INTER].scale  *= *p.materialScale;
                    listSpec.texunits[TU_INTER].offset *= *p.materialScale;
                }
            }
            if (detailRTU)
            {
                listSpec.texunits[TU_PRIMARY_DETAIL] = *detailRTU;
                if (p.materialOrigin)
                {
                    listSpec.texunits[TU_PRIMARY_DETAIL].offset += *p.materialOrigin;
                }
            }
            if (detailInterRTU)
            {
                listSpec.texunits[TU_INTER_DETAIL] = *detailInterRTU;
                if (p.materialOrigin)
                {
                    listSpec.texunits[TU_INTER_DETAIL].offset += *p.materialOrigin;
                }
            }

            // Is the geometry lit?
            Flags primFlags;
            //bool oneLight   = false;
            //bool manyLights = false;
            if (mod.texture && !hasDynlights)
            {
                primFlags |= Parm::OneLight; // Using modulation.
            }
            else if (mod.texture || hasDynlights)
            {
                primFlags |= Parm::ManyLights; //manyLights = true;
            }

            Store &buffer = ClientApp::renderSystem().buffer();
            duint base = buffer.allocateVertices(numVertices);
            DrawList::reserveSpace(indices, numVertices);
            static Vec4ub const white(255, 255, 255, 255);
            for (duint i = 0; i < numVertices; ++i)
            {
                indices[i] = base + i;
                buffer.posCoords[indices[i]] = verts.pos[i];
                if (verts.color)
                {
                    buffer.colorCoords[indices[i]] = (verts.color[i] * 255).toVec4ub();
                }
                else
                {
                    buffer.colorCoords[indices[i]] = white;
                }
                if (verts.tex)
                {
                    buffer.texCoords[0][indices[i]] = verts.tex[i];
                }
                if (verts.tex2)
                {
                    buffer.texCoords[1][indices[i]] = verts.tex2[i];
                }
                if ((primFlags & (Parm::OneLight | Parm::ManyLights)) && Rend_IsMTexLights())
                {
                    DE_ASSERT(modTexCoords);
                    buffer.modCoords[indices[i]] = modTexCoords[i];
                }
            }
            ClientApp::renderSystem()
                .drawLists().find(listSpec)
                    .write(buffer, indices.data(), numVertices,
                           Parm(p.isWall?  gfx::TriangleStrip  :  gfx::TriangleFan,
                                listSpec.unit(TU_PRIMARY       ).scale,
                                listSpec.unit(TU_PRIMARY       ).offset,
                                listSpec.unit(TU_PRIMARY_DETAIL).scale,
                                listSpec.unit(TU_PRIMARY_DETAIL).offset,
                                primFlags, BM_NORMAL,
                                mod.texture, mod.color));
        }
    }

    if (shineRTU)
    {
        // Make shine geometry.
        // Surface shine geometry (primary texture and color coords).
        // Use the surface geometry for position coords.
        // Use the surface texture coords with the mask.
        Geometry shineVerts = Geometry();
        {
            const Vec3f &shineColor = matAnimator.shineMinColor();  // Shine strength.
            const dfloat shineOpacity  = shineRTU->opacity;

            // Allocate vertices from the pools.
            shineVerts.color = R_AllocRendColors(numVerts);
            shineVerts.tex   = R_AllocRendTexCoords(numVerts);

            if (p.isWall)
            {
                makeWallShineGeometry(shineVerts, numVertices, rvertices, verts, p.wall.width,
                                      shineColor, shineOpacity);
            }
            else
            {
                makeFlatShineGeometry(shineVerts, numVertices, rvertices, verts,
                                      shineColor, shineOpacity);
            }
        }

        // Write shine geometry.
        DrawListSpec listSpec(ShineGeom);
        listSpec.texunits[TU_PRIMARY] = *shineRTU;
        if (shineMaskRTU)
        {
            listSpec.texunits[TU_INTER] = *shineMaskRTU;
            if (p.materialOrigin)
            {
                listSpec.texunits[TU_INTER].offset += *p.materialOrigin;
            }
            if (p.materialScale)
            {
                listSpec.texunits[TU_INTER].scale  *= *p.materialScale;
                listSpec.texunits[TU_INTER].offset *= *p.materialScale;
            }
        }
        DrawList &shineList = ClientApp::renderSystem().drawLists().find(listSpec);

        Parm shineParams(gfx::TriangleFan,
                         listSpec.unit(TU_INTER).scale,
                         listSpec.unit(TU_INTER).offset,
                         Vec2f(1, 1),
                         Vec2f(0, 0),
                         Parm::Unlit,
                         matAnimator.shineBlendMode());

        // Walls with edge divisions mean two trifans.
        if (mustSubdivide)
        {
            DE_ASSERT(p.isWall);
            const duint numLeftVerts  = 3 + p.wall.leftEdge ->divisionCount();
            const duint numRightVerts = 3 + p.wall.rightEdge->divisionCount();

            {
                Vec2f orig[4]; std::memcpy(orig, shineVerts.tex, sizeof(orig));
                R_DivTexCoords(shineVerts.tex, orig, *p.wall.leftEdge, *p.wall.rightEdge);
            }
            {
                Vec4f orig[4]; std::memcpy(orig, shineVerts.color, sizeof(orig));
                R_DivVertColors(shineVerts.color, orig, *p.wall.leftEdge, *p.wall.rightEdge);
            }

            Store &buffer = ClientApp::renderSystem().buffer();
            {
                duint base = buffer.allocateVertices(numRightVerts);
                DrawList::reserveSpace(indices, numRightVerts);
                for (duint i = 0; i < numRightVerts; ++i)
                {
                    indices[i] = base + i;
                    buffer.posCoords   [indices[i]] = verts.pos[numLeftVerts + i];
                    buffer.colorCoords [indices[i]] = (shineVerts.color[numLeftVerts + i] * 255).toVec4ub();
                    buffer.texCoords[0][indices[i]] = shineVerts.tex[numLeftVerts + i];
                    if (shineMaskRTU)
                    {
                        buffer.texCoords[1][indices[i]] = verts.tex[numLeftVerts + i];
                    }
                }
                shineList.write(buffer, indices.data(), numRightVerts, shineParams);
            }
            {
                duint base = buffer.allocateVertices(numLeftVerts);
                DrawList::reserveSpace(indices, numLeftVerts);
                for (duint i = 0; i < numLeftVerts; ++i)
                {
                    indices[i] = base + i;
                    buffer.posCoords   [indices[i]] = verts.pos[i];
                    buffer.colorCoords [indices[i]] = (shineVerts.color[i] * 255).toVec4ub();
                    buffer.texCoords[0][indices[i]] = shineVerts.tex[i];
                    if (shineMaskRTU)
                    {
                        buffer.texCoords[1][indices[i]] = verts.tex[i];
                    }
                }
                shineList.write(buffer, indices.data(), numLeftVerts, shineParams);
            }
        }
        else
        {
            Store &buffer = ClientApp::renderSystem().buffer();
            duint base = buffer.allocateVertices(numVertices);
            DrawList::reserveSpace(indices, numVertices);
            for (duint i = 0; i < numVertices; ++i)
            {
                indices[i] = base + i;
                buffer.posCoords   [indices[i]] = verts.pos[i];
                buffer.colorCoords [indices[i]] = (shineVerts.color[i] * 255).toVec4ub();
                buffer.texCoords[0][indices[i]] = shineVerts.tex[i];
                if (shineMaskRTU)
                {
                    buffer.texCoords[1][indices[i]] = verts.tex[i];
                }
            }
            shineParams.type = p.isWall?  gfx::TriangleStrip :  gfx::TriangleFan;
            shineList.write(buffer, indices.data(), numVertices, shineParams);
        }

        // We're done with the shine geometry.
        R_FreeRendColors   (shineVerts.color);
        R_FreeRendTexCoords(shineVerts.tex);
    }

    // We're done with the geometry.
    R_FreeRendTexCoords(modTexCoords);

    R_FreeRendVertices (verts.pos);
    R_FreeRendColors   (verts.color);
    R_FreeRendTexCoords(verts.tex);
    R_FreeRendTexCoords(verts.tex2);

    return (p.forceOpaque || skyMaskedMaterial
            || !(p.alpha < 1 || !matAnimator.isOpaque() || p.blendMode > 0));
}

static Lumobj::LightmapSemantic lightmapForSurface(const Surface &surface)
{
    if (surface.parent().type() == DMU_SIDE) return Lumobj::Side;
    // Must be a plane then.
    const auto &plane = surface.parent().as<Plane>();
    return plane.isSectorFloor() ? Lumobj::Down : Lumobj::Up;
}

static DGLuint prepareLightmap(ClientTexture *tex = nullptr)
{
    if (tex)
    {
        if (TextureVariant *variant = tex->prepareVariant(Rend_MapSurfaceLightmapTextureSpec()))
        {
            return variant->glName();
        }
        // Dang...
    }
    // Prepare the default/fallback lightmap instead.
    return GL_PrepareLSTexture(LST_DYNAMIC);
}

static bool projectDynlight(const Vec3d &topLeft, const Vec3d &bottomRight,
    const Lumobj &lum, const Surface &surface, dfloat blendFactor,
    ProjectedTextureData &projected)
{
    if (blendFactor < OMNILIGHT_SURFACE_LUMINOSITY_ATTRIBUTION_MIN)
        return false;

    // Has this already been occluded?
    if (R_ViewerLumobjIsHidden(lum.indexInMap()))
        return false;

    // No lightmap texture?
    DGLuint tex = prepareLightmap(lum.lightmap(lightmapForSurface(surface)));
    if (!tex) return false;

    Vec3d lumCenter = lum.origin();
    lumCenter.z += lum.zOffset();

    // On the right side?
    Vec3d topLeftToLum = topLeft - lumCenter;
    if (topLeftToLum.dot(surface.tangentMatrix().column(2)) > 0.f)
        return false;

    // Calculate 3D distance between surface and lumobj.
    Vec3d pointOnPlane = R_ClosestPointOnPlane(surface.tangentMatrix().column(2)/*normal*/,
                                                  topLeft, lumCenter);

    coord_t distToLum = (lumCenter - pointOnPlane).length();
    if (distToLum <= 0 || distToLum > lum.radius())
        return false;

    // Calculate the final surface light attribution factor.
    dfloat luma = 1.5f - 1.5f * distToLum / lum.radius();

    // Fade out as distance from viewer increases.
    luma *= lum.attenuation(R_ViewerLumobjDistance(lum.indexInMap()));

    // Would this be seen?
    if (luma * blendFactor < OMNILIGHT_SURFACE_LUMINOSITY_ATTRIBUTION_MIN)
        return false;

    // Project, counteracting aspect correction slightly.
    Vec2f s, t;
    const dfloat scale = 1.0f / ((2.f * lum.radius()) - distToLum);
    if (!R_GenerateTexCoords(s, t, pointOnPlane, scale, scale * 1.08f,
                            topLeft, bottomRight, surface.tangentMatrix()))
        return false;

    projected = {};
    projected.texture     = tex;
    projected.topLeft     = Vec2f(s[0], t[0]);
    projected.bottomRight = Vec2f(s[1], t[1]);
    projected.color       = Vec4f(Rend_LuminousColor(lum.color(), luma), blendFactor);

    return true;
}

static bool projectPlaneGlow(const Vec3d &topLeft, const Vec3d &bottomRight,
    const Plane &plane, const Vec3d &pointOnPlane, dfloat blendFactor,
    ProjectedTextureData &projected)
{
    if (blendFactor < OMNILIGHT_SURFACE_LUMINOSITY_ATTRIBUTION_MIN)
        return false;

    Vec3f color;
    dfloat intensity = plane.surface().glow(color);

    // Is the material glowing at this moment?
    if (intensity < .05f)
        return false;

    coord_t glowHeight = Rend_PlaneGlowHeight(intensity);
    if (glowHeight < 2) return false;  // Not too small!

    // Calculate coords.
    dfloat bottom, top;
    if (plane.surface().normal().z < 0)
    {
        // Cast downward.
              bottom = (pointOnPlane.z - topLeft.z) / glowHeight;
        top = bottom + (topLeft.z - bottomRight.z) / glowHeight;
    }
    else
    {
        // Cast upward.
                 top = (bottomRight.z - pointOnPlane.z) / glowHeight;
        bottom = top + (topLeft.z - bottomRight.z) / glowHeight;
    }

    // Within range on the Z axis?
    if (!(bottom <= 1 || top >= 0)) return false;

    de::zap(projected);
    projected.texture     = GL_PrepareLSTexture(LST_GRADIENT);
    projected.topLeft     = Vec2f(0, bottom);
    projected.bottomRight = Vec2f(1, top);
    projected.color       = Vec4f(Rend_LuminousColor(color, intensity), blendFactor);
    return true;
}

static bool projectShadow(const Vec3d &topLeft, const Vec3d &bottomRight,
    const mobj_t &mob, const Surface &surface, dfloat blendFactor,
    ProjectedTextureData &projected)
{
    static Vec3f const black;  // shadows are black

    coord_t mobOrigin[3];
    Mobj_OriginSmoothed(const_cast<mobj_t *>(&mob), mobOrigin);

    // Is this too far?
    coord_t distanceFromViewer = 0;
    if (shadowMaxDistance > 0)
    {
        distanceFromViewer = Rend_PointDist2D(mobOrigin);
        if (distanceFromViewer > shadowMaxDistance)
            return false;
    }

    dfloat shadowStrength = Mobj_ShadowStrength(mob) * ::shadowFactor;
    if (fogParams.usingFog) shadowStrength /= 2;
    if (shadowStrength <= 0) return false;

    coord_t shadowRadius = Mobj_ShadowRadius(mob);
    if (shadowRadius > ::shadowMaxRadius)
        shadowRadius = ::shadowMaxRadius;
    if (shadowRadius <= 0) return false;

    mobOrigin[2] -= mob.floorClip;
    if (mob.ddFlags & DDMF_BOB)
        mobOrigin[2] -= Mobj_BobOffset(mob);

    coord_t mobHeight = mob.height;
    if (!mobHeight) mobHeight = 1;

    // If this were a light this is where we would check whether the origin is on
    // the right side of the surface. However this is a shadow and light is moving
    // in the opposite direction (inward toward the mobj's origin), therefore this
    // has "volume/depth".

    // Calculate 3D distance between surface and mobj.
    Vec3d point = R_ClosestPointOnPlane(surface.tangentMatrix().column(2)/*normal*/,
                                        topLeft, Vec3d(mobOrigin));
    coord_t distFromSurface = (Vec3d(mobOrigin) - Vec3d(point)).length();

    // Too far above or below the shadowed surface?
    if (distFromSurface > mob.height)
        return false;
    if (mobOrigin[2] + mob.height < point.z)
        return false;
    if (distFromSurface > shadowRadius)
        return false;

    // Calculate the final strength of the shadow's attribution to the surface.
    shadowStrength *= 1.5f - 1.5f * distFromSurface / shadowRadius;

    // Fade at half mobj height for smooth fade out when embedded in the surface.
    coord_t halfMobjHeight = mobHeight / 2;
    if (distFromSurface > halfMobjHeight)
    {
        shadowStrength *= 1 - (distFromSurface - halfMobjHeight) / (mobHeight - halfMobjHeight);
    }

    // Fade when nearing the maximum distance?
    shadowStrength *= Rend_ShadowAttenuationFactor(distanceFromViewer);
    shadowStrength *= blendFactor;

    // Would this shadow be seen?
    if (shadowStrength < SHADOW_SURFACE_LUMINOSITY_ATTRIBUTION_MIN)
        return false;

    // Project, counteracting aspect correction slightly.
    Vec2f s, t;
    const dfloat scale = 1.0f / ((2.f * shadowRadius) - distFromSurface);
    if (!R_GenerateTexCoords(s, t, point, scale, scale * 1.08f,
                            topLeft, bottomRight, surface.tangentMatrix()))
        return false;

    de::zap(projected);
    projected.texture     = GL_PrepareLSTexture(LST_DYNAMIC);
    projected.topLeft     = Vec2f(s[0], t[0]);
    projected.bottomRight = Vec2f(s[1], t[1]);
    projected.color       = Vec4f(black, shadowStrength);
    return true;
}

/**
 * @pre The coordinates of the given quad must be contained wholly within the subspoce
 * specified. This is due to an optimization within the lumobj management which separates
 * them by subspace.
 */
static void projectDynamics(const Surface &surface, dfloat glowStrength,
    const Vec3d &topLeft, const Vec3d &bottomRight,
    bool noLights, bool noShadows, bool sortLights,
    duint &lightListIdx, duint &shadowListIdx)
{
    DE_ASSERT(curSubspace);

    if (levelFullBright) return;
    if (glowStrength >= 1) return;

    // lights?
    if (!noLights)
    {
        const dfloat blendFactor = 1;

        if (::useDynLights)
        {
            // Project all lumobjs affecting the given quad (world space), calculate
            // coordinates (in texture space) then store into a new list of projections.
            R_ForAllSubspaceLumContacts(*curSubspace, [&topLeft, &bottomRight, &surface
                                                      , &blendFactor, &sortLights
                                                      , &lightListIdx] (Lumobj &lum)
            {
                ProjectedTextureData projected;
                if (projectDynlight(topLeft, bottomRight, lum, surface, blendFactor,
                                   projected))
                {
                    ClientApp::renderSystem().findSurfaceProjectionList(&lightListIdx, sortLights)
                                << projected;  // a copy is made.
                }
                return LoopContinue;
            });
        }

        if (::useGlowOnWalls && surface.parent().type() == DMU_SIDE && bottomRight.z < topLeft.z)
        {
            // Project all plane glows affecting the given quad (world space), calculate
            // coordinates (in texture space) then store into a new list of projections.
            const auto &subsec = curSubspace->subsector().as<world::ClientSubsector>();
            for (dint i = 0; i < subsec.visPlaneCount(); ++i)
            {
                const Plane &plane = subsec.visPlane(i);
                Vec3d const pointOnPlane(subsec.center(), plane.heightSmoothed());

                ProjectedTextureData projected;
                if (projectPlaneGlow(topLeft, bottomRight, plane, pointOnPlane, blendFactor,
                                    projected))
                {
                    ClientApp::renderSystem().findSurfaceProjectionList(&lightListIdx, sortLights)
                                << projected;  // a copy is made.
                }
            }
        }
    }

    // Shadows?
    if (!noShadows && ::useShadows)
    {
        // Glow inversely diminishes shadow strength.
        dfloat blendFactor = 1 - glowStrength;
        if (blendFactor >= SHADOW_SURFACE_LUMINOSITY_ATTRIBUTION_MIN)
        {
            blendFactor = de::clamp(0.f, blendFactor, 1.f);

            // Project all mobj shadows affecting the given quad (world space), calculate
            // coordinates (in texture space) then store into a new list of projections.
            R_ForAllSubspaceMobContacts(*curSubspace, [&topLeft, &bottomRight, &surface
                                                      , &blendFactor, &shadowListIdx] (mobj_t &mob)
            {
                ProjectedTextureData projected;
                if (projectShadow(topLeft, bottomRight, mob, surface, blendFactor,
                                 projected))
                {
                    ClientApp::renderSystem().findSurfaceProjectionList(&shadowListIdx)
                                << projected;  // a copy is made.
                }
                return LoopContinue;
            });
        }
    }
}

/**
 * World light can both light and shade. Normal objects get more shade than light
 * (preventing them from ending up too bright compared to the ambient light).
 */
static bool lightWithWorldLight(const Vec3d & /*point*/, const Vec3f &ambientColor,
    bool starkLight, VectorLightData &vlight)
{
    static Vec3f const worldLight(-.400891f, -.200445f, .601336f);

    vlight = {};
    vlight.direction         = worldLight;
    vlight.color             = ambientColor;
    vlight.affectedByAmbient = false;
    vlight.approxDist        = 0;
    if (starkLight)
    {
        vlight.lightSide = .35f;
        vlight.darkSide  = .5f;
        vlight.offset    = 0;
    }
    else
    {
        vlight.lightSide = .2f;
        vlight.darkSide  = .8f;
        vlight.offset    = .3f;
    }
    vlight.sourceMobj = nullptr;
    return true;
}

static bool lightWithLumobj(const Vec3d &point, const Lumobj &lum, VectorLightData &vlight)
{
    Vec3d const lumCenter(lum.x(), lum.y(), lum.z() + lum.zOffset());

    // Is this light close enough?
    const ddouble dist = M_ApproxDistance(M_ApproxDistance(lumCenter.x - point.x,
                                                           lumCenter.y - point.y),
                                          point.z - lumCenter.z);
    dfloat intensity = 0;
    if (dist < Lumobj::radiusMax())
    {
        intensity = de::clamp(0.f, dfloat(1 - dist / lum.radius()) * 2, 1.f);
    }
    if (intensity < .05f) return false;

    vlight = {};
    vlight.direction         = (lumCenter - point) / dist;
    vlight.color             = lum.color() * intensity;
    vlight.affectedByAmbient = true;
    vlight.approxDist        = dist;
    vlight.lightSide         = 1;
    vlight.darkSide          = 0;
    vlight.offset            = 0;
    vlight.sourceMobj        = lum.sourceMobj();
    return true;
}

static bool lightWithPlaneGlow(const Vec3d &point, const Subsector &subsec,
    dint visPlaneIndex, VectorLightData &vlight)
{
    const Plane &plane     = subsec.as<world::ClientSubsector>().visPlane(visPlaneIndex);
    const Surface &surface = plane.surface();

    // Glowing at this moment?
    Vec3f glowColor;
    dfloat intensity = surface.glow(glowColor);
    if (intensity < .05f) return false;

    const coord_t glowHeight = Rend_PlaneGlowHeight(intensity);
    if (glowHeight < 2) return false;  // Not too small!

    // In front of the plane?
    Vec3d const pointOnPlane(subsec.center(), plane.heightSmoothed());
    const ddouble dist = (point - pointOnPlane).dot(surface.normal());
    if (dist < 0) return false;

    intensity *= 1 - dist / glowHeight;
    if (intensity < .05f) return false;

    const Vec3f color = Rend_LuminousColor(glowColor, intensity);
    if (color == Vec3f()) return false;

    vlight = {};
    vlight.direction         = Vec3f(surface.normal().x, surface.normal().y, -surface.normal().z);
    vlight.color             = color;
    vlight.affectedByAmbient = true;
    vlight.approxDist        = dist;
    vlight.lightSide         = 1;
    vlight.darkSide          = 0;
    vlight.offset            = 0.3f;
    vlight.sourceMobj        = nullptr;
    return true;
}

duint Rend_CollectAffectingLights(const Vec3d &point, const Vec3f &ambientColor,
    ConvexSubspace *subspace, bool starkLight)
{
    duint lightListIdx = 0;

    // Always apply an ambient world light.
    {
        VectorLightData vlight;
        if (lightWithWorldLight(point, ambientColor, starkLight, vlight))
        {
            ClientApp::renderSystem().findVectorLightList(&lightListIdx)
                    << vlight;  // a copy is made.
        }
    }

    // Add extra light by interpreting nearby sources.
    if (subspace)
    {
        // Interpret lighting from luminous-objects near the origin and which
        // are in contact the specified subspace and add them to the identified list.
        R_ForAllSubspaceLumContacts(*subspace, [&point, &lightListIdx] (Lumobj &lum)
        {
            VectorLightData vlight;
            if (lightWithLumobj(point, lum, vlight))
            {
                ClientApp::renderSystem().findVectorLightList(&lightListIdx)
                        << vlight;  // a copy is made.
            }
            return LoopContinue;
        });

        // Interpret vlights from glowing planes at the origin in the specfified
        // subspace and add them to the identified list.
        const auto &subsec = subspace->subsector().as<world::ClientSubsector>();
        for (dint i = 0; i < subsec.sector().planeCount(); ++i)
        {
            VectorLightData vlight;
            if (lightWithPlaneGlow(point, subsec, i, vlight))
            {
                ClientApp::renderSystem().findVectorLightList(&lightListIdx)
                        << vlight;  // a copy is made.
            }
        }
    }

    return lightListIdx;
}

/**
 * Fade the specified @a opacity value to fully transparent the closer the view
 * player is to the geometry.
 *
 * @note When the viewer is close enough we should NOT try to occlude with this
 * section in the angle clipper, otherwise HOM would occur when directly on top
 * of the wall (e.g., passing through an opaque waterfall).
 *
 * @return  @c true= fading was applied (see above note), otherwise @c false.
 */
static bool applyNearFadeOpacity(const WallEdge &leftEdge, const WallEdge &rightEdge,
    dfloat &opacity)
{
    if (!leftEdge.spec().flags.testFlag(WallSpec::NearFade))
        return false;

    if (Rend_EyeOrigin().y < leftEdge.bottom().z() || Rend_EyeOrigin().y > rightEdge.top().z())
        return false;

    const mobj_t *mo         = viewPlayer->publicData().mo;
    const Line &line         = leftEdge.lineSide().line();

    coord_t linePoint[2]     = { line.from().x(), line.from().y() };
    coord_t lineDirection[2] = {  line.direction().x,  line.direction().y };
    vec2d_t result;
    ddouble pos = V2d_ProjectOnLine(result, mo->origin, linePoint, lineDirection);

    if (!(pos > 0 && pos < 1))
        return false;

    const coord_t maxDistance = Mobj_Radius(*mo) * .8f;

    auto delta       = Vec2d(result) - Vec2d(mo->origin);
    coord_t distance = delta.length();

    if (de::abs(distance) > maxDistance)
        return false;

    if (distance > 0)
    {
        opacity = (opacity / maxDistance) * distance;
        opacity = de::clamp(0.f, opacity, 1.f);
    }

    return true;
}

/**
 * The DOOM lighting model applies a sector light level delta when drawing
 * walls based on their 2D world angle.
 *
 * @todo WallEdge should encapsulate.
 */
static dfloat wallLuminosityDeltaFromNormal(const Vec3f &normal)
{
    return (1.0f / 255) * (normal.x * 18) * ::rendLightWallAngle;
}

static void wallLuminosityDeltas(const WallEdge &leftEdge, const WallEdge &rightEdge,
    dfloat luminosityDeltas[2])
{
    dfloat &leftDelta  = luminosityDeltas[0];
    dfloat &rightDelta = luminosityDeltas[1];

    if (leftEdge.spec().flags.testFlag(WallSpec::NoLightDeltas))
    {
        leftDelta = rightDelta = 0;
        return;
    }

    leftDelta = wallLuminosityDeltaFromNormal(leftEdge.normal());

    if (leftEdge.normal() == rightEdge.normal())
    {
        rightDelta = leftDelta;
    }
    else
    {
        rightDelta = wallLuminosityDeltaFromNormal(rightEdge.normal());

        // Linearly interpolate to find the light level delta values for the
        // vertical edges of this wall section.
        const coord_t lineLength    = leftEdge.lineSide().line().length();
        const coord_t sectionOffset = leftEdge.lineSideOffset();
        const coord_t sectionWidth  = de::abs(Vec2d(rightEdge.origin() - leftEdge.origin()).length());

        dfloat deltaDiff = rightDelta - leftDelta;
        rightDelta = leftDelta + ((sectionOffset + sectionWidth) / lineLength) * deltaDiff;
        leftDelta += (sectionOffset / lineLength) * deltaDiff;
    }
}

static void writeWall(const WallEdge &leftEdge, const WallEdge &rightEdge,
    bool *retWroteOpaque = nullptr, coord_t *retBottomZ = nullptr, coord_t *retTopZ = nullptr)
{
    DE_ASSERT(leftEdge.lineSideSegment().isFrontFacing() && leftEdge.lineSide().hasSections());

    if (retWroteOpaque) *retWroteOpaque = false;
    if (retBottomZ)     *retBottomZ     = 0;
    if (retTopZ)        *retTopZ        = 0;

    auto &subsec = curSubspace->subsector().as<world::ClientSubsector>();
    Surface &surface = leftEdge.lineSide().surface(leftEdge.spec().section);

    // Skip nearly transparent surfaces.
    dfloat opacity = surface.opacity();
    if (opacity < .001f)
        return;

    // Determine which Material to use (a drawable material is required).
    ClientMaterial *material = Rend_ChooseMapSurfaceMaterial(surface);
    if (!material || !material->isDrawable())
        return;

    // Do the edge geometries describe a valid polygon?
    if (!leftEdge.isValid() || !rightEdge.isValid()
        || de::fequal(leftEdge.bottom().z(), rightEdge.top().z()))
        return;

    const WallSpec &wallSpec      = leftEdge.spec();
    const bool didNearFade        = applyNearFadeOpacity(leftEdge, rightEdge, opacity);
    const bool skyMasked          = material->isSkyMasked() && !::devRendSkyMode;
    const bool twoSidedMiddle     = (wallSpec.section == LineSide::Middle && !leftEdge.lineSide().considerOneSided());

    MaterialAnimator &matAnimator = material->getAnimator(Rend_MapSurfaceMaterialSpec());
    const Vec2f materialScale  = surface.materialScale();
    const Vec3f materialOrigin = leftEdge.materialOrigin();
    const Vec3d topLeft        = leftEdge .top   ().origin();
    const Vec3d bottomRight    = rightEdge.bottom().origin();

    rendworldpoly_params_t parm; de::zap(parm);
    parm.skyMasked            = skyMasked;
    parm.mapElement           = &leftEdge.lineSideSegment();
    parm.geomGroup            = wallSpec.section;
    parm.topLeft              = &topLeft;
    parm.bottomRight          = &bottomRight;
    parm.forceOpaque          = wallSpec.flags.testFlag(WallSpec::ForceOpaque);
    parm.alpha                = parm.forceOpaque? 1 : opacity;
    parm.surfaceTangentMatrix = &surface.tangentMatrix();
    parm.blendMode            = BM_NORMAL;
    parm.materialOrigin       = &materialOrigin;
    parm.materialScale        = &materialScale;

    parm.isWall               = true;
    parm.wall.width           = de::abs(Vec2d(rightEdge.origin() - leftEdge.origin()).length());
    parm.wall.leftEdge        = &leftEdge;
    parm.wall.rightEdge       = &rightEdge;
    // Calculate the angle-based luminosity deltas.
    wallLuminosityDeltas(leftEdge, rightEdge, parm.surfaceLuminosityDeltas);

    LineSide &side = leftEdge.lineSide();
    if (!parm.skyMasked)
    {
        if (glowFactor > .0001f)
        {
//            if (material == surface.materialPtr())
//            {
                parm.glowing = matAnimator.glowStrength();
//            }
//            else
//            {
//                auto *actualMaterial =
//                    surface.hasMaterial() ? static_cast<ClientMaterial *>(surface.materialPtr())
//                                          : &ClientMaterial::find(de::Uri("System", Path("missing")));

//                parm.glowing = actualMaterial->getAnimator(Rend_MapSurfaceMaterialSpec()).glowStrength();
//            }

            parm.glowing *= glowFactor;
        }

        projectDynamics(surface, parm.glowing, *parm.topLeft, *parm.bottomRight,
                        wallSpec.flags.testFlag(WallSpec::NoDynLights),
                        wallSpec.flags.testFlag(WallSpec::NoDynShadows),
                        wallSpec.flags.testFlag(WallSpec::SortDynLights),
                        parm.lightListIdx, parm.shadowListIdx);

        if (twoSidedMiddle)
        {
            parm.blendMode = surface.blendMode();
            if (parm.blendMode == BM_NORMAL && noSpriteTrans)
                parm.blendMode = BM_ZEROALPHA;  // "no translucency" mode
        }

        side.chooseSurfaceColors(wallSpec.section, &parm.surfaceColor, &parm.wall.surfaceColor2);
    }

    //
    // Geometry write/drawing begins.
    //

    if (twoSidedMiddle && side.sectorPtr() != &subsec.sector())
    {
        // Temporarily modify the draw state.
        curSectorLightColor = Rend_AmbientLightColor(side.sector());
        curSectorLightLevel = side.sector().lightLevel();
    }

    Vec3f const posCoords[] = {
        leftEdge .bottom().origin(),
        leftEdge .top   ().origin(),
        rightEdge.bottom().origin(),
        rightEdge.top   ().origin()
    };

    // Draw this wall.
    const bool wroteOpaque = renderWorldPoly(posCoords, 4, parm, matAnimator);

    // Draw FakeRadio for this wall?
    if (wroteOpaque && !skyMasked && !(parm.glowing > 0))
    {
        Rend_DrawWallRadio(leftEdge, rightEdge, ::curSectorLightLevel);
    }

    if (twoSidedMiddle && side.sectorPtr() != &subsec.sector())
    {
        // Undo temporary draw state changes.
        const Vec4f color = subsec.lightSourceColorfIntensity();
        curSectorLightColor = color.toVec3f();
        curSectorLightLevel = color.w;
    }

    if (retWroteOpaque) *retWroteOpaque = wroteOpaque && !didNearFade;
    if (retBottomZ)     *retBottomZ     = leftEdge .bottom().z();
    if (retTopZ)        *retTopZ        = rightEdge.top   ().z();
}

/**
 * Prepare a trifan geometry according to the edges of the current subspace.
 * If a fan base HEdge has been chosen it will be used as the center of the
 * trifan, else the mid point of this leaf will be used instead.
 *
 * @param direction  Vertex winding direction.
 * @param height     Z map space height coordinate to be set for each vertex.
 * @param verts      Built position coordinates are written here. It is the
 *                   responsibility of the caller to release this storage with
 *                   @ref R_FreeRendVertices() when done.
 *
 * @return  Number of built vertices.
 */
static duint buildSubspacePlaneGeometry(ClockDirection direction, coord_t height,
    Vec3f **verts)
{
    DE_ASSERT(verts);

    const Face &poly       = curSubspace->poly();
    HEdge *fanBase         = curSubspace->fanBase();
    const duint totalVerts = poly.hedgeCount() + (!fanBase? 2 : 0);

    *verts = R_AllocRendVertices(totalVerts);

    duint n = 0;
    if (!fanBase)
    {
        (*verts)[n] = Vec3f(poly.center(), height);
        n++;
    }

    // Add the vertices for each hedge.
    HEdge *baseNode = fanBase? fanBase : poly.hedge();
    HEdge *node = baseNode;
    do
    {
        (*verts)[n] = Vec3f(node->origin(), height);
        n++;
    } while ((node = &node->neighbor(direction)) != baseNode);

    // The last vertex is always equal to the first.
    if (!fanBase)
    {
        (*verts)[n] = Vec3f(poly.hedge()->origin(), height);
    }

    return totalVerts;
}

static void writeSubspacePlane(Plane &plane)
{
    const Face &poly       = curSubspace->poly();
    const Surface &surface = plane.surface();

    // Skip nearly transparent surfaces.
    const dfloat opacity = surface.opacity();
    if (opacity < .001f) return;

    // Determine which Material to use (a drawable material is required).
    ClientMaterial *material = Rend_ChooseMapSurfaceMaterial(surface);
    if (!material || !material->isDrawable())
        return;

    // Skip planes with a sky-masked material (drawn with the mask geometry)?
    if (!::devRendSkyMode && surface.hasSkyMaskedMaterial() && plane.indexInSector() <= Sector::Ceiling)
        return;

    MaterialAnimator &matAnimator = material->getAnimator(Rend_MapSurfaceMaterialSpec());

    Vec2f materialOrigin = curSubspace->worldGridOffset() // Align to the worldwide grid.
                            + surface.originSmoothed();
    // Add the Y offset to orient the Y flipped material.
    /// @todo fixme: What is this meant to do? -ds
    if (plane.isSectorCeiling())
    {
        materialOrigin.y -= poly.bounds().maxY - poly.bounds().minY;
    }
    materialOrigin.y = -materialOrigin.y;

    const Vec2f materialScale = surface.materialScale();

    // Set the texture origin, Y is flipped for the ceiling.
    Vec3d topLeft(poly.bounds().minX,
                     poly.bounds().arvec2[plane.isSectorFloor()? 1 : 0][1],
                     plane.heightSmoothed());
    Vec3d bottomRight(poly.bounds().maxX,
                         poly.bounds().arvec2[plane.isSectorFloor()? 0 : 1][1],
                         plane.heightSmoothed());

    rendworldpoly_params_t parm; de::zap(parm);
    parm.mapElement           = curSubspace;
    parm.geomGroup            = plane.indexInSector();
    parm.topLeft              = &topLeft;
    parm.bottomRight          = &bottomRight;
    parm.materialOrigin       = &materialOrigin;
    parm.materialScale        = &materialScale;
    parm.surfaceColor         = &surface.color();
    parm.surfaceTangentMatrix = &surface.tangentMatrix();

    if (material->isSkyMasked())
    {
        // In devRendSkyMode mode we render all polys destined for the
        // skymask as regular world polys (with a few obvious properties).
        if (devRendSkyMode)
        {
            parm.blendMode   = BM_NORMAL;
            parm.forceOpaque = true;
        }
        else
        {
            // We'll mask this.
            parm.skyMasked = true;
        }
    }
    else if (plane.indexInSector() <= Sector::Ceiling)
    {
        parm.blendMode   = BM_NORMAL;
        parm.forceOpaque = true;
    }
    else
    {
        parm.blendMode = surface.blendMode();
        if (parm.blendMode == BM_NORMAL && noSpriteTrans)
        {
            parm.blendMode = BM_ZEROALPHA;  // "no translucency" mode
        }

        parm.alpha = surface.opacity();
    }

    if (!parm.skyMasked)
    {
        if (glowFactor > .0001f)
        {
            if (material == surface.materialPtr())
            {
                parm.glowing = matAnimator.glowStrength();
            }
            else
            {
                world::Material *actualMaterial =
                    surface.hasMaterial()? surface.materialPtr()
                                         : &world::Materials::get().material(res::Uri("System", Path("missing")));

                parm.glowing = actualMaterial->as<ClientMaterial>().getAnimator(Rend_MapSurfaceMaterialSpec()).glowStrength();
            }

            parm.glowing *= ::glowFactor;
        }

        projectDynamics(surface, parm.glowing, *parm.topLeft, *parm.bottomRight,
                        false /*do light*/, false /*do shadow*/, false /*don't sort*/,
                        parm.lightListIdx, parm.shadowListIdx);
    }

    //
    // Geometry write/drawing begins.
    //

    if (&plane.sector() != &curSubspace->subsector().sector())
    {
        // Temporarily modify the draw state.
        curSectorLightColor = Rend_AmbientLightColor(plane.sector());
        curSectorLightLevel = plane.sector().lightLevel();
    }

    // Allocate position coordinates.
    Vec3f *posCoords;
    duint vertCount = buildSubspacePlaneGeometry((plane.isSectorCeiling())? Anticlockwise : Clockwise,
                                                 plane.heightSmoothed(), &posCoords);

    // Draw this section.
    renderWorldPoly(posCoords, vertCount, parm, matAnimator);

    if (&plane.sector() != &curSubspace->subsector().sector())
    {
        // Undo temporary draw state changes.
        const Vec4f color = curSubspace->subsector().as<world::ClientSubsector>().lightSourceColorfIntensity();
        curSectorLightColor = color.toVec3f();
        curSectorLightLevel = color.w;
    }

    R_FreeRendVertices(posCoords);
}

static void writeSkyMaskStrip(dint vertCount, const Vec3f *posCoords, const Vec2f *texCoords,
    Material *material)
{
    DE_ASSERT(posCoords);

    static DrawList::Indices indices;

    if (!devRendSkyMode)
    {
        Store &buffer = ClientApp::renderSystem().buffer();
        duint base = buffer.allocateVertices(vertCount);
        DrawList::reserveSpace(indices, vertCount);
        for (dint i = 0; i < vertCount; ++i)
        {
            indices[i] = base + i;
            buffer.posCoords[indices[i]] = posCoords[i];
        }
        ClientApp::renderSystem().drawLists().find(DrawListSpec(SkyMaskGeom))
                      .write(buffer, indices.data(), vertCount, gfx::TriangleStrip);
    }
    else
    {
        DE_ASSERT(texCoords);

        DrawListSpec listSpec;
        listSpec.group = UnlitGeom;
        if (renderTextures != 2)
        {
            DE_ASSERT(material);
            MaterialAnimator &matAnimator = material->as<ClientMaterial>().getAnimator(Rend_MapSurfaceMaterialSpec());

            // Ensure we've up to date info about the material.
            matAnimator.prepare();

            // Map RTU configuration from the sky surface material.
            listSpec.texunits[TU_PRIMARY]        = matAnimator.texUnit(MaterialAnimator::TU_LAYER0);
            listSpec.texunits[TU_PRIMARY_DETAIL] = matAnimator.texUnit(MaterialAnimator::TU_DETAIL);
            listSpec.texunits[TU_INTER]          = matAnimator.texUnit(MaterialAnimator::TU_LAYER0_INTER);
            listSpec.texunits[TU_INTER_DETAIL]   = matAnimator.texUnit(MaterialAnimator::TU_DETAIL_INTER);
        }

        Store &buffer = ClientApp::renderSystem().buffer();
        duint base = buffer.allocateVertices(vertCount);
        DrawList::reserveSpace(indices, vertCount);
        for (dint i = 0; i < vertCount; ++i)
        {
            indices[i] = base + i;
            buffer.posCoords   [indices[i]] = posCoords[i];
            buffer.texCoords[0][indices[i]] = texCoords[i];
            buffer.colorCoords [indices[i]] = Vec4ub(255, 255, 255, 255);
        }

        ClientApp::renderSystem().drawLists().find(listSpec)
                      .write(buffer, indices.data(), vertCount,
                             DrawList::PrimitiveParams(gfx::TriangleStrip,
                                                       listSpec.unit(TU_PRIMARY       ).scale,
                                                       listSpec.unit(TU_PRIMARY       ).offset,
                                                       listSpec.unit(TU_PRIMARY_DETAIL).scale,
                                                       listSpec.unit(TU_PRIMARY_DETAIL).offset));
    }
}

static void writeSubspaceSkyMaskStrips(SkyFixEdge::FixType fixType)
{
    // Determine strip generation behavior.
    const ClockDirection direction   = Clockwise;
    const bool splitOnMaterialChange = (::devRendSkyMode && ::renderTextures != 2);

    // Determine the relative sky plane (for monitoring material changes).
    const dint relPlane = (fixType == SkyFixEdge::Upper ? Sector::Ceiling : Sector::Floor);

    // Configure the strip builder wrt vertex attributes.
    TriangleStripBuilder stripBuilder(CPP_BOOL(::devRendSkyMode));

    // Configure the strip build state (we'll most likely need to break edge loop
    // into multiple strips).
    Material *scanMaterial    = nullptr;
    dfloat scanMaterialOffset = 0;
    HEdge *scanNode           = nullptr;
    coord_t scanZBottom       = 0;
    coord_t scanZTop          = 0;

    // Begin generating geometry.
    HEdge *base  = curSubspace->poly().hedge();
    HEdge *hedge = base;
    for (;;)
    {
        // Are we monitoring material changes?
        Material *skyMaterial = nullptr;
        if (splitOnMaterialChange)
        {
            skyMaterial = hedge->face().mapElementAs<ConvexSubspace>()
                              .subsector().as<world::ClientSubsector>()
                                   .visPlane(relPlane).surface().materialPtr();
        }

        // Add a first (left) edge to the current strip?
        if (!scanNode && hedge->hasMapElement())
        {
            scanMaterialOffset = hedge->mapElementAs<LineSideSegment>().lineSideOffset();

            // Prepare the edge geometry
            SkyFixEdge skyEdge(*hedge, fixType, (direction == Anticlockwise ? Line::To : Line::From),
                               scanMaterialOffset);

            if (skyEdge.isValid() && skyEdge.bottom().z() < skyEdge.top().z())
            {
                // A new strip begins.
                stripBuilder.begin(direction);
                stripBuilder << skyEdge;

                // Update the strip build state.
                scanNode     = hedge;
                scanZBottom  = skyEdge.bottom().z();
                scanZTop     = skyEdge.top   ().z();
                scanMaterial = skyMaterial;
            }
        }

        bool beginNewStrip = false;

        // Add the i'th (right) edge to the current strip?
        if (scanNode)
        {
            // Stop if we've reached a "null" edge.
            bool endStrip = false;
            if (hedge->hasMapElement())
            {
                scanMaterialOffset += hedge->mapElementAs<LineSideSegment>().length() *
                                      (direction == Anticlockwise ? -1 : 1);

                // Prepare the edge geometry
                SkyFixEdge skyEdge(*hedge, fixType, (direction == Anticlockwise)? Line::From : Line::To,
                                   scanMaterialOffset);

                if (!(skyEdge.isValid() && skyEdge.bottom().z() < skyEdge.top().z()))
                {
                    endStrip = true;
                }
                // Must we split the strip here?
                else if (hedge != scanNode &&
                        (   !de::fequal(skyEdge.bottom().z(), scanZBottom)
                         || !de::fequal(skyEdge.top   ().z(), scanZTop)
                         || (splitOnMaterialChange && skyMaterial != scanMaterial)))
                {
                    endStrip      = true;
                    beginNewStrip = true;  // We'll continue from here.
                }
                else
                {
                    // Extend the strip geometry.
                    stripBuilder << skyEdge;
                }
            }
            else
            {
                endStrip = true;
            }

            if (endStrip || &hedge->neighbor(direction) == base)
            {
                // End the current strip.
                scanNode = nullptr;

                // Take ownership of the built geometry.
                PositionBuffer *positions = nullptr;
                TexCoordBuffer *texcoords = nullptr;
                const dint numVerts = stripBuilder.take(&positions, &texcoords);

                // Write the strip geometry to the render lists.
                writeSkyMaskStrip(numVerts, positions->data(),
                                  (texcoords ? texcoords->data() : nullptr),
                                  scanMaterial);

                delete positions;
                delete texcoords;
            }
        }

        // Start a new strip from the current node?
        if (beginNewStrip) continue;

        // On to the next node.
        hedge = &hedge->neighbor(direction);

        // Are we done?
        if (hedge == base) break;
    }
}

/**
 * @defgroup skyCapFlags  Sky Cap Flags
 * @ingroup flags
 */
///@{
#define SKYCAP_LOWER        0x1
#define SKYCAP_UPPER        0x2
///@}

static uint makeFlatSkyMaskGeometry(DrawList::Indices &indices, Store &verts,  gfx::Primitive &primitive,
    const ConvexSubspace &subspace, coord_t worldZPosition = 0, ClockDirection direction = Clockwise)
{
    const Face &poly = subspace.poly();
    HEdge *fanBase   = subspace.fanBase();

    // Assign indices.
    const duint vertCount = poly.hedgeCount() + (!fanBase? 2 : 0);
    const duint base      = verts.allocateVertices(vertCount);
    DrawList::reserveSpace(indices, vertCount);
    for (duint i = 0; i < vertCount; ++i)
    {
        indices[i] = base + i;
    }

    //
    // Build geometry.
    //
    primitive =  gfx::TriangleFan;
    duint n = 0;
    if (!fanBase)
    {
        verts.posCoords[indices[n++]] = Vec3f(poly.center(), worldZPosition);
    }
    HEdge *baseNode = fanBase? fanBase : poly.hedge();
    HEdge *node = baseNode;
    do
    {
        verts.posCoords[indices[n++]] = Vec3f(node->origin(), worldZPosition);
    } while ((node = &node->neighbor(direction)) != baseNode);
    if (!fanBase)
    {
        verts.posCoords[indices[n  ]] = Vec3f(node->origin(), worldZPosition);
    }

    return vertCount;
}

/// @param skyCap  @ref skyCapFlags
static void writeSubspaceSkyMask(dint skyCap = SKYCAP_LOWER | SKYCAP_UPPER)
{
    DE_ASSERT(::curSubspace);

    // No work to do?
    if (!skyCap) return;

    auto &subsec = curSubspace->subsector().as<world::ClientSubsector>();
    world::Map &map = subsec.sector().map();

    DrawList &dlist = ClientApp::renderSystem().drawLists().find(DrawListSpec(SkyMaskGeom));
    static DrawList::Indices indices;

    // Lower?
    if ((skyCap & SKYCAP_LOWER) && subsec.hasSkyFloor())
    {
        world::ClSkyPlane &skyFloor = map.skyFloor();

        writeSubspaceSkyMaskStrips(SkyFixEdge::Lower);

        // Draw a cap? (handled as a regular plane in sky-debug mode).
        if (!::devRendSkyMode)
        {
            const ddouble height =
                P_IsInVoid(::viewPlayer) ? subsec.visFloor().heightSmoothed() : skyFloor.height();

            // Make geometry.
            Store &verts = ClientApp::renderSystem().buffer();
             gfx::Primitive primitive;
            uint vertCount = makeFlatSkyMaskGeometry(indices, verts, primitive, *curSubspace, height, Clockwise);

            // Write geometry.
            dlist.write(verts, indices.data(), vertCount, primitive);
        }
    }

    // Upper?
    if ((skyCap & SKYCAP_UPPER) && subsec.hasSkyCeiling())
    {
        world::ClSkyPlane &skyCeiling = map.skyCeiling();

        writeSubspaceSkyMaskStrips(SkyFixEdge::Upper);

        // Draw a cap? (handled as a regular plane in sky-debug mode).
        if (!::devRendSkyMode)
        {
            const ddouble height =
                P_IsInVoid(::viewPlayer) ? subsec.visCeiling().heightSmoothed() : skyCeiling.height();

            // Make geometry.
            Store &verts = ClientApp::renderSystem().buffer();
             gfx::Primitive primitive;
            uint vertCount = makeFlatSkyMaskGeometry(indices, verts, primitive, *curSubspace, height, Anticlockwise);

            // Write geometry.
            dlist.write(verts, indices.data(), vertCount, primitive);
        }
    }
}

static bool coveredOpenRange(HEdge &hedge, coord_t middleBottomZ, coord_t middleTopZ,
    bool wroteOpaqueMiddle)
{
    LineSide const &front = hedge.mapElementAs<LineSideSegment>().lineSide();

    // TNT map09 transparent window: blank line
    if (!front.hasAtLeastOneMaterial())
    {
        return false;
    }

    // TNT map02 window grille: transparent masked wall
    if (auto *anim = front.middle().materialAnimator())
    {
        if (!anim->isOpaque())
        {
            return false;
        }
    }

    if (front.considerOneSided())
    {
        return wroteOpaqueMiddle;
    }

    /// @todo fixme: This additional test should not be necessary. For the obove
    /// test to fail and this to pass means that the geometry produced by the BSP
    /// builder is not correct (see: eternall.wad MAP10; note mapping errors).
    if (!hedge.twin().hasFace())
    {
        return wroteOpaqueMiddle;
    }

    const auto &subsec     = hedge.face().mapElementAs<ConvexSubspace>().subsector().as<world::ClientSubsector>();
    const auto &backSubsec = hedge.twin().face().mapElementAs<ConvexSubspace>().subsector().as<world::ClientSubsector>();

    const ddouble ffloor   = subsec.visFloor().heightSmoothed();
    const ddouble fceil    = subsec.visCeiling().heightSmoothed();

    const ddouble bfloor   = backSubsec.visFloor().heightSmoothed();
    const ddouble bceil    = backSubsec.visCeiling().heightSmoothed();

    bool middleCoversOpening = false;
    if (wroteOpaqueMiddle)
    {
        ddouble xbottom = de::max(bfloor, ffloor);
        ddouble xtop    = de::min(bceil,  fceil);

        xbottom += front.middle().originSmoothed().y;
        xtop    += front.middle().originSmoothed().y;

        middleCoversOpening = (middleTopZ >= xtop && middleBottomZ <= xbottom);
    }

    if (wroteOpaqueMiddle && middleCoversOpening)
        return true;

    if (  (bceil  <= ffloor && (front.top   ().hasMaterial() || front.middle().hasMaterial()))
       || (bfloor >= fceil  && (front.bottom().hasMaterial() || front.middle().hasMaterial())))
    {
        const Surface &ffloorSurface = subsec.visFloor  ().surface();
        const Surface &fceilSurface  = subsec.visCeiling().surface();
        const Surface &bfloorSurface = backSubsec.visFloor  ().surface();
        const Surface &bceilSurface  = backSubsec.visCeiling().surface();

        // A closed gap?
        if (de::fequal(fceil, bfloor))
        {
            return (bceil <= bfloor)
                   || !(   fceilSurface.hasSkyMaskedMaterial()
                        && bceilSurface.hasSkyMaskedMaterial());
        }

        if (de::fequal(ffloor, bceil))
        {
            return (bfloor >= bceil)
                   || !(   ffloorSurface.hasSkyMaskedMaterial()
                        && bfloorSurface.hasSkyMaskedMaterial());
        }

        return true;
    }

    /// @todo Is this still necessary?
    if (bceil <= bfloor
        || (!(bceil - bfloor > 0) && bfloor > ffloor && bceil < fceil
            && front.top().hasMaterial() && front.bottom().hasMaterial()))
    {
        // A zero height back segment
        return true;
    }

    return false;
}

static void writeAllWalls(HEdge &hedge)
{
    // Edges without a map line segment implicitly have no surfaces.
    if (!hedge.hasMapElement())
        return;

    // We are only interested in front facing segments with sections.
    auto &seg = hedge.mapElementAs<LineSideSegment>();
    if (!seg.isFrontFacing() || !seg.lineSide().hasSections())
        return;

    // Done here because of the logic of doom.exe wrt the automap.
    reportWallDrawn(seg.line());

    bool wroteOpaqueMiddle = false;
    coord_t middleBottomZ  = 0;
    coord_t middleTopZ     = 0;

    writeWall(WallEdge(WallSpec::fromMapSide(seg.lineSide(), LineSide::Bottom), hedge, Line::From),
              WallEdge(WallSpec::fromMapSide(seg.lineSide(), LineSide::Bottom), hedge, Line::To  ));
    writeWall(WallEdge(WallSpec::fromMapSide(seg.lineSide(), LineSide::Top),    hedge, Line::From),
              WallEdge(WallSpec::fromMapSide(seg.lineSide(), LineSide::Top),    hedge, Line::To  ));
    writeWall(WallEdge(WallSpec::fromMapSide(seg.lineSide(), LineSide::Middle), hedge, Line::From),
              WallEdge(WallSpec::fromMapSide(seg.lineSide(), LineSide::Middle), hedge, Line::To  ),
              &wroteOpaqueMiddle, &middleBottomZ, &middleTopZ);

    // We can occlude the angle range defined by the X|Y origins of the
    // line segment if the open range has been covered (when the viewer
    // is not in the void).
    if (!P_IsInVoid(viewPlayer) && coveredOpenRange(hedge, middleBottomZ, middleTopZ, wroteOpaqueMiddle))
    {
        if (hedge.hasMapElement())
        {
            // IssueID #2306: Black segments appear in the sky due to polyobj walls being marked
            // as occluding angle ranges. As a workaround, don't consider these walls occluding.
            if (hedge.mapElementAs<LineSideSegment>().line().definesPolyobj())
            {
                const Polyobj &poly = hedge.mapElementAs<LineSideSegment>().line().polyobj();
                if (poly.sector().ceiling().surface().hasSkyMaskedMaterial())
                {
                    return;
                }
            }
        }
        ClientApp::renderSystem().angleClipper()
            .addRangeFromViewRelPoints(hedge.origin(), hedge.twin().origin());
    }
}

static void writeSubspaceWalls()
{
    DE_ASSERT(::curSubspace);
    HEdge *base  = ::curSubspace->poly().hedge();
    DE_ASSERT(base);
    HEdge *hedge = base;
    do
    {
        writeAllWalls(*hedge);
    } while ((hedge = &hedge->next()) != base);

    ::curSubspace->forAllExtraMeshes([] (Mesh &mesh)
    {
        for (HEdge *hedge : mesh.hedges())
        {
            writeAllWalls(*hedge);
        }
        return LoopContinue;
    });

    ::curSubspace->forAllPolyobjs([] (Polyobj &pob)
    {
        for (HEdge *hedge : pob.mesh().hedges())
        {
            writeAllWalls(*hedge);
        }
        return LoopContinue;
    });
}

static void writeSubspaceFlats()
{
    DE_ASSERT(::curSubspace);
    auto &subsec = ::curSubspace->subsector().as<world::ClientSubsector>();
    for (dint i = 0; i < subsec.visPlaneCount(); ++i)
    {
        // Skip planes facing away from the viewer.
        Plane &plane = subsec.visPlane(i);
        Vec3d const pointOnPlane(subsec.center(), plane.heightSmoothed());
        if ((eyeOrigin - pointOnPlane).dot(plane.surface().normal()) < 0)
            continue;

        writeSubspacePlane(plane);
    }
}

static void markFrontFacingWalls(HEdge &hedge)
{
    if (!hedge.hasMapElement()) return;
    // Which way is the line segment facing?
    hedge.mapElementAs<LineSideSegment>()
              .setFrontFacing(viewFacingDot(hedge.origin(), hedge.twin().origin()) >= 0);
}

static void markSubspaceFrontFacingWalls()
{
    DE_ASSERT(::curSubspace);

    HEdge *base  = ::curSubspace->poly().hedge();
    DE_ASSERT(base);
    HEdge *hedge = base;
    do
    {
        markFrontFacingWalls(*hedge);
    } while ((hedge = &hedge->next()) != base);

    ::curSubspace->forAllExtraMeshes([] (Mesh &mesh)
    {
        for (HEdge *hedge : mesh.hedges())
        {
            markFrontFacingWalls(*hedge);
        }
        return LoopContinue;
    });

    ::curSubspace->forAllPolyobjs([] (Polyobj &pob)
    {
        for (HEdge *hedge : pob.mesh().hedges())
        {
            markFrontFacingWalls(*hedge);
        }
        return LoopContinue;
    });
}

static inline bool canOccludeEdgeBetweenPlanes(const Plane &frontPlane, const Plane &backPlane)
{
    // Do not create an occlusion between two sky-masked planes.
    // Only because the open range does not account for the sky plane height? -ds
    return !(frontPlane.surface().hasSkyMaskedMaterial() && backPlane .surface().hasSkyMaskedMaterial());
}

/**
 * Add angle clipper occlusion ranges for the edges of the current subspace.
 */
static void occludeSubspace(bool frontFacing)
{
    if (devNoCulling) return;
    if (P_IsInVoid(viewPlayer)) return;

    AngleClipper &clipper = ClientApp::renderSystem().angleClipper();

    const auto &subsec = ::curSubspace->subsector().as<world::ClientSubsector>();
    const HEdge *base  = ::curSubspace->poly().hedge();
    DE_ASSERT(base);
    const HEdge *hedge = base;
    do
    {
        // Edges without a line segment can never occlude.
        if (!hedge->hasMapElement())
            continue;

        auto &seg = hedge->mapElementAs<LineSideSegment>();

        // Only front-facing edges can occlude.
        if (frontFacing != seg.isFrontFacing())
            continue;

        // Edges without line segment surface sections can never occlude.
        if (!seg.lineSide().hasSections())
            continue;

        // Occlusions should only happen where two sectors meet.
        if (!hedge->hasTwin() || !hedge->twin().hasFace()
            || !hedge->twin().face().hasMapElement())
            continue;

        const auto &backSubspace = hedge->twin().face().mapElementAs<ConvexSubspace>();
        const auto &backSubsec   = backSubspace.subsector().as<world::ClientSubsector>();

        // Determine the opening between plane heights at this edge.
        ddouble openBottom = de::max(backSubsec.visFloor().heightSmoothed(),
                                     subsec    .visFloor().heightSmoothed());

        ddouble openTop = de::min(backSubsec.visCeiling().heightSmoothed(),
                                  subsec    .visCeiling().heightSmoothed());

        // Choose start and end vertexes so that it's facing forward.
        const Vertex &from = frontFacing ? hedge->vertex() : hedge->twin().vertex();
        const Vertex &to   = frontFacing ? hedge->twin().vertex() : hedge->vertex();

        // Does the floor create an occlusion?
        if ( (   (openBottom > subsec    .visFloor().heightSmoothed() && Rend_EyeOrigin().y <= openBottom)
              || (openBottom > backSubsec.visFloor().heightSmoothed() && Rend_EyeOrigin().y >= openBottom))
            && canOccludeEdgeBetweenPlanes(subsec.visFloor(), backSubsec.visFloor()))
        {
            clipper.addViewRelOcclusion(from.origin(), to.origin(), openBottom, false);
        }

        // Does the ceiling create an occlusion?
        if ( (   (openTop < subsec    .visCeiling().heightSmoothed() && Rend_EyeOrigin().y >= openTop)
              || (openTop < backSubsec.visCeiling().heightSmoothed() && Rend_EyeOrigin().y <= openTop))
            && canOccludeEdgeBetweenPlanes(subsec.visCeiling(), backSubsec.visCeiling()))
        {
            clipper.addViewRelOcclusion(from.origin(), to.origin(), openTop, true);
        }
    } while ((hedge = &hedge->next()) != base);
}

static void clipSubspaceLumobjs()
{
    DE_ASSERT(::curSubspace);
    ::curSubspace->forAllLumobjs([] (Lumobj &lob)
    {
        R_ViewerClipLumobj(&lob);
        return LoopContinue;
    });
}

/**
 * In the situation where a subspace contains both lumobjs and a polyobj, lumobjs
 * must be clipped more carefully. Here we check if the line of sight intersects
 * any of the polyobj half-edges facing the viewer.
 */
static void clipSubspaceLumobjsBySight()
{
    DE_ASSERT(::curSubspace);

    // Any work to do?
    if (!::curSubspace->polyobjCount())
        return;

    ::curSubspace->forAllLumobjs([] (Lumobj &lob)
    {
        R_ViewerClipLumobjBySight(&lob, ::curSubspace);
        return LoopContinue;
    });
}

/// If not front facing this is no-op.
static void clipFrontFacingWalls(HEdge &hedge)
{
    if (!hedge.hasMapElement())
        return;

    auto &seg = hedge.mapElementAs<LineSideSegment>();
    if (seg.isFrontFacing())
    {
        if (!ClientApp::renderSystem().angleClipper().checkRangeFromViewRelPoints(hedge.origin(), hedge.twin().origin()))
        {
            seg.setFrontFacing(false);
        }
    }
}

static void clipSubspaceFrontFacingWalls()
{
    DE_ASSERT(::curSubspace);

    HEdge *base  = ::curSubspace->poly().hedge();
    DE_ASSERT(base);
    HEdge *hedge = base;
    do
    {
        clipFrontFacingWalls(*hedge);
    } while ((hedge = &hedge->next()) != base);

    ::curSubspace->forAllExtraMeshes([] (Mesh &mesh)
    {
        for (HEdge *hedge : mesh.hedges())
        {
            clipFrontFacingWalls(*hedge);
        }
        return LoopContinue;
    });

    ::curSubspace->forAllPolyobjs([] (Polyobj &pob)
    {
        for (HEdge *hedge : pob.mesh().hedges())
        {
            clipFrontFacingWalls(*hedge);
        }
        return LoopContinue;
    });
}

static void projectSubspaceSprites()
{
    DE_ASSERT(::curSubspace);

    // Do not use validCount because other parts of the renderer may change it.
    if (::curSubspace->lastSpriteProjectFrame() == R_FrameCount())
        return;  // Already added.

    R_ForAllSubspaceMobContacts(*::curSubspace, [] (mobj_t &mob)
    {
        const auto &subsec = ::curSubspace->subsector().as<world::ClientSubsector>();
        if (mob.addFrameCount != R_FrameCount())
        {
            mob.addFrameCount = R_FrameCount();

            R_ProjectSprite(mob);

            // Kludge: Map-objects have a tendency to extend into the ceiling in
            // sky sectors. Here we will raise the skyfix dynamically, to make
            // sure they don't get clipped by the sky.
            if (subsec.visCeiling().surface().hasSkyMaskedMaterial())
            {
                /// @todo fixme: Consider 3D models, also. -ds
                if (const Record *spriteRec = Mobj_SpritePtr(mob))
                {
                    defn::Sprite const sprite(*spriteRec);
                    const res::Uri &viewMaterial = sprite.viewMaterial(0);
                    if (!viewMaterial.isEmpty())
                    {
                        if (world::Material *material = world::Materials::get().materialPtr(viewMaterial))
                        {
                            if (!(mob.dPlayer && (mob.dPlayer->flags & DDPF_CAMERA))
                               && mob.origin[2] <= subsec.visCeiling().heightSmoothed()
                               && mob.origin[2] >= subsec.visFloor  ().heightSmoothed())
                            {
                                world::ClSkyPlane &skyCeiling = subsec.sector().map().skyCeiling();
                                ddouble visibleTop = mob.origin[2] + material->height();
                                if (visibleTop > skyCeiling.height())
                                {
                                    // Raise the ceiling!
                                    skyCeiling.setHeight(visibleTop + 16/*leeway*/);
                                }
                            }
                        }
                    }
                }
            }
        }
        return LoopContinue;
    });

    ::curSubspace->setLastSpriteProjectFrame(R_FrameCount());
}

/**
 * @pre Assumes the subspace is at least partially visible.
 */
static void drawCurrentSubspace()
{
    DE_ASSERT(curSubspace);

    Sector &sector = ::curSubspace->sector();

    // Mark the leaf as visible for this frame.
    R_ViewerSubspaceMarkVisible(*::curSubspace);

    markSubspaceFrontFacingWalls();

    // Perform contact spreading for this map region.
    sector.map().spreadAllContacts(::curSubspace->poly().bounds());

    Rend_DrawFlatRadio(*::curSubspace);

    // Before clip testing lumobjs (for halos), range-occlude the back facing edges.
    // After testing, range-occlude the front facing edges. Done before drawing wall
    // sections so that opening occlusions cut out unnecessary oranges.

    occludeSubspace(false /* back facing */);
    clipSubspaceLumobjs();
    occludeSubspace(true /* front facing */);

    clipSubspaceFrontFacingWalls();
    clipSubspaceLumobjsBySight();

    // Mark generators in the sector visible.
    if (::useParticles)
    {
        sector.map().forAllGeneratorsInSector(sector, [] (Generator &gen)
        {
            R_ViewerGeneratorMarkVisible(gen);
            return LoopContinue;
        });
    }

    // Sprites for this subspace have to be drawn.
    //
    // Must be done BEFORE the wall segments of this subspace are added to the
    // clipper. Otherwise the sprites would get clipped by them, and that wouldn't
    // be right.
    //
    // Must be done AFTER the lumobjs have been clipped as this affects the projection
    // of halos.
    projectSubspaceSprites();

    writeSubspaceSkyMask();
    writeSubspaceWalls();
    writeSubspaceFlats();
}

/**
 * Change the current subspace (updating any relevant draw state properties
 * accordingly).
 *
 * @param subspace  The new subspace to make current.
 */
static void makeCurrent(ConvexSubspace &subspace)
{
    const bool subsecChanged = (!::curSubspace || ::curSubspace->subsectorPtr() != subspace.subsectorPtr());

    ::curSubspace = &subspace;

    // Update draw state.
    if (subsecChanged)
    {
        const Vec4f color = subspace.subsector().as<world::ClientSubsector>().lightSourceColorfIntensity();
        ::curSectorLightColor = color.toVec3f();
        ::curSectorLightLevel = color.w;
    }
}

static void traverseBspTreeAndDrawSubspaces(const BspTree *bspTree)
{
    DE_ASSERT(bspTree);
    const AngleClipper &clipper = ClientApp::renderSystem().angleClipper();

    while (!bspTree->isLeaf())
    {
        // Descend deeper into the nodes.
        const auto &bspNode = bspTree->userData()->as<BspNode>();
        // Decide which side the view point is on.
        const dint eyeSide  = bspNode.pointOnSide(eyeOrigin) < 0;

        // Recursively divide front space.
        traverseBspTreeAndDrawSubspaces(bspTree->childPtr(BspTree::ChildId(eyeSide)));

        // If the clipper is full we're pretty much done. This means no geometry
        // will be visible in the distance because every direction has already
        // been fully covered by geometry.
        if (!::firstSubspace && clipper.isFull())
            return;

        // ...and back space.
        bspTree = bspTree->childPtr(BspTree::ChildId(eyeSide ^ 1));
    }
    // We've arrived at a leaf.

    // Only leafs with a convex subspace geometry contain surfaces to draw.
    if (ConvexSubspace *subspace = bspTree->userData()->as<BspLeaf>().subspacePtr())
    {
        DE_ASSERT(subspace->hasSubsector());

        // Skip zero-volume subspaces.
        // (Neighbors handle the angle clipper ranges.)
        if (!subspace->subsector().as<world::ClientSubsector>().hasWorldVolume())
            return;

        // Is this subspace visible?
        if (!::firstSubspace && !clipper.isPolyVisible(subspace->poly()))
            return;

        // This is now the current subspace.
        makeCurrent(*subspace);

        drawCurrentSubspace();

        // This is no longer the first subspace.
        ::firstSubspace = false;
    }
}

/**
 * Project all the non-clipped decorations. They become regular vissprites.
 */
static void generateDecorationFlares(world::Map &map)
{
    const Vec3d viewPos = Rend_EyeOrigin().xzy();
    map.forAllLumobjs([&viewPos] (Lumobj &lob)
    {
        lob.generateFlare(viewPos, R_ViewerLumobjDistance(lob.indexInMap()));

        /// @todo mark these light sources visible for LensFx
        return LoopContinue;
    });
}

MaterialAnimator *Rend_SpriteMaterialAnimator(const Record &spriteDef)
{
    MaterialAnimator *matAnimator = nullptr;

    // Check the cache first.
    auto found = spriteAnimLookup().find(&spriteDef);
    if (found != spriteAnimLookup().end())
    {
        matAnimator = found->second;
    }
    else
    {
        // Look it up...
        defn::Sprite const sprite(spriteDef);
        const res::Uri &viewMaterial = sprite.viewMaterial(0);
        if (!viewMaterial.isEmpty())
        {
            if (world::Material *mat = world::Materials::get().materialPtr(viewMaterial))
            {
                matAnimator = &mat->as<ClientMaterial>().getAnimator(Rend_SpriteMaterialSpec());
            }
        }
        spriteAnimLookup().insert(&spriteDef, matAnimator);
    }
    return matAnimator;
}

ddouble Rend_VisualRadius(const Record &spriteDef)
{
    if (auto *anim = Rend_SpriteMaterialAnimator(spriteDef))
    {
        anim->prepare();  // Ensure we've up to date info.
        return anim->dimensions().x / 2;
    }
    return 0;
}

Lumobj *Rend_MakeLumobj(const Record &spriteDef)
{
    LOG_AS("Rend_MakeLumobj");

    //defn::Sprite const sprite(spriteRec);
    //const res::Uri &viewMaterial = sprite.viewMaterial(0);

    // Always use the front view.
    /// @todo We could do better here...
    //if (viewMaterial.isEmpty()) return nullptr;

    //world::Material *mat = world::Materials::get().materialPtr(viewMaterial);
    //if (!mat) return nullptr;

    MaterialAnimator *matAnimator = Rend_SpriteMaterialAnimator(spriteDef); //mat->as<ClientMaterial>().getAnimator(Rend_SpriteMaterialSpec());
    if (!matAnimator) return nullptr;

    matAnimator->prepare();  // Ensure we have up-to-date info.

    TextureVariant *texture = matAnimator->texUnit(MaterialAnimator::TU_LAYER0).texture;
    if (!texture) return nullptr;  // Unloadable texture?

    const auto *pl = (const pointlight_analysis_t *)
            texture->base().analysisDataPointer(res::Texture::BrightPointAnalysis);
    if (!pl)
    {
        LOGDEV_RES_WARNING("Texture \"%s\" has no BrightPointAnalysis")
                << texture->base().manifest().composeUri();
        return nullptr;
    }

    // Apply the auto-calculated color.
    return &(new Lumobj(Vec3d(), pl->brightMul, Vec3f(pl->color.rgb)))
            ->setZOffset(-texture->base().origin().y - pl->originY * matAnimator->dimensions().y);
}

/**
 * Setup GL state for an entire rendering pass (compassing multiple lists).
 */
static void pushGLStateForPass(DrawMode mode, TexUnitMap &texUnitMap)
{
    static dfloat const black[] = { 0, 0, 0, 0 };

    texUnitMap.fill(-1);

    switch (mode)
    {
    case DM_SKYMASK:
        GL_SelectTexUnits(0);
        DGL_Disable(DGL_ALPHA_TEST);
        DGL_Enable(DGL_DEPTH_WRITE);
        DGL_Enable(DGL_DEPTH_TEST);
        DGL_DepthFunc(DGL_LESS);
        break;

    case DM_BLENDED:
        GL_SelectTexUnits(2);

        // Intentional fall-through.

    case DM_ALL:
        // The first texture unit is used for the main texture.
        texUnitMap[0] = AttributeSpec::TexCoord0;
        texUnitMap[1] = AttributeSpec::TexCoord1;
        DGL_Disable(DGL_ALPHA_TEST);
        DGL_Enable(DGL_DEPTH_WRITE);
        DGL_Enable(DGL_DEPTH_TEST);
        DGL_DepthFunc(DGL_LESS);

        // Fog is allowed during this pass.
        if (fogParams.usingFog)
        {
            DGL_Enable(DGL_FOG);
        }
        // All of the surfaces are opaque.        
        DGL_Disable(DGL_BLEND);
        break;

    case DM_LIGHT_MOD_TEXTURE:
    case DM_TEXTURE_PLUS_LIGHT:
        // Modulate sector light, dynamic light and regular texture.
        GL_SelectTexUnits(2);
        if (mode == DM_LIGHT_MOD_TEXTURE)
        {
            texUnitMap[0] = AttributeSpec::ModTexCoord;
            texUnitMap[1] = AttributeSpec::TexCoord0;
            DGL_ModulateTexture(4);  // Light * texture.
        }
        else
        {
            texUnitMap[0] = AttributeSpec::TexCoord0;
            texUnitMap[1] = AttributeSpec::ModTexCoord;
            DGL_ModulateTexture(5);  // Texture + light.
        }
        DGL_Disable(DGL_ALPHA_TEST);
        DGL_Enable(DGL_DEPTH_WRITE);
        DGL_Enable(DGL_DEPTH_TEST);
        DGL_DepthFunc(DGL_LESS);

        // Fog is allowed during this pass.
        if (fogParams.usingFog)
        {
            DGL_Enable(DGL_FOG);
        }
        // All of the surfaces are opaque.
        DGL_Disable(DGL_BLEND);
        break;

    case DM_FIRST_LIGHT:
        // One light, no texture.
        GL_SelectTexUnits(1);
        texUnitMap[0] = AttributeSpec::ModTexCoord;
        DGL_ModulateTexture(6);
        DGL_Disable(DGL_ALPHA_TEST);
        DGL_Enable(DGL_DEPTH_WRITE);
        DGL_Enable(DGL_DEPTH_TEST);
        DGL_DepthFunc(DGL_LESS);
        // All of the surfaces are opaque.
        DGL_Disable(DGL_BLEND);
        break;

    case DM_BLENDED_FIRST_LIGHT:
        // One additive light, no texture.
        GL_SelectTexUnits(1);
        texUnitMap[0] = AttributeSpec::ModTexCoord;
        DGL_ModulateTexture(7);  // Add light, no color.
        DGL_Enable(DGL_ALPHA_TEST);
        DGL_SetFloat(DGL_ALPHA_LIMIT, 1 / 255.0f);
        DGL_Disable(DGL_DEPTH_WRITE);
        DGL_Enable(DGL_DEPTH_TEST);
        DGL_DepthFunc(DGL_LEQUAL);
        // All of the surfaces are opaque.
        DGL_Enable(DGL_BLEND);
        DGL_BlendFunc(DGL_ONE, DGL_ONE);
        break;

    case DM_WITHOUT_TEXTURE:
        GL_SelectTexUnits(0);
        DGL_ModulateTexture(1);
        DGL_Disable(DGL_ALPHA_TEST);
        DGL_Enable(DGL_DEPTH_WRITE);
        DGL_Enable(DGL_DEPTH_TEST);
        DGL_DepthFunc(DGL_LESS);
        // All of the surfaces are opaque.
        DGL_Disable(DGL_BLEND);
        break;

    case DM_LIGHTS:
        GL_SelectTexUnits(1);
        texUnitMap[0] = AttributeSpec::TexCoord0;
        DGL_ModulateTexture(1);
        DGL_Enable(DGL_ALPHA_TEST);
        DGL_SetFloat(DGL_ALPHA_LIMIT, 1 / 255.0f);
        DGL_Disable(DGL_DEPTH_WRITE);
        DGL_Enable(DGL_DEPTH_TEST);
        DGL_DepthFunc(DGL_LEQUAL);

        if (fogParams.usingFog)
        {
            DGL_Enable(DGL_FOG);
            DGL_Fogfv(DGL_FOG_COLOR, black);
        }

        DGL_Enable(DGL_BLEND);
        GL_BlendMode(BM_ADD);
        break;

    case DM_MOD_TEXTURE:
    case DM_MOD_TEXTURE_MANY_LIGHTS:
    case DM_BLENDED_MOD_TEXTURE:
        // The first texture unit is used for the main texture.
        texUnitMap[0] = AttributeSpec::TexCoord0;
        texUnitMap[1] = AttributeSpec::TexCoord1;
        DGL_Disable(DGL_ALPHA_TEST);
        DGL_Disable(DGL_DEPTH_WRITE);
        DGL_Enable(DGL_DEPTH_TEST);
        DGL_DepthFunc(DGL_LEQUAL);

        // All of the surfaces are opaque.
        DGL_Enable(DGL_BLEND);
        DGL_BlendFunc(DGL_DST_COLOR, DGL_ZERO);
        break;

    case DM_UNBLENDED_TEXTURE_AND_DETAIL:
        texUnitMap[0] = AttributeSpec::TexCoord0;
        texUnitMap[1] = AttributeSpec::TexCoord0;
        DGL_Disable(DGL_ALPHA_TEST);
        DGL_Enable(DGL_DEPTH_WRITE);
        DGL_Enable(DGL_DEPTH_TEST);
        DGL_DepthFunc(DGL_LESS);

        // All of the surfaces are opaque.
        DGL_Disable(DGL_BLEND);
        // Fog is allowed.
        if (fogParams.usingFog)
        {
            DGL_Enable(DGL_FOG);
        }
        break;

    case DM_UNBLENDED_MOD_TEXTURE_AND_DETAIL:
        texUnitMap[0] = AttributeSpec::TexCoord0;
        texUnitMap[1] = AttributeSpec::TexCoord0;
        DGL_Disable(DGL_ALPHA_TEST);
        DGL_Disable(DGL_DEPTH_WRITE);
        DGL_Enable(DGL_DEPTH_TEST);
        DGL_DepthFunc(DGL_LEQUAL);

        // All of the surfaces are opaque.
        DGL_Enable(DGL_BLEND);
        DGL_BlendFunc(DGL_DST_COLOR, DGL_ZERO);
        break;

    case DM_ALL_DETAILS:
        GL_SelectTexUnits(1);
        texUnitMap[0] = AttributeSpec::TexCoord0;
        DGL_ModulateTexture(0);
        DGL_Disable(DGL_ALPHA_TEST);
        DGL_Disable(DGL_DEPTH_WRITE);
        DGL_Enable(DGL_DEPTH_TEST);
        DGL_DepthFunc(DGL_LEQUAL);

        // All of the surfaces are opaque.
        DGL_Enable(DGL_BLEND);
        DGL_BlendFunc(DGL_DST_COLOR, DGL_SRC_COLOR);
        // Use fog to fade the details, if fog is enabled.
        if (fogParams.usingFog)
        {
            DGL_Enable(DGL_FOG);
            dfloat const midGray[] = { .5f, .5f, .5f, fogParams.fogColor[3] };  // The alpha is probably meaningless?
            DGL_Fogfv(DGL_FOG_COLOR, midGray);
        }
        break;

    case DM_BLENDED_DETAILS:
        GL_SelectTexUnits(2);
        texUnitMap[0] = AttributeSpec::TexCoord0;
        texUnitMap[1] = AttributeSpec::TexCoord1;
        DGL_ModulateTexture(3);
        DGL_Disable(DGL_ALPHA_TEST);
        DGL_Disable(DGL_DEPTH_WRITE);
        DGL_Enable(DGL_DEPTH_TEST);
        DGL_DepthFunc(DGL_LEQUAL);

        // All of the surfaces are opaque.
        DGL_Enable(DGL_BLEND);
        DGL_BlendFunc(DGL_DST_COLOR, DGL_SRC_COLOR);
        // Use fog to fade the details, if fog is enabled.
        if (fogParams.usingFog)
        {
            DGL_Enable(DGL_FOG);
            dfloat const midGray[] = { .5f, .5f, .5f, fogParams.fogColor[3] };  // The alpha is probably meaningless?
            DGL_Fogfv(DGL_FOG_COLOR, midGray);
        }
        break;

    case DM_SHADOW:
        // A bit like 'negative lights'.
        GL_SelectTexUnits(1);
        texUnitMap[0] = AttributeSpec::TexCoord0;
        DGL_ModulateTexture(1);
        DGL_Enable(DGL_ALPHA_TEST);
        DGL_SetFloat(DGL_ALPHA_LIMIT, 1 / 255.0f);
        DGL_Disable(DGL_DEPTH_WRITE);
        DGL_Enable(DGL_DEPTH_TEST);
        DGL_DepthFunc(DGL_LEQUAL);
        // Set normal fog, if it's enabled.
        if (fogParams.usingFog)
        {
            DGL_Enable(DGL_FOG);
            DGL_Fogfv(DGL_FOG_COLOR, fogParams.fogColor);
        }
        DGL_Enable(DGL_BLEND);
        GL_BlendMode(BM_NORMAL);
        break;

    case DM_SHINY:
        GL_SelectTexUnits(1);
        texUnitMap[0] = AttributeSpec::TexCoord0;
        DGL_ModulateTexture(1);  // 8 for multitexture
        DGL_Disable(DGL_ALPHA_TEST);
        DGL_Disable(DGL_DEPTH_WRITE);
        DGL_Enable(DGL_DEPTH_TEST);
        DGL_DepthFunc(DGL_LEQUAL);

        if (fogParams.usingFog)
        {
            // Fog makes the shininess diminish in the distance.
            DGL_Enable(DGL_FOG);
            DGL_Fogfv(DGL_FOG_COLOR, black);
        }
        DGL_Enable(DGL_BLEND);
        GL_BlendMode(BM_ADD);  // Purely additive.
        break;

    case DM_MASKED_SHINY:
        GL_SelectTexUnits(2);
        texUnitMap[0] = AttributeSpec::TexCoord0;
        texUnitMap[1] = AttributeSpec::TexCoord1;  // the mask
        DGL_ModulateTexture(8);  // same as with details
        DGL_Disable(DGL_ALPHA_TEST);
        DGL_Disable(DGL_DEPTH_WRITE);
        DGL_Enable(DGL_DEPTH_TEST);
        DGL_DepthFunc(DGL_LEQUAL);

        if (fogParams.usingFog)
        {
            // Fog makes the shininess diminish in the distance.
            DGL_Enable(DGL_FOG);
            DGL_Fogfv(DGL_FOG_COLOR, black);
        }
        DGL_Enable(DGL_BLEND);
        GL_BlendMode(BM_ADD);  // Purely additive.
        break;

    default: break;
    }
}

static void popGLStateForPass(DrawMode mode)
{
    switch (mode)
    {
    default: break;

    case DM_SKYMASK:
        GL_SelectTexUnits(1);
        DGL_Enable(DGL_ALPHA_TEST);
        DGL_Disable(DGL_DEPTH_TEST);
        break;

    case DM_BLENDED:
        GL_SelectTexUnits(1);
        DE_FALLTHROUGH;
    case DM_ALL:
        DGL_Enable(DGL_ALPHA_TEST);
        DGL_Disable(DGL_DEPTH_TEST);
        if (fogParams.usingFog)
        {
            DGL_Disable(DGL_FOG);
        }
        DGL_Enable(DGL_BLEND);
        break;

    case DM_LIGHT_MOD_TEXTURE:
    case DM_TEXTURE_PLUS_LIGHT:
        GL_SelectTexUnits(1);
        DGL_ModulateTexture(1);
        DGL_Enable(DGL_ALPHA_TEST);
        DGL_Disable(DGL_DEPTH_TEST);
        if (fogParams.usingFog)
        {
            DGL_Disable(DGL_FOG);
        }
        DGL_Enable(DGL_BLEND);
        break;

    case DM_FIRST_LIGHT:
        DGL_ModulateTexture(1);
        DGL_Enable(DGL_ALPHA_TEST);
        DGL_Disable(DGL_DEPTH_TEST);
        DGL_Enable(DGL_BLEND);
        break;

    case DM_BLENDED_FIRST_LIGHT:
        DGL_ModulateTexture(1);
        DGL_Disable(DGL_DEPTH_TEST);
        DGL_BlendFunc(DGL_SRC_ALPHA, DGL_ONE_MINUS_SRC_ALPHA);
        break;

    case DM_WITHOUT_TEXTURE:
        GL_SelectTexUnits(1);
        DGL_ModulateTexture(1);
        DGL_Enable(DGL_ALPHA_TEST);
        DGL_Disable(DGL_DEPTH_TEST);
        DGL_Enable(DGL_BLEND);
        break;

    case DM_LIGHTS:
        DGL_Disable(DGL_DEPTH_TEST);
        if (fogParams.usingFog)
        {
            DGL_Disable(DGL_FOG);
        }
        GL_BlendMode(BM_NORMAL);
        break;

    case DM_MOD_TEXTURE:
    case DM_MOD_TEXTURE_MANY_LIGHTS:
    case DM_BLENDED_MOD_TEXTURE:
        DGL_Enable(DGL_ALPHA_TEST);
        DGL_Disable(DGL_DEPTH_TEST);
        DGL_BlendFunc(DGL_SRC_ALPHA, DGL_ONE_MINUS_SRC_ALPHA);
        break;

    case DM_UNBLENDED_TEXTURE_AND_DETAIL:
        DGL_Enable(DGL_ALPHA_TEST);
        DGL_Disable(DGL_DEPTH_TEST);
        DGL_Enable(DGL_BLEND);
        if (fogParams.usingFog)
        {
            DGL_Disable(DGL_FOG);
        }
        break;

    case DM_UNBLENDED_MOD_TEXTURE_AND_DETAIL:
        DGL_Enable(DGL_ALPHA_TEST);
        DGL_Disable(DGL_DEPTH_TEST);
        DGL_BlendFunc(DGL_SRC_ALPHA, DGL_ONE_MINUS_SRC_ALPHA);
        break;

    case DM_ALL_DETAILS:
        DGL_ModulateTexture(1);
        DGL_Enable(DGL_ALPHA_TEST);
        DGL_Disable(DGL_DEPTH_TEST);
        DGL_BlendFunc(DGL_SRC_ALPHA, DGL_ONE_MINUS_SRC_ALPHA);
        if (fogParams.usingFog)
        {
            DGL_Disable(DGL_FOG);
        }
        break;

    case DM_BLENDED_DETAILS:
        GL_SelectTexUnits(1);
        DGL_ModulateTexture(1);
        DGL_Enable(DGL_ALPHA_TEST);
        DGL_Disable(DGL_DEPTH_TEST);
        DGL_BlendFunc(DGL_SRC_ALPHA, DGL_ONE_MINUS_SRC_ALPHA);
        if (fogParams.usingFog)
        {
            DGL_Disable(DGL_FOG);
        }
        break;

    case DM_SHADOW:
        DGL_Disable(DGL_DEPTH_TEST);
        if (fogParams.usingFog)
        {
            DGL_Disable(DGL_FOG);
        }
        break;

    case DM_SHINY:
        DGL_Enable(DGL_ALPHA_TEST);
        DGL_Disable(DGL_DEPTH_TEST);
        if (fogParams.usingFog)
        {
            DGL_Disable(DGL_FOG);
        }
        GL_BlendMode(BM_NORMAL);
        break;

    case DM_MASKED_SHINY:
        GL_SelectTexUnits(1);
        DGL_ModulateTexture(1);
        DGL_Enable(DGL_ALPHA_TEST);
        DGL_Disable(DGL_DEPTH_TEST);
        if (fogParams.usingFog)
        {
            DGL_Disable(DGL_FOG);
        }
        GL_BlendMode(BM_NORMAL);
        break;
    }
}

static void drawLists(const DrawLists::FoundLists &lists, DrawMode mode)
{
    if (lists.isEmpty()) return;
    // If the first list is empty -- do nothing.
    if (lists.at(0)->isEmpty()) return;

    // Setup GL state that's common to all the lists in this mode.
    TexUnitMap texUnitMap;
    pushGLStateForPass(mode, texUnitMap);

    // Draw each given list.
    for (dint i = 0; i < lists.count(); ++i)
    {
        lists.at(i)->draw(mode, texUnitMap);
    }

    popGLStateForPass(mode);
}

static void drawSky()
{
    DrawLists::FoundLists lists;
    ClientApp::renderSystem().drawLists().findAll(SkyMaskGeom, lists);
    if (!devRendSkyAlways && lists.isEmpty())
    {
        return;
    }

    // We do not want to update color and/or depth.
    DGL_PushState();        
    DGL_Disable(DGL_DEPTH_TEST);
    DGL_Disable(DGL_DEPTH_WRITE);
    GLState::current()
            .setColorMask(gfx::WriteNone)
            .setStencilOp(gfx::StencilOp::Replace, gfx::StencilOp::Replace, gfx::StencilOp::Replace)
            .setStencilFunc(gfx::Always, 1, 0xff)
            .setStencilTest(true);
    
    // Mask out stencil buffer, setting the drawn areas to 1.
    if (!devRendSkyAlways)
    {
        drawLists(lists, DM_SKYMASK);
    }
    else
    {
        glClearStencil(1);
        glClear(GL_STENCIL_BUFFER_BIT);
    }

    // Restore previous GL state.
    DGL_PopState();
    
    // Now, only render where the stencil is set to 1.
    GLState::push()
            .setStencilTest(true)
            .setStencilFunc(gfx::Equal, 1, 0xff)
            .setStencilOp(gfx::StencilOp::Keep,  gfx::StencilOp::Keep,  gfx::StencilOp::Keep);
    
    ClientApp::renderSystem().sky().draw(&ClientApp::world().map().skyAnimator());

    if (!devRendSkyAlways)
    {
        glClearStencil(0);
    }

    // Return GL state to normal.
    DGL_PopState();
}

static bool generateHaloForVisSprite(const vissprite_t *spr, bool primary = false)
{
    DE_ASSERT(spr);

    if (primary && (spr->data.flare.flags & RFF_NO_PRIMARY))
    {
        return false;
    }

    dfloat occlusionFactor;
    if (spr->data.flare.isDecoration)
    {
        // Surface decorations do not yet persist over frames, so we do
        // not smoothly occlude their flares. Instead, we will have to
        // put up with them instantly appearing/disappearing.
        occlusionFactor = R_ViewerLumobjIsClipped(spr->data.flare.lumIdx)? 0 : 1;
    }
    else
    {
        occlusionFactor = (spr->data.flare.factor & 0x7f) / 127.0f;
    }

    return H_RenderHalo(Vec3d(spr->pose.origin),
                        spr->data.flare.size,
                        spr->data.flare.tex,
                        Vec3f(spr->data.flare.color),
                        spr->pose.distance,
                        occlusionFactor, spr->data.flare.mul,
                        spr->data.flare.xOff, primary,
                        (spr->data.flare.flags & RFF_NO_TURN) == 0);
}

/**
 * Render sprites, 3D models, masked wall segments and halos, ordered back to
 * front. Halos are rendered with Z-buffer tests and writes disabled, so they
 * don't go into walls or interfere with real objects. It means that halos can
 * be partly occluded by objects that are closer to the viewpoint, but that's
 * the price to pay for not having access to the actual Z-buffer per-pixel depth
 * information. The other option would be for halos to shine through masked walls,
 * sprites and models, which looks even worse. (Plus, they are *halos*, not real
 * lens flares...)
 */
static void drawMasked()
{
    if (::devNoSprites) return;

    R_SortVisSprites();

    if (::visSpriteP && ::visSpriteP > ::visSprites)
    {
        bool primaryHaloDrawn = false;

        // Draw all vissprites back to front.
        // Sprites look better with Z buffer writes turned off.
        for (vissprite_t *spr = ::visSprSortedHead.next; spr != &::visSprSortedHead; spr = spr->next)
        {
            switch (spr->type)
            {
            default: break;

            case VSPR_MASKED_WALL:
                // A masked wall is a specialized sprite.
                Rend_DrawMaskedWall(spr->data.wall);
                break;

            case VSPR_SPRITE:
                // Render an old fashioned sprite, ah the nostalgia...
                Rend_DrawSprite(*spr);
                break;

            case VSPR_MODEL:
                Rend_DrawModel(*spr);
                break;

            case VSPR_MODELDRAWABLE:
                DGL_Flush();
                ClientApp::renderSystem().modelRenderer().render(*spr);
                break;

            case VSPR_FLARE:
                if (generateHaloForVisSprite(spr, true))
                {
                    primaryHaloDrawn = true;
                }
                break;
            }
        }

        // Draw secondary halos?
        if (primaryHaloDrawn && ::haloMode > 1)
        {
            // Now we can setup the state only once.
            H_SetupState(true);

            for (vissprite_t *spr = ::visSprSortedHead.next; spr != &::visSprSortedHead; spr = spr->next)
            {
                if (spr->type == VSPR_FLARE)
                {
                    generateHaloForVisSprite(spr);
                }
            }

            // And we're done...
            H_SetupState(false);
        }
    }
}

/**
 * We have several different paths to accommodate both multitextured details and
 * dynamic lights. Details take precedence (they always cover entire primitives
 * and usually *all* of the surfaces in a scene).
 */
static void drawAllLists(world::Map &map)
{
    DE_ASSERT(!Sys_GLCheckError());
    DE_ASSERT_IN_RENDER_THREAD();
    DE_ASSERT_GL_CONTEXT_ACTIVE();

    drawSky();

    // Render the real surfaces of the visible world.

    //
    // Pass: Unlit geometries (all normal lists).
    //
    DrawLists::FoundLists lists;
    ClientApp::renderSystem().drawLists().findAll(UnlitGeom, lists);
    if (IS_MTEX_DETAILS)
    {
        // Draw details for unblended surfaces in this pass.
        drawLists(lists, DM_UNBLENDED_TEXTURE_AND_DETAIL);

        // Blended surfaces.
        drawLists(lists, DM_BLENDED);
    }
    else
    {
        // Blending is done during this pass.
        drawLists(lists, DM_ALL);
    }

    //
    // Pass: Lit geometries.
    //
    ClientApp::renderSystem().drawLists().findAll(LitGeom, lists);

    // If multitexturing is available, we'll use it to our advantage when
    // rendering lights.
    if (IS_MTEX_LIGHTS && dynlightBlend != 2)
    {
        if (IS_MUL)
        {
            // All (unblended) surfaces with exactly one light can be
            // rendered in a single pass.
            drawLists(lists, DM_LIGHT_MOD_TEXTURE);

            // Render surfaces with many lights without a texture, just
            // with the first light.
            drawLists(lists, DM_FIRST_LIGHT);
        }
        else // Additive ('foggy') lights.
        {
            drawLists(lists, DM_TEXTURE_PLUS_LIGHT);

            // Render surfaces with blending.
            drawLists(lists, DM_BLENDED);

            // Render the first light for surfaces with blending.
            // (Not optimal but shouldn't matter; texture is changed for
            // each primitive.)
            drawLists(lists, DM_BLENDED_FIRST_LIGHT);
        }
    }
    else // Multitexturing is not available for lights.
    {
        if (IS_MUL)
        {
            // Render all lit surfaces without a texture.
            drawLists(lists, DM_WITHOUT_TEXTURE);
        }
        else
        {
            if (IS_MTEX_DETAILS) // Draw detail textures using multitexturing.
            {
                // Unblended surfaces with a detail.
                drawLists(lists, DM_UNBLENDED_TEXTURE_AND_DETAIL);

                // Blended surfaces without details.
                drawLists(lists, DM_BLENDED);

                // Details for blended surfaces.
                drawLists(lists, DM_BLENDED_DETAILS);
            }
            else
            {
                drawLists(lists, DM_ALL);
            }
        }
    }

    //
    // Pass: All light geometries (always additive).
    //
    if (dynlightBlend != 2)
    {
        ClientApp::renderSystem().drawLists().findAll(LightGeom, lists);
        drawLists(lists, DM_LIGHTS);
    }

    //
    // Pass: Geometries with texture modulation.
    //
    if (IS_MUL)
    {
        // Finish the lit surfaces that didn't yet get a texture.
        ClientApp::renderSystem().drawLists().findAll(LitGeom, lists);
        if (IS_MTEX_DETAILS)
        {
            drawLists(lists, DM_UNBLENDED_MOD_TEXTURE_AND_DETAIL);
            drawLists(lists, DM_BLENDED_MOD_TEXTURE);
            drawLists(lists, DM_BLENDED_DETAILS);
        }
        else
        {
            if (IS_MTEX_LIGHTS && dynlightBlend != 2)
            {
                drawLists(lists, DM_MOD_TEXTURE_MANY_LIGHTS);
            }
            else
            {
                drawLists(lists, DM_MOD_TEXTURE);
            }
        }
    }

    //
    // Pass: Geometries with details & modulation.
    //
    // If multitexturing is not available for details, we need to apply them as
    // an extra pass over all the detailed surfaces.
    //
    if (r_detail)
    {
        // Render detail textures for all surfaces that need them.
        ClientApp::renderSystem().drawLists().findAll(UnlitGeom, lists);
        if (IS_MTEX_DETAILS)
        {
            // Blended detail textures.
            drawLists(lists, DM_BLENDED_DETAILS);
        }
        else
        {
            drawLists(lists, DM_ALL_DETAILS);

            ClientApp::renderSystem().drawLists().findAll(LitGeom, lists);
            drawLists(lists, DM_ALL_DETAILS);
        }
    }

    //
    // Pass: Shiny geometries.
    //
    // If we have two texture units, the shiny masks will be enabled. Otherwise
    // the masks are ignored. The shine is basically specular environmental
    // additive light, multiplied by the mask so that black texels from the mask
    // produce areas without shine.
    //

    ClientApp::renderSystem().drawLists().findAll(ShineGeom, lists);

    // Render masked shiny surfaces in a separate pass.
    drawLists(lists, DM_SHINY);
    drawLists(lists, DM_MASKED_SHINY);

    //
    // Pass: Shadow geometries (objects and Fake Radio).
    //
    const dint oldRenderTextures = renderTextures;

    renderTextures = true;

    ClientApp::renderSystem().drawLists().findAll(ShadowGeom, lists);
    drawLists(lists, DM_SHADOW);

    renderTextures = oldRenderTextures;

    DGL_Disable(DGL_TEXTURE_2D);

    // The draw lists do not modify these states -ds
    DGL_Enable(DGL_BLEND);
    DGL_Enable(DGL_DEPTH_WRITE);
    DGL_Enable(DGL_DEPTH_TEST);
    DGL_DepthFunc(DGL_LESS);
    DGL_Enable(DGL_ALPHA_TEST);
    DGL_SetFloat(DGL_ALPHA_LIMIT, 0);
    if (fogParams.usingFog)
    {
        DGL_Enable(DGL_FOG);
        DGL_Fogfv(DGL_FOG_COLOR, fogParams.fogColor);
    }

    // Draw masked walls, sprites and models.
    drawMasked();

    // Draw particles.
    Rend_RenderParticles(map);

    if (fogParams.usingFog)
    {
        DGL_Disable(DGL_FOG);
    }

    DE_ASSERT(!Sys_GLCheckError());
}

void Rend_RenderMap(world::Map &map)
{
    //GL_SetMultisample(true);

    // Setup the modelview matrix.
    Rend_ModelViewMatrix();

    if (!freezeRLs)
    {
        // Prepare for rendering.
        ClientApp::renderSystem().beginFrame();

        // Make vissprites of all the visible decorations.
        generateDecorationFlares(map);

        const viewdata_t *viewData = &viewPlayer->viewport();
        eyeOrigin = viewData->current.origin;

        // Add the backside clipping range (if vpitch allows).
        if (vpitch <= 90 - yfov / 2 && vpitch >= -90 + yfov / 2)
        {
            AngleClipper &clipper = ClientApp::renderSystem().angleClipper();

            dfloat a = de::abs(vpitch) / (90 - yfov / 2);
            binangle_t startAngle = binangle_t(BANG_45 * Rend_FieldOfView() / 90) * (1 + a);
            binangle_t angLen = BANG_180 - startAngle;

            binangle_t viewside = (viewData->current.angle() >> (32 - BAMS_BITS)) + startAngle;
            clipper.safeAddRange(viewside, viewside + angLen);
            clipper.safeAddRange(viewside + angLen, viewside + 2 * angLen);
        }

        // The viewside line for the depth cue.
        viewsidex = -viewData->viewSin;
        viewsidey = viewData->viewCos;

        // We don't want BSP clip checking for the first subspace.
        firstSubspace = true;

        // No current subspace as of yet.
        curSubspace = nullptr;

        // Draw the world!
        traverseBspTreeAndDrawSubspaces(&map.bspTree());
    }
    drawAllLists(map);

    // Draw various debugging displays:
    //drawFakeRadioShadowPoints(map);
    drawSurfaceTangentVectors(map);
    drawLumobjs(map);
    drawMobjBoundingBoxes(map);
    drawSectors(map);
    drawVertexes(map);
    drawThinkers(map);
    drawSoundEmitters(map);
    drawGenerators(map);
    //drawBiasEditingVisuals(map);

    //GL_SetMultisample(false);

    DGL_Flush();
}

#if 0
static void drawStar(const Vec3d &origin, dfloat size, const Vec4f &color)
{
    static dfloat const black[] = { 0, 0, 0, 0 };

    DGL_Begin(DGL_LINES);
        DGL_Color4fv(black);
        DGL_Vertex3f(origin.x - size, origin.z, origin.y);
        DGL_Color4f(color.x, color.y, color.z, color.w);
        DGL_Vertex3f(origin.x, origin.z, origin.y);
        DGL_Vertex3f(origin.x, origin.z, origin.y);
        DGL_Color4fv(black);
        DGL_Vertex3f(origin.x + size, origin.z, origin.y);

        DGL_Vertex3f(origin.x, origin.z - size, origin.y);
        DGL_Color4f(color.x, color.y, color.z, color.w);
        DGL_Vertex3f(origin.x, origin.z, origin.y);
        DGL_Vertex3f(origin.x, origin.z, origin.y);
        DGL_Color4fv(black);
        DGL_Vertex3f(origin.x, origin.z + size, origin.y);

        DGL_Vertex3f(origin.x, origin.z, origin.y - size);
        DGL_Color4f(color.x, color.y, color.z, color.w);
        DGL_Vertex3f(origin.x, origin.z, origin.y);
        DGL_Vertex3f(origin.x, origin.z, origin.y);
        DGL_Color4fv(black);
        DGL_Vertex3f(origin.x, origin.z, origin.y + size);
    DGL_End();
}
#endif

static void drawLabel(const String &label, const Vec3d &origin, dfloat scale, dfloat opacity)
{
    if (label.isEmpty()) return;

    DGL_MatrixMode(DGL_MODELVIEW);
    DGL_PushMatrix();
    DGL_Translatef(origin.x, origin.z, origin.y);
    DGL_Rotatef(-vang + 180, 0, 1, 0);
    DGL_Rotatef(vpitch, 1, 0, 0);
    DGL_Scalef(-scale, -scale, 1);

    Point2Raw offset = {{{2, 2}}};
    UI_TextOutEx(label, &offset, UI_Color(UIC_TITLE), opacity);

    DGL_MatrixMode(DGL_MODELVIEW);
    DGL_PopMatrix();
}

static void drawLabel(const String &label, const Vec3d &origin, ddouble maxDistance = 2000)
{
    const ddouble distToEye = (Rend_EyeOrigin().xzy() - origin).length();
    if (distToEye < maxDistance)
    {
        drawLabel(label, origin, distToEye / (DE_GAMEVIEW_WIDTH / 2), 1 - distToEye / maxDistance);
    }
}

void Rend_UpdateLightModMatrix()
{
    if (novideo) return;

    de::zap(lightModRange);

    if (!App_World().hasMap())
    {
        rAmbient = 0;
        return;
    }

    dint mapAmbient = App_World().map().ambientLightLevel();
    if (mapAmbient > ambientLight)
    {
        rAmbient = mapAmbient;
    }
    else
    {
        rAmbient = ambientLight;
    }

    for (dint i = 0; i < 255; ++i)
    {
        // Adjust the white point/dark point?
        dfloat lightlevel = 0;
        if (lightRangeCompression != 0)
        {
            if (lightRangeCompression >= 0)
            {
                // Brighten dark areas.
                lightlevel = dfloat(255 - i) * lightRangeCompression;
            }
            else
            {
                // Darken bright areas.
                lightlevel = dfloat(-i) * -lightRangeCompression;
            }
        }

        // Lower than the ambient limit?
        if (rAmbient != 0 && i+lightlevel <= rAmbient)
        {
            lightlevel = rAmbient - i;
        }

        // Clamp the result as a modifier to the light value (j).
        if ((i + lightlevel) >= 255)
        {
            lightlevel = 255 - i;
        }
        else if ((i + lightlevel) <= 0)
        {
            lightlevel = -i;
        }

        // Insert it into the matrix.
        lightModRange[i] = lightlevel / 255.0f;

        // Ensure the resultant value never exceeds the expected [0..1] range.
        DE_ASSERT(INRANGE_OF(i / 255.0f + lightModRange[i], 0.f, 1.f));
    }
}

dfloat Rend_LightAdaptationDelta(dfloat val)
{
    dint clampedVal = de::clamp(0, de::roundi(255.0f * val), 254);
    return lightModRange[clampedVal];
}

void Rend_ApplyLightAdaptation(dfloat &val)
{
    val += Rend_LightAdaptationDelta(val);
}

void Rend_DrawLightModMatrix()
{
#define BLOCK_WIDTH             ( 1.0f )
#define BLOCK_HEIGHT            ( BLOCK_WIDTH * 255.0f )
#define BORDER                  ( 20 )

    // Disabled?
    if (!devLightModRange) return;

    DGL_MatrixMode(DGL_PROJECTION);
    DGL_PushMatrix();
    DGL_LoadIdentity();
    DGL_Ortho(0, 0, DE_GAMEVIEW_WIDTH, DE_GAMEVIEW_HEIGHT, -1, 1);

    DGL_Translatef(BORDER, BORDER, 0);

    // Draw an outside border.
    DGL_Color4f(1, 1, 0, 1);
    DGL_Begin(DGL_LINES);
        DGL_Vertex2f(-1, -1);
        DGL_Vertex2f(255 + 1, -1);
        DGL_Vertex2f(255 + 1, -1);
        DGL_Vertex2f(255 + 1, BLOCK_HEIGHT + 1);
        DGL_Vertex2f(255 + 1, BLOCK_HEIGHT + 1);
        DGL_Vertex2f(-1, BLOCK_HEIGHT + 1);
        DGL_Vertex2f(-1, BLOCK_HEIGHT + 1);
        DGL_Vertex2f(-1, -1);
    DGL_End();

    DGL_Begin(DGL_QUADS);
    dfloat c = 0;
    for (dint i = 0; i < 255; ++i, c += (1.0f/255.0f))
    {
        // Get the result of the source light level + offset.
        dfloat off = lightModRange[i];

        DGL_Color4f(c + off, c + off, c + off, 1);
        DGL_Vertex2f(i * BLOCK_WIDTH, 0);
        DGL_Vertex2f(i * BLOCK_WIDTH + BLOCK_WIDTH, 0);
        DGL_Vertex2f(i * BLOCK_WIDTH + BLOCK_WIDTH, BLOCK_HEIGHT);
        DGL_Vertex2f(i * BLOCK_WIDTH, BLOCK_HEIGHT);
    }
    DGL_End();

    DGL_MatrixMode(DGL_PROJECTION);
    DGL_PopMatrix();

#undef BORDER
#undef BLOCK_HEIGHT
#undef BLOCK_WIDTH
}

static void drawBBox(dfloat br)
{
//    if (GL_NewList(name, GL_COMPILE))
//    {
    DGL_Begin(DGL_QUADS);
    {
        // Top
        DGL_TexCoord2f(0, 1.0f, 1.0f); DGL_Vertex3f( 1.0f+br, 1.0f,-1.0f-br);  // TR
        DGL_TexCoord2f(0, 0.0f, 1.0f); DGL_Vertex3f(-1.0f-br, 1.0f,-1.0f-br);  // TL
        DGL_TexCoord2f(0, 0.0f, 0.0f); DGL_Vertex3f(-1.0f-br, 1.0f, 1.0f+br);  // BL
        DGL_TexCoord2f(0, 1.0f, 0.0f); DGL_Vertex3f( 1.0f+br, 1.0f, 1.0f+br);  // BR
        // Bottom
        DGL_TexCoord2f(0, 1.0f, 1.0f); DGL_Vertex3f( 1.0f+br,-1.0f, 1.0f+br);  // TR
        DGL_TexCoord2f(0, 0.0f, 1.0f); DGL_Vertex3f(-1.0f-br,-1.0f, 1.0f+br);  // TL
        DGL_TexCoord2f(0, 0.0f, 0.0f); DGL_Vertex3f(-1.0f-br,-1.0f,-1.0f-br);  // BL
        DGL_TexCoord2f(0, 1.0f, 0.0f); DGL_Vertex3f( 1.0f+br,-1.0f,-1.0f-br);  // BR
        // Front
        DGL_TexCoord2f(0, 1.0f, 1.0f); DGL_Vertex3f( 1.0f+br, 1.0f+br, 1.0f);  // TR
        DGL_TexCoord2f(0, 0.0f, 1.0f); DGL_Vertex3f(-1.0f-br, 1.0f+br, 1.0f);  // TL
        DGL_TexCoord2f(0, 0.0f, 0.0f); DGL_Vertex3f(-1.0f-br,-1.0f-br, 1.0f);  // BL
        DGL_TexCoord2f(0, 1.0f, 0.0f); DGL_Vertex3f( 1.0f+br,-1.0f-br, 1.0f);  // BR
        // Back
        DGL_TexCoord2f(0, 1.0f, 1.0f); DGL_Vertex3f( 1.0f+br,-1.0f-br,-1.0f);  // TR
        DGL_TexCoord2f(0, 0.0f, 1.0f); DGL_Vertex3f(-1.0f-br,-1.0f-br,-1.0f);  // TL
        DGL_TexCoord2f(0, 0.0f, 0.0f); DGL_Vertex3f(-1.0f-br, 1.0f+br,-1.0f);  // BL
        DGL_TexCoord2f(0, 1.0f, 0.0f); DGL_Vertex3f( 1.0f+br, 1.0f+br,-1.0f);  // BR
        // Left
        DGL_TexCoord2f(0, 1.0f, 1.0f); DGL_Vertex3f(-1.0f, 1.0f+br, 1.0f+br);  // TR
        DGL_TexCoord2f(0, 0.0f, 1.0f); DGL_Vertex3f(-1.0f, 1.0f+br,-1.0f-br);  // TL
        DGL_TexCoord2f(0, 0.0f, 0.0f); DGL_Vertex3f(-1.0f,-1.0f-br,-1.0f-br);  // BL
        DGL_TexCoord2f(0, 1.0f, 0.0f); DGL_Vertex3f(-1.0f,-1.0f-br, 1.0f+br);  // BR
        // Right
        DGL_TexCoord2f(0, 1.0f, 1.0f); DGL_Vertex3f( 1.0f, 1.0f+br,-1.0f-br);  // TR
        DGL_TexCoord2f(0, 0.0f, 1.0f); DGL_Vertex3f( 1.0f, 1.0f+br, 1.0f+br);  // TL
        DGL_TexCoord2f(0, 0.0f, 0.0f); DGL_Vertex3f( 1.0f,-1.0f-br, 1.0f+br);  // BL
        DGL_TexCoord2f(0, 1.0f, 0.0f); DGL_Vertex3f( 1.0f,-1.0f-br,-1.0f-br);  // BR
    }
    DGL_End();
    //    return GL_EndList();
    //}
    //return 0;
}

/**
 * Draws a textured cube using the currently bound gl texture.
 * Used to draw mobj bounding boxes.
 *
 * @param pos          Coordinates of the center of the box (in map space units).
 * @param w            Width of the box.
 * @param l            Length of the box.
 * @param h            Height of the box.
 * @param a            Angle of the box.
 * @param color        Color to make the box (uniform vertex color).
 * @param alpha        Alpha to make the box (uniform vertex color).
 * @param br           Border amount to overlap box faces.
 * @param alignToBase  @c true= align the base of the box to the Z coordinate.
 */
void Rend_DrawBBox(const Vec3d &pos, coord_t w, coord_t l, coord_t h,
    dfloat a, dfloat const color[3], dfloat alpha, dfloat br, bool alignToBase)
{
    DGL_MatrixMode(DGL_MODELVIEW);
    DGL_PushMatrix();

    if (alignToBase)
        // The Z coordinate is to the bottom of the object.
        DGL_Translatef(pos.x, pos.z + h, pos.y);
    else
        DGL_Translatef(pos.x, pos.z, pos.y);

    DGL_Rotatef(0, 0, 0, 1);
    DGL_Rotatef(0, 1, 0, 0);
    DGL_Rotatef(a, 0, 1, 0);

    DGL_Scalef(w - br - br, h - br - br, l - br - br);
    DGL_Color4f(color[0], color[1], color[2], alpha);

    //GL_CallList(dlBBox);
    drawBBox(.08f);

    DGL_MatrixMode(DGL_MODELVIEW);
    DGL_PopMatrix();
}

/**
 * Draws a textured triangle using the currently bound gl texture.
 * Used to draw mobj angle direction arrow.
 *
 * @param pos    World space coordinates of the center of the base of the triangle.
 * @param a      Angle to point the triangle in.
 * @param s      Scale of the triangle.
 * @param color  Color to make the box (uniform vertex color).
 * @param alpha  Alpha to make the box (uniform vertex color).
 */
void Rend_DrawArrow(const Vec3d &pos, dfloat a, dfloat s, dfloat const color[3],
                    dfloat alpha)
{
    DGL_MatrixMode(DGL_MODELVIEW);
    DGL_PushMatrix();

    DGL_Translatef(pos.x, pos.z, pos.y);

    DGL_Rotatef(0, 0, 0, 1);
    DGL_Rotatef(0, 1, 0, 0);
    DGL_Rotatef(a, 0, 1, 0);

    DGL_Scalef(s, 0, s);

    DGL_Begin(DGL_TRIANGLES);
    {
        DGL_Color4f(0.0f, 0.0f, 0.0f, 0.5f);
        DGL_TexCoord2f(0, 1.0f, 1.0f);
        DGL_Vertex3f( 1.0f, 1.0f,-1.0f);  // L

        DGL_Color4f(color[0], color[1], color[2], alpha);
        DGL_TexCoord2f(0, 0.0f, 1.0f);
        DGL_Vertex3f(-1.0f, 1.0f,-1.0f);  // Point

        DGL_Color4f(0.0f, 0.0f, 0.0f, 0.5f);
        DGL_TexCoord2f(0, 0.0f, 0.0f);
        DGL_Vertex3f(-1.0f, 1.0f, 1.0f);  // R
    }
    DGL_End();

    DGL_MatrixMode(DGL_MODELVIEW);
    DGL_PopMatrix();
}

static void drawMobjBBox(mobj_t &mob)
{
    static dfloat const red   [] = { 1,    0.2f, 0.2f };  // non-solid objects
    static dfloat const green [] = { 0.2f, 1,    0.2f };  // solid objects
    static dfloat const yellow[] = { 0.7f, 0.7f, 0.2f };  // missiles

    // We don't want the console player.
    if (&mob == DD_Player(consolePlayer)->publicData().mo)
        return;

    // Is it vissible?
    if (!Mobj_IsLinked(mob)) return;

    const BspLeaf &bspLeaf = Mobj_BspLeafAtOrigin(mob);
    if (!bspLeaf.hasSubspace() || !R_ViewerSubspaceIsVisible(bspLeaf.subspace()))
        return;

    const ddouble distToEye = (eyeOrigin - Mobj_Origin(mob)).length();
    dfloat alpha = 1 - ((distToEye / (DE_GAMEVIEW_WIDTH/2)) / 4);
    if (alpha < .25f)
        alpha = .25f; // Don't make them totally invisible.

    // Draw a bounding box in an appropriate color.
    coord_t size = Mobj_Radius(mob);
    Rend_DrawBBox(Vec3d(mob.origin), size, size, mob.height/2, 0,
                  (mob.ddFlags & DDMF_MISSILE)? yellow :
                  (mob.ddFlags & DDMF_SOLID)? green : red,
                  alpha, .08f);

    Rend_DrawArrow(Vec3d(mob.origin), ((mob.angle + ANG45 + ANG90) / (dfloat) ANGLE_MAX *-360), size*1.25,
                   (mob.ddFlags & DDMF_MISSILE)? yellow :
                   (mob.ddFlags & DDMF_SOLID)? green : red, alpha);
}

/**
 * Renders bounding boxes for all mobj's (linked in sec->mobjList, except
 * the console player) in all sectors that are currently marked as vissible.
 *
 * Depth test is disabled to show all mobjs that are being rendered, regardless
 * if they are actually vissible (hidden by previously drawn map geometry).
 */
static void drawMobjBoundingBoxes(world::Map &map)
{
    //static dfloat const red   [] = { 1,    0.2f, 0.2f };  // non-solid objects
    static dfloat const green [] = { 0.2f, 1,    0.2f };  // solid objects
    static dfloat const yellow[] = { 0.7f, 0.7f, 0.2f };  // missiles

    if (!devMobjBBox && !devPolyobjBBox) return;

#ifndef _DEBUG
    // Bounding boxes are not allowed in non-debug netgames.
    if (netGame) return;
#endif

//    if (!dlBBox)
//        dlBBox = constructBBox(0, .08f);

    DGL_Disable(DGL_DEPTH_TEST);
    DGL_Enable(DGL_TEXTURE_2D);
    //glDisable(GL_CULL_FACE);
    DGL_CullFace(DGL_NONE);

    MaterialAnimator &matAnimator = ClientMaterial::find(res::Uri("System", Path("bbox")))
            .getAnimator(Rend_SpriteMaterialSpec());

    // Ensure we've up to date info about the material.
    matAnimator.prepare();

    GL_BindTexture(matAnimator.texUnit(MaterialAnimator::TU_LAYER0).texture);
    GL_BlendMode(BM_ADD);

    if (devMobjBBox)
    {
        map.thinkers().forAll(reinterpret_cast<thinkfunc_t>(gx.MobjThinker), 0x1, [] (thinker_t *th)
        {
            drawMobjBBox(*reinterpret_cast<mobj_t *>(th));
            return LoopContinue;
        });
    }

    if (devPolyobjBBox)
    {
        map.forAllPolyobjs([] (Polyobj &pob)
        {
            const Sector &sec = pob.sector();

            coord_t width  = (pob.bounds.maxX - pob.bounds.minX)/2;
            coord_t length = (pob.bounds.maxY - pob.bounds.minY)/2;
            coord_t height = (sec.ceiling().height() - sec.floor().height())/2;

            Vec3d pos(pob.bounds.minX + width,
                         pob.bounds.minY + length,
                         sec.floor().height());

            const ddouble distToEye = (eyeOrigin - pos).length();
            dfloat alpha = 1 - ((distToEye / (DE_GAMEVIEW_WIDTH/2)) / 4);
            if (alpha < .25f)
                alpha = .25f; // Don't make them totally invisible.

            Rend_DrawBBox(pos, width, length, height, 0, yellow, alpha, .08f);

            for (Line *line : pob.lines())
            {
                Vec3d pos(line->center(), sec.floor().height());

                Rend_DrawBBox(pos, 0, line->length() / 2, height,
                              BANG2DEG(BANG_90 - line->angle()),
                              green, alpha, 0);
            }

            return LoopContinue;
        });
    }

    GL_BlendMode(BM_NORMAL);

    DGL_PopState();
    DGL_Disable(DGL_TEXTURE_2D);
    DGL_Enable(DGL_DEPTH_TEST);
}

static void drawPoint(const Vec3d &origin, const Vec4f &color = Vec4f(1))
{
    DGL_Begin(DGL_POINTS);
        DGL_Color4f(color.x, color.y, color.z, color.w);
        DGL_Vertex3f(origin.x, origin.z, origin.y);
    DGL_End();
}

static void drawVector(const Vec3f &vector, dfloat scalar, const Vec4f &color = Vec4f(1))
{
    static dfloat const black[] = { 0, 0, 0, 0 };

    DGL_Begin(DGL_LINES);
        DGL_Color4fv(black);
        DGL_Vertex3f(scalar * vector.x, scalar * vector.z, scalar * vector.y);
        DGL_Color4f(color.x, color.y, color.z, color.w);
        DGL_Vertex3f(0, 0, 0);
    DGL_End();
}

static void drawTangentVectorsForSurface(const Surface &suf, const Vec3d &origin)
{
    static const dint VISUAL_LENGTH = 20;
    static Vec4f const red  ( 1, 0, 0, 1);
    static Vec4f const green( 0, 1, 0, 1);
    static Vec4f const blue ( 0, 0, 1, 1);

    DGL_MatrixMode(DGL_MODELVIEW);
    DGL_PushMatrix();
    DGL_Translatef(origin.x, origin.z, origin.y);

    if (::devSurfaceVectors & SVF_TANGENT)   drawVector(suf.tangent(),   VISUAL_LENGTH, red);
    if (::devSurfaceVectors & SVF_BITANGENT) drawVector(suf.bitangent(), VISUAL_LENGTH, green);
    if (::devSurfaceVectors & SVF_NORMAL)    drawVector(suf.normal(),    VISUAL_LENGTH, blue);

    DGL_MatrixMode(DGL_MODELVIEW);
    DGL_PopMatrix();
}

/**
 * @todo Determine Z-axis origin from a WallEdge.
 */
static void drawTangentVectorsForWalls(const HEdge *hedge)
{
    if (!hedge || !hedge->hasMapElement())
        return;

    const LineSideSegment &seg = hedge->mapElementAs<LineSideSegment>();
    const LineSide &lineSide   = seg.lineSide();
    const Line &line           = lineSide.line();
    const Vec2d center      = (hedge->twin().origin() + hedge->origin()) / 2;

    if (lineSide.considerOneSided())
    {
        auto &subsec =
            (line.definesPolyobj() ? line.polyobj().bspLeaf().subspace()
                                   : hedge->face().mapElementAs<ConvexSubspace>())
                .subsector().as<world::ClientSubsector>();

        const ddouble bottom = subsec.  visFloor().heightSmoothed();
        const ddouble top    = subsec.visCeiling().heightSmoothed();

        drawTangentVectorsForSurface(lineSide.middle(),
                                     Vec3d(center, bottom + (top - bottom) / 2));
    }
    else
    {
        auto &subsec =
            (line.definesPolyobj() ? line.polyobj().bspLeaf().subspace()
                                   : hedge->face().mapElementAs<ConvexSubspace>())
                .subsector().as<world::ClientSubsector>();

        auto &backSubsec =
            (line.definesPolyobj() ? line.polyobj().bspLeaf().subspace()
                                   : hedge->twin().face().mapElementAs<ConvexSubspace>())
                .subsector().as<world::ClientSubsector>();

        if (lineSide.middle().hasMaterial())
        {
            const ddouble bottom = subsec.  visFloor().heightSmoothed();
            const ddouble top    = subsec.visCeiling().heightSmoothed();

            drawTangentVectorsForSurface(lineSide.middle(),
                                         Vec3d(center, bottom + (top - bottom) / 2));
        }

        if (backSubsec.visCeiling().heightSmoothed() < subsec.visCeiling().heightSmoothed() &&
           !(subsec.    visCeiling().surface().hasSkyMaskedMaterial() &&
             backSubsec.visCeiling().surface().hasSkyMaskedMaterial()))
        {
            const coord_t bottom = backSubsec.visCeiling().heightSmoothed();
            const coord_t top    = subsec.    visCeiling().heightSmoothed();

            drawTangentVectorsForSurface(lineSide.top(),
                                         Vec3d(center, bottom + (top - bottom) / 2));
        }

        if (backSubsec.visFloor().heightSmoothed() > subsec.visFloor().heightSmoothed() &&
           !(subsec.    visFloor().surface().hasSkyMaskedMaterial() &&
             backSubsec.visFloor().surface().hasSkyMaskedMaterial()))
        {
            const coord_t bottom = subsec.    visFloor().heightSmoothed();
            const coord_t top    = backSubsec.visFloor().heightSmoothed();

            drawTangentVectorsForSurface(lineSide.bottom(),
                                         Vec3d(center, bottom + (top - bottom) / 2));
        }
    }
}

/**
 * @todo Use drawTangentVectorsForWalls() for polyobjs too.
 */
static void drawSurfaceTangentVectors(Subsector &subsec)
{
    subsec.forAllSubspaces([] (ConvexSubspace &space)
    {
        const HEdge *base  = space.poly().hedge();
        const HEdge *hedge = base;
        do
        {
            drawTangentVectorsForWalls(hedge);
        } while ((hedge = &hedge->next()) != base);

        space.forAllExtraMeshes([] (Mesh &mesh)
        {
            for (HEdge *hedge : mesh.hedges())
            {
                drawTangentVectorsForWalls(hedge);
            }
            return LoopContinue;
        });

        space.forAllPolyobjs([] (Polyobj &pob)
        {
            for (HEdge *hedge : pob.mesh().hedges())
            {
                drawTangentVectorsForWalls(hedge);
            }
            return LoopContinue;
        });

        return LoopContinue;
    });

    const dint planeCount = subsec.sector().planeCount();
    for (dint i = 0; i < planeCount; ++i)
    {
        const Plane &plane = subsec.as<world::ClientSubsector>().visPlane(i);
        ddouble height     = 0;
        if (plane.surface().hasSkyMaskedMaterial()
            && (plane.isSectorFloor() || plane.isSectorCeiling()))
        {
            height = plane.map().skyPlane(plane.isSectorCeiling()).height();
        }
        else
        {
            height = plane.heightSmoothed();
        }

        drawTangentVectorsForSurface(plane.surface(), Vec3d(subsec.center(), height));
    }
}

/**
 * Draw the surface tangent space vectors, primarily for debug.
 */
static void drawSurfaceTangentVectors(world::Map &map)
{
    if (!::devSurfaceVectors) return;

    DGL_CullFace(DGL_NONE);

    map.forAllSectors([] (Sector &sec)
    {
        return sec.forAllSubsectors([] (Subsector &subsec)
        {
            drawSurfaceTangentVectors(subsec);
            return LoopContinue;
        });
    });

    //glEnable(GL_CULL_FACE);
    DGL_PopState();
}

static void drawLumobjs(world::Map &map)
{
    static dfloat const black[] = { 0, 0, 0, 0 };

    if (!devDrawLums) return;

    DGL_PushState();
    DGL_Disable(DGL_DEPTH_TEST);
    DGL_CullFace(DGL_NONE);

    map.forAllLumobjs([] (Lumobj &lob)
    {
        if (rendMaxLumobjs > 0 && R_ViewerLumobjIsHidden(lob.indexInMap()))
            return LoopContinue;

        DGL_MatrixMode(DGL_MODELVIEW);
        DGL_PushMatrix();

        DGL_Translatef(lob.origin().x, lob.origin().z + lob.zOffset(), lob.origin().y);

        DGL_Begin(DGL_LINES);
        {
            DGL_Color4fv(black);
            DGL_Vertex3f(-lob.radius(), 0, 0);
            DGL_Color4f(lob.color().x, lob.color().y, lob.color().z, 1);
            DGL_Vertex3f(0, 0, 0);
            DGL_Vertex3f(0, 0, 0);
            DGL_Color4fv(black);
            DGL_Vertex3f(lob.radius(), 0, 0);

            DGL_Vertex3f(0, -lob.radius(), 0);
            DGL_Color4f(lob.color().x, lob.color().y, lob.color().z, 1);
            DGL_Vertex3f(0, 0, 0);
            DGL_Vertex3f(0, 0, 0);
            DGL_Color4fv(black);
            DGL_Vertex3f(0, lob.radius(), 0);

            DGL_Vertex3f(0, 0, -lob.radius());
            DGL_Color4f(lob.color().x, lob.color().y, lob.color().z, 1);
            DGL_Vertex3f(0, 0, 0);
            DGL_Vertex3f(0, 0, 0);
            DGL_Color4fv(black);
            DGL_Vertex3f(0, 0, lob.radius());
        }
        DGL_End();

        DGL_MatrixMode(DGL_MODELVIEW);
        DGL_PopMatrix();
        return LoopContinue;
    });

    DGL_PopState();
}

static String labelForLineSideSection(LineSide &side, dint sectionId)
{
    return Stringf("Line #%i (%s, %s)",
                          side.line().indexInMap(),
                          Line::sideIdAsText(side.sideId()).upperFirstChar().c_str(),
                          LineSide::sectionIdAsText(sectionId).c_str());
}

static String labelForSector(Sector &sector)
{
    return Stringf("Sector #%i", sector.indexInMap());
}

static String labelForSectorPlane(Plane &plane)
{
    return Stringf("Sector #%i (%s)",
                          plane.sector().indexInMap(),
                          Sector::planeIdAsText(plane.indexInSector()).upperFirstChar().c_str());
}

/**
 * Debugging aid for visualizing sound origins.
 */
static void drawSoundEmitters(world::Map &map)
{
    static const ddouble MAX_DISTANCE = 384;

    if (!devSoundEmitters) return;

    FR_SetFont(fontFixed);
    FR_LoadDefaultAttrib();
    FR_SetShadowOffset(UI_SHADOW_OFFSET, UI_SHADOW_OFFSET);
    FR_SetShadowStrength(UI_SHADOW_STRENGTH);

    DGL_Disable(DGL_DEPTH_TEST);
    DGL_Enable(DGL_TEXTURE_2D);

    if (devSoundEmitters & SOF_SIDE)
    {
        map.forAllLines([] (Line &line)
        {
            for (dint i = 0; i < 2; ++i)
            {
                LineSide &side = line.side(i);
                if (!side.hasSections()) continue;

                drawLabel(labelForLineSideSection(side, LineSide::Middle)
                          , Vec3d(side.middleSoundEmitter().origin), MAX_DISTANCE);

                drawLabel(labelForLineSideSection(side, LineSide::Bottom)
                          , Vec3d(side.bottomSoundEmitter().origin), MAX_DISTANCE);

                drawLabel(labelForLineSideSection(side, LineSide::Top)
                          , Vec3d(side.topSoundEmitter   ().origin), MAX_DISTANCE);
            }
            return LoopContinue;
        });
    }

    if (devSoundEmitters & (SOF_SECTOR | SOF_PLANE))
    {
        map.forAllSectors([] (Sector &sector)
        {
            if (devSoundEmitters & SOF_PLANE)
            {
                sector.forAllPlanes([] (Plane &plane)
                {
                    drawLabel(labelForSectorPlane(plane)
                              , Vec3d(plane.soundEmitter().origin), MAX_DISTANCE);
                    return LoopContinue;
                });
            }

            if (devSoundEmitters & SOF_SECTOR)
            {
                drawLabel(labelForSector(sector)
                          , Vec3d(sector.soundEmitter().origin), MAX_DISTANCE);
            }
            return LoopContinue;
        });
    }

    DGL_Enable(DGL_DEPTH_TEST);
    DGL_Disable(DGL_TEXTURE_2D);
}

void Rend_DrawVectorLight(const VectorLightData &vlight, dfloat alpha)
{
    if (alpha < .0001f) return;

    const dfloat unitLength = 100;

    DGL_Begin(DGL_LINES);
        DGL_Color4f(vlight.color.x, vlight.color.y, vlight.color.z, alpha);
        DGL_Vertex3f(unitLength * vlight.direction.x, unitLength * vlight.direction.z, unitLength * vlight.direction.y);
        DGL_Color4f(vlight.color.x, vlight.color.y, vlight.color.z, 0);
        DGL_Vertex3f(0, 0, 0);
    DGL_End();
}

static String labelForGenerator(const Generator &gen)
{
    return String::asText(gen.id());
}

static void drawGenerator(const Generator &gen)
{
    static const dint MAX_GENERATOR_DIST = 2048;

    if (gen.source || gen.isUntriggered())
    {
        const Vec3d origin   = gen.origin();
        const ddouble distToEye = (eyeOrigin - origin).length();
        if (distToEye < MAX_GENERATOR_DIST)
        {
            drawLabel(labelForGenerator(gen), origin, distToEye / (DE_GAMEVIEW_WIDTH / 2)
                      , 1 - distToEye / MAX_GENERATOR_DIST);
        }
    }
}

/**
 * Debugging aid; Draw all active generators.
 */
static void drawGenerators(world::Map &map)
{
    if (!devDrawGenerators) return;

    FR_SetFont(fontFixed);
    FR_LoadDefaultAttrib();
    FR_SetShadowOffset(UI_SHADOW_OFFSET, UI_SHADOW_OFFSET);
    FR_SetShadowStrength(UI_SHADOW_STRENGTH);

    DGL_Disable(DGL_DEPTH_TEST);
    DGL_Enable(DGL_TEXTURE_2D);

    map.forAllGenerators([] (Generator &gen)
    {
        drawGenerator(gen);
        return LoopContinue;
    });

    DGL_Enable(DGL_DEPTH_TEST);
    DGL_Disable(DGL_TEXTURE_2D);
}

static void drawBar(const Vec3d &origin, coord_t height, dfloat opacity)
{
    static const dint EXTEND_DIST = 64;
    static dfloat const black[] = { 0, 0, 0, 0 };

    DGL_Begin(DGL_LINES);
        DGL_Color4fv(black);
        DGL_Vertex3f(origin.x, origin.z - EXTEND_DIST, origin.y);
        DGL_Color4f(1, 1, 1, opacity);
        DGL_Vertex3f(origin.x, origin.z, origin.y);
        DGL_Vertex3f(origin.x, origin.z, origin.y);
        DGL_Vertex3f(origin.x, origin.z + height, origin.y);
        DGL_Vertex3f(origin.x, origin.z + height, origin.y);
        DGL_Color4fv(black);
        DGL_Vertex3f(origin.x, origin.z + height + EXTEND_DIST, origin.y);
    DGL_End();
}

static String labelForVertex(const Vertex *vtx)
{
    DE_ASSERT(vtx);
    return String::asText(vtx->indexInMap());
}

struct drawvertexvisual_parameters_t
{
    dint maxDistance;
    bool drawOrigin;
    bool drawBar;
    bool drawLabel;
    BitArray *drawnVerts;
};

static void drawVertexVisual(const Vertex &vertex, ddouble minHeight, ddouble maxHeight,
    drawvertexvisual_parameters_t &parms)
{
    if (!parms.drawOrigin && !parms.drawBar && !parms.drawLabel)
        return;

    // Skip vertexes produced by the space partitioner.
    if (vertex.indexInArchive() == MapElement::NoIndex)
        return;

    // Skip already processed verts?
    if (parms.drawnVerts)
    {
        if (parms.drawnVerts->testBit(vertex.indexInArchive()))
            return;
        parms.drawnVerts->setBit(vertex.indexInArchive(), true);
    }

    // Distance in 2D determines visibility/opacity.
    ddouble distToEye = (Vec2d(eyeOrigin.x, eyeOrigin.y) - vertex.origin()).length();
    if (distToEye >= parms.maxDistance)
        return;

    Vec3d const origin(vertex.origin(), minHeight);
    const dfloat opacity = 1 - distToEye / parms.maxDistance;

    if (parms.drawBar)
    {
        drawBar(origin, maxHeight - minHeight, opacity);
    }
    if (parms.drawOrigin)
    {
        drawPoint(origin, Vec4f(.7f, .7f, .2f, opacity * 4));
    }
    if (parms.drawLabel)
    {
        DGL_Disable(DGL_DEPTH_TEST);
        DGL_Enable(DGL_TEXTURE_2D);

        drawLabel(labelForVertex(&vertex), origin, distToEye / (DE_GAMEVIEW_WIDTH / 2), opacity);

        DGL_Enable(DGL_DEPTH_TEST);
        DGL_Disable(DGL_TEXTURE_2D);
    }
}

/**
 * Find the relative next minmal and/or maximal visual height(s) of all sector
 * planes which "interface" at the half-edge, edge vertex.
 *
 * @param base  Base half-edge to find heights for.
 * @param edge  Edge of the half-edge.
 * @param min   Current minimal height to use as a base (will be overwritten).
 *              Use DDMAXFLOAT if the base is unknown.
 * @param min   Current maximal height to use as a base (will be overwritten).
 *              Use DDMINFLOAT if the base is unknown.
 *
 * @todo Don't stop when a zero-volume back neighbor is found; process all of
 * the neighbors at the specified vertex (the half-edge geometry will need to
 * be linked such that "outside" edges are neighbor-linked similarly to those
 * with a face).
 */
static void findMinMaxPlaneHeightsAtVertex(HEdge *base, dint edge,
    ddouble &min, ddouble &max)
{
    if (!base || !base->hasFace())
        return;

    if (!base->face().hasMapElement() || !base->face().mapElementAs<ConvexSubspace>().hasSubsector())
        return;

    // Process neighbors?
    if (!Subsector::isInternalEdge(base))
    {
        const ClockDirection direction = edge? Clockwise : Anticlockwise;
        HEdge *hedge = base;
        while ((hedge = &SubsectorCirculator::findBackNeighbor(*hedge, direction)) != base)
        {
            // Stop if there is no back space.
            const auto *backSpace = hedge->hasFace() ? &hedge->face().mapElementAs<ConvexSubspace>() : nullptr;
            if (!backSpace) break;

            const auto &subsec = backSpace->subsector().as<world::ClientSubsector>();
            if (subsec.visFloor().heightSmoothed() < min)
            {
                min = subsec.visFloor().heightSmoothed();
            }

            if (subsec.visCeiling().heightSmoothed() > max)
            {
                max = subsec.visCeiling().heightSmoothed();
            }
        }
    }
}

static void drawSubspaceVertexs(ConvexSubspace &sub, drawvertexvisual_parameters_t &parms)
{
    auto &subsec = sub.subsector().as<world::ClientSubsector>();
    const ddouble min = subsec.  visFloor().heightSmoothed();
    const ddouble max = subsec.visCeiling().heightSmoothed();

    HEdge *base  = sub.poly().hedge();
    HEdge *hedge = base;
    do
    {
        ddouble edgeMin = min;
        ddouble edgeMax = max;
        findMinMaxPlaneHeightsAtVertex(hedge, 0 /*left edge*/, edgeMin, edgeMax);

        drawVertexVisual(hedge->vertex(), min, max, parms);

    } while ((hedge = &hedge->next()) != base);

    sub.forAllExtraMeshes([&min, &max, &parms] (Mesh &mesh)
    {
        for (HEdge *hedge : mesh.hedges())
        {
            drawVertexVisual(hedge->vertex(), min, max, parms);
            drawVertexVisual(hedge->twin().vertex(), min, max, parms);
        }
        return LoopContinue;
    });

    sub.forAllPolyobjs([&min, &max, &parms] (Polyobj &pob)
    {
        for (Line *line : pob.lines())
        {
            drawVertexVisual(line->from(), min, max, parms);
            drawVertexVisual(line->to(), min, max, parms);
        }
        return LoopContinue;
    });
}

/**
 * Draw the various vertex debug aids.
 */
static void drawVertexes(world::Map &map)
{
#define MAX_DISTANCE            1280  ///< From the viewer.

    dfloat oldLineWidth = -1;

    if (!devVertexBars && !devVertexIndices)
        return;

    AABoxd box(eyeOrigin.x - MAX_DISTANCE, eyeOrigin.y - MAX_DISTANCE,
               eyeOrigin.x + MAX_DISTANCE, eyeOrigin.y + MAX_DISTANCE);

    BitArray drawnVerts(map.vertexCount());
    drawvertexvisual_parameters_t parms;
    parms.maxDistance = MAX_DISTANCE;
    parms.drawnVerts  = &drawnVerts;

    FR_SetFont(fontFixed);
    FR_LoadDefaultAttrib();
    FR_SetShadowOffset(UI_SHADOW_OFFSET, UI_SHADOW_OFFSET);
    FR_SetShadowStrength(UI_SHADOW_STRENGTH);

    if (devVertexBars)
    {
        DGL_Disable(DGL_DEPTH_TEST);

#if defined (DE_OPENGL)
        glEnable(GL_LINE_SMOOTH);
#endif
        oldLineWidth = DGL_GetFloat(DGL_LINE_WIDTH);
        DGL_SetFloat(DGL_LINE_WIDTH, 2);

        parms.drawBar   = true;
        parms.drawLabel = parms.drawOrigin = false;

        map.subspaceBlockmap().forAllInBox(box, [&box, &parms] (void *object)
        {
            // Check the bounds.
            auto &subspace = *(ConvexSubspace *)object;
            const AABoxd &polyBounds = subspace.poly().bounds();
            if (!(   polyBounds.maxX < box.minX
                 || polyBounds.minX > box.maxX
                 || polyBounds.minY > box.maxY
                 || polyBounds.maxY < box.minY))
            {
                drawSubspaceVertexs(subspace, parms);
            }
            return LoopContinue;
        });

        DGL_Enable(DGL_DEPTH_TEST);
    }

    // Draw the vertex origins.
    const dfloat oldPointSize = DGL_GetFloat(DGL_POINT_SIZE);

//#if defined (DE_OPENGL)
//    glEnable(GL_POINT_SMOOTH);
//#endif
    DGL_SetFloat(DGL_POINT_SIZE, 6);

    DGL_Disable(DGL_DEPTH_TEST);

    parms.drawnVerts->fill(false);  // Process all again.
    parms.drawOrigin = true;
    parms.drawBar    = parms.drawLabel = false;

    map.subspaceBlockmap().forAllInBox(box, [&box, &parms] (void *object)
    {
        // Check the bounds.
        auto &subspace = *(ConvexSubspace *)object;
        const AABoxd &polyBounds = subspace.poly().bounds();
        if (!(   polyBounds.maxX < box.minX
              || polyBounds.minX > box.maxX
              || polyBounds.minY > box.maxY
              || polyBounds.maxY < box.minY))
        {
            drawSubspaceVertexs(subspace, parms);
        }
        return LoopContinue;
    });

    DGL_Enable(DGL_DEPTH_TEST);

    if (devVertexIndices)
    {
        parms.drawnVerts->fill(false);  // Process all again.
        parms.drawLabel = true;
        parms.drawBar   = parms.drawOrigin = false;

        map.subspaceBlockmap().forAllInBox(box, [&box, &parms] (void *object)
        {
            auto &subspace = *(ConvexSubspace *)object;
            // Check the bounds.
            const AABoxd &polyBounds = subspace.poly().bounds();
            if (!(   polyBounds.maxX < box.minX
                  || polyBounds.minX > box.maxX
                  || polyBounds.minY > box.maxY
                  || polyBounds.maxY < box.minY))
            {
                drawSubspaceVertexs(subspace, parms);
            }
            return LoopContinue;
        });
    }

    // Restore previous state.
    if (devVertexBars)
    {
        DGL_SetFloat(DGL_LINE_WIDTH, oldLineWidth);
#if defined (DE_OPENGL)
        glDisable(GL_LINE_SMOOTH);
#endif
    }
    DGL_SetFloat(DGL_POINT_SIZE, oldPointSize);
//#if defined (DE_OPENGL)
//    glDisable(GL_POINT_SMOOTH);
//#endif

#undef MAX_VERTEX_POINT_DIST
}

static String labelForSubsector(const Subsector &subsec)
{
    return String::asText(subsec.sector().indexInMap());
}

/**
 * Draw the sector debugging aids.
 */
static void drawSectors(world::Map &map)
{
    static const ddouble MAX_LABEL_DIST = 1280;

    if (!devSectorIndices) return;

    FR_SetFont(fontFixed);
    FR_LoadDefaultAttrib();
    FR_SetShadowOffset(UI_SHADOW_OFFSET, UI_SHADOW_OFFSET);
    FR_SetShadowStrength(UI_SHADOW_STRENGTH);

    DGL_Disable(DGL_DEPTH_TEST);
    DGL_Enable(DGL_TEXTURE_2D);

    // Draw a sector label at the center of each subsector:
    map.forAllSectors([] (Sector &sec)
    {
        return sec.forAllSubsectors([] (Subsector &subsec)
        {
            Vec3d const origin(subsec.center(), subsec.as<world::ClientSubsector>().visFloor().heightSmoothed());
            const ddouble distToEye = (eyeOrigin - origin).length();
            if (distToEye < MAX_LABEL_DIST)
            {
                drawLabel(labelForSubsector(subsec), origin, distToEye / (DE_GAMEVIEW_WIDTH / 2)
                          , 1 - distToEye / MAX_LABEL_DIST);
            }
            return LoopContinue;
        });
    });

    DGL_Enable(DGL_DEPTH_TEST);
    DGL_Disable(DGL_TEXTURE_2D);
}

static String labelForThinker(thinker_t *thinker)
{
    DE_ASSERT(thinker);
    return String::asText(thinker->id);
}

/**
 * Debugging aid for visualizing thinker IDs.
 */
static void drawThinkers(world::Map &map)
{
    static const ddouble MAX_THINKER_DIST = 2048;

    if (!devThinkerIds) return;

    FR_SetFont(fontFixed);
    FR_LoadDefaultAttrib();
    FR_SetShadowOffset(UI_SHADOW_OFFSET, UI_SHADOW_OFFSET);
    FR_SetShadowStrength(UI_SHADOW_STRENGTH);

    DGL_Disable(DGL_DEPTH_TEST);
    DGL_Enable(DGL_TEXTURE_2D);

    map.thinkers().forAll(0x1 | 0x2, [] (thinker_t *th)
    {
        // Ignore non-mobjs.
        if (Thinker_IsMobj(th))
        {
            const Vec3d origin   = Mobj_Center(*(mobj_t *)th);
            const ddouble distToEye = (eyeOrigin - origin).length();
            if (distToEye < MAX_THINKER_DIST)
            {
                drawLabel(labelForThinker(th), origin,  distToEye / (DE_GAMEVIEW_WIDTH / 2)
                          , 1 - distToEye / MAX_THINKER_DIST);
            }
        }
        return LoopContinue;
    });

    DGL_Enable(DGL_DEPTH_TEST);
    DGL_Disable(DGL_TEXTURE_2D);
}

#if 0
void Rend_LightGridVisual(LightGrid &lg)
{
    static Vec3f const red(1, 0, 0);
    static dint blink = 0;

    // Disabled?
    if (!devLightGrid) return;

    DE_ASSERT_IN_MAIN_THREAD();
    DE_ASSERT_GL_CONTEXT_ACTIVE();

    // Determine the grid reference of the view player.
    LightGrid::Index viewerGridIndex = 0;
    if (viewPlayer)
    {
        blink++;
        viewerGridIndex = lg.toIndex(lg.toRef(viewPlayer->publicData().mo->origin));
    }

    // Go into screen projection mode.
    DGL_MatrixMode(DGL_PROJECTION);
    DGL_PushMatrix();
    DGL_LoadIdentity();
    DGL_Ortho(0, 0, DE_GAMEVIEW_WIDTH, DE_GAMEVIEW_HEIGHT, -1, 1);

    for (dint y = 0; y < lg.dimensions().y; ++y)
    {
        DGL_Begin(DGL_QUADS);
        for (dint x = 0; x < lg.dimensions().x; ++x)
        {
            LightGrid::Index gridIndex = lg.toIndex(x, lg.dimensions().y - 1 - y);
            const bool isViewerIndex   = (viewPlayer && viewerGridIndex == gridIndex);

            const Vec3f *color = 0;
            if (isViewerIndex && (blink & 16))
            {
                color = &red;
            }
            else if (lg.primarySource(gridIndex))
            {
                color = &lg.rawColorRef(gridIndex);
            }

            if (!color) continue;

            glColor3f(color->x, color->y, color->z);

            DGL_Vertex2f(x * devLightGridSize, y * devLightGridSize);
            DGL_Vertex2f(x * devLightGridSize + devLightGridSize, y * devLightGridSize);
            DGL_Vertex2f(x * devLightGridSize + devLightGridSize,
                       y * devLightGridSize + devLightGridSize);
            DGL_Vertex2f(x * devLightGridSize, y * devLightGridSize + devLightGridSize);
        }
        DGL_End();
    }

    DGL_MatrixMode(DGL_PROJECTION);
    DGL_PopMatrix();
}
#endif

const MaterialVariantSpec &Rend_MapSurfaceMaterialSpec(GLenum wrapS, GLenum wrapT)
{
    return ClientApp::resources().materialSpec(
        MapSurfaceContext, 0, 0, 0, 0, wrapS, wrapT, -1, -1, -1, true, true, false, false);
}

const MaterialVariantSpec &Rend_MapSurfaceMaterialSpec()
{
    if (!lookupMapSurfaceMaterialSpec)
    {
        lookupMapSurfaceMaterialSpec = &Rend_MapSurfaceMaterialSpec(GL_REPEAT, GL_REPEAT);
    }
    return *lookupMapSurfaceMaterialSpec;
}

/// Returns the texture variant specification for lightmaps.
const TextureVariantSpec &Rend_MapSurfaceLightmapTextureSpec()
{
    return ClientApp::resources().textureSpec(TC_MAPSURFACE_LIGHTMAP, 0, 0, 0, 0, GL_CLAMP_TO_EDGE, GL_CLAMP_TO_EDGE,
                                1, -1, -1, false, false, false, true);
}

const TextureVariantSpec &Rend_MapSurfaceShinyTextureSpec()
{
    return ClientApp::resources().textureSpec(TC_MAPSURFACE_REFLECTION, TSF_NO_COMPRESSION, 0, 0, 0,
                                GL_REPEAT, GL_REPEAT, 1, 1, -1, false, false, false, false);
}

const TextureVariantSpec &Rend_MapSurfaceShinyMaskTextureSpec()
{
    return ClientApp::resources().textureSpec(TC_MAPSURFACE_REFLECTIONMASK, 0, 0, 0, 0, GL_REPEAT, GL_REPEAT,
                                -1, -1, -1, true, false, false, false);
}

D_CMD(OpenRendererAppearanceEditor)
{
    DE_UNUSED(src, argc, argv);

    if (!App_GameLoaded())
    {
        LOG_ERROR("A game must be loaded before the Renderer Appearance editor can be opened");
        return false;
    }

    if (!ClientWindow::main().hasSidebar())
    {
        // The editor sidebar will give its ownership automatically
        // to the window.
        RendererAppearanceEditor *editor = new RendererAppearanceEditor;
        editor->open();
    }
    return true;
}

D_CMD(OpenModelAssetEditor)
{
    DE_UNUSED(src, argc, argv);

    if (!App_GameLoaded())
    {
        LOG_ERROR("A game must be loaded before the Model Asset editor can be opened");
        return false;
    }

    if (!ClientWindow::main().hasSidebar())
    {
        ModelAssetEditor *editor = new ModelAssetEditor;
        editor->open();
    }
    return true;
}

D_CMD(LowRes)
{
    DE_UNUSED(src, argv, argc);

    // Set everything as low as they go.
    filterSprites = 0;
    filterUI      = 0;
    texMagMode    = 0;

    //GL_SetAllTexturesMinFilter(GL_NEAREST);
    GL_SetRawTexturesMinFilter(GL_NEAREST);

    // And do a texreset so everything is updated.
    GL_TexReset();
    return true;
}

D_CMD(MipMap)
{
    DE_UNUSED(src, argc);

    dint newMipMode = String(argv[1]).toInt();
    if (newMipMode < 0 || newMipMode > 5)
    {
        LOG_SCR_ERROR("Invalid mipmapping mode %i; the valid range is 0...5") << newMipMode;
        return false;
    }

    mipmapping = newMipMode;
    //GL_SetAllTexturesMinFilter(glmode[mipmapping]);
    return true;
}

D_CMD(TexReset)
{
    DE_UNUSED(src);

    if (argc == 2 && !String(argv[1]).compareWithoutCase("raw"))
    {
        // Reset just raw images.
        GL_ReleaseTexturesForRawImages();
    }
    else
    {
        // Reset everything.
        GL_TexReset();
    }
    if (auto *map = App_World().mapPtr())
    {
        // Texture IDs are cached in Lumobjs, so have to redo all of them.
        map->redecorate();
    }
    return true;
}

static void detailFactorChanged()
{
    App_Resources().releaseGLTexturesByScheme("Details");
}

/*
static void fieldOfViewChanged()
{
    if (vrCfg().mode() == VRConfig::OculusRift)
    {
        if (Con_GetFloat("rend-vr-rift-fovx") != fieldOfView)
            Con_SetFloat("rend-vr-rift-fovx", fieldOfView);
    }
    else
    {
        if (Con_GetFloat("rend-vr-nonrift-fovx") != fieldOfView)
            Con_SetFloat("rend-vr-nonrift-fovx", fieldOfView);
    }
}*/

static void loadExtAlwaysChanged()
{
    GL_TexReset();
}

static void mipmappingChanged()
{
    GL_TexReset();
}

static void texGammaChanged()
{
    R_BuildTexGammaLut(texGamma);
    GL_TexReset();
    LOG_GL_MSG("Texture gamma correction set to %f") << texGamma;
}

static void texQualityChanged()
{
    GL_TexReset();
}

static void useDynlightsChanged()
{
    if (!ClientApp::world().hasMap()) return;

    // Unlink luminous objects.
    ClientApp::world().map().thinkers()
        .forAll(reinterpret_cast<thinkfunc_t>(gx.MobjThinker), 0x1, [](thinker_t *th)
    {
        Mobj_UnlinkLumobjs(reinterpret_cast<mobj_t *>(th));
        return LoopContinue;
    });
}

#if 0
static void useSkylightChanged()
{
    scheduleFullLightGridUpdate();
}
#endif

static void useSmartFilterChanged()
{
    GL_TexReset();
}

void Rend_Register()
{
    //C_VAR_INT("rend-bias", &useBias, 0, 0, 1);
    C_VAR_FLOAT("rend-camera-fov", &fieldOfView, 0, 1, 179);

    C_VAR_FLOAT("rend-glow", &glowFactor, 0, 0, 2);
    C_VAR_INT("rend-glow-height", &glowHeightMax, 0, 0, 1024);
    C_VAR_FLOAT("rend-glow-scale", &glowHeightFactor, 0, 0.1f, 10);
    C_VAR_INT("rend-glow-wall", &useGlowOnWalls, 0, 0, 1);

    C_VAR_BYTE("rend-info-lums", &rendInfoLums, 0, 0, 1);

    C_VAR_INT2("rend-light", &useDynLights, 0, 0, 1, useDynlightsChanged);
    C_VAR_INT2("rend-light-ambient", &ambientLight, 0, 0, 255, Rend_UpdateLightModMatrix);
    C_VAR_FLOAT("rend-light-attenuation", &rendLightDistanceAttenuation, CVF_NO_MAX, 0, 0);
    C_VAR_INT("rend-light-blend", &dynlightBlend, 0, 0, 2);
    C_VAR_FLOAT("rend-light-bright", &dynlightFactor, 0, 0, 1);
    C_VAR_FLOAT2("rend-light-compression", &lightRangeCompression, 0, -1, 1, Rend_UpdateLightModMatrix);
    C_VAR_BYTE("rend-light-decor", &useLightDecorations, 0, 0, 1);
    C_VAR_FLOAT("rend-light-fog-bright", &dynlightFogBright, 0, 0, 1);
    //C_VAR_INT("rend-light-multitex", &useMultiTexLights, 0, 0, 1);
    C_VAR_INT("rend-light-num", &rendMaxLumobjs, CVF_NO_MAX, 0, 0);
    C_VAR_FLOAT("rend-light-sky", &rendSkyLight, 0, 0, 1/*, useSkylightChanged*/);
    C_VAR_BYTE("rend-light-sky-auto", &rendSkyLightAuto, 0, 0, 1/*, useSkylightChanged*/);
    C_VAR_FLOAT("rend-light-wall-angle", &rendLightWallAngle, CVF_NO_MAX, 0, 0);
    C_VAR_BYTE("rend-light-wall-angle-smooth", &rendLightWallAngleSmooth, 0, 0, 1);

    C_VAR_BYTE("rend-map-material-precache", &precacheMapMaterials, 0, 0, 1);

    C_VAR_INT("rend-shadow", &useShadows, 0, 0, 1);
    C_VAR_FLOAT("rend-shadow-darkness", &shadowFactor, 0, 0, 2);
    C_VAR_INT("rend-shadow-far", &shadowMaxDistance, CVF_NO_MAX, 0, 0);
    C_VAR_INT("rend-shadow-radius-max", &shadowMaxRadius, CVF_NO_MAX, 0, 0);

    C_VAR_INT("rend-tex", &renderTextures, CVF_NO_ARCHIVE, 0, 2);
    C_VAR_BYTE("rend-tex-anim-smooth", &smoothTexAnim, 0, 0, 1);
    C_VAR_INT("rend-tex-detail", &r_detail, 0, 0, 1);
    //C_VAR_INT("rend-tex-detail-multitex", &useMultiTexDetails, 0, 0, 1);
    C_VAR_FLOAT("rend-tex-detail-scale", &detailScale, CVF_NO_MIN | CVF_NO_MAX, 0, 0);
    C_VAR_FLOAT2("rend-tex-detail-strength", &detailFactor, 0, 0, 5, detailFactorChanged);
    C_VAR_BYTE2("rend-tex-external-always", &loadExtAlways, 0, 0, 1, loadExtAlwaysChanged);
    C_VAR_INT("rend-tex-filter-anisotropic", &texAniso, 0, -1, 4);
    C_VAR_INT("rend-tex-filter-mag", &texMagMode, 0, 0, 1);
    C_VAR_INT2("rend-tex-filter-smart", &useSmartFilter, 0, 0, 1, useSmartFilterChanged);
    C_VAR_INT("rend-tex-filter-sprite", &filterSprites, 0, 0, 1);
    C_VAR_INT("rend-tex-filter-ui", &filterUI, 0, 0, 1);
    C_VAR_FLOAT2("rend-tex-gamma", &texGamma, 0, 0, 1, texGammaChanged);
    C_VAR_INT2("rend-tex-mipmap", &mipmapping, CVF_PROTECTED, 0, 5, mipmappingChanged);
    C_VAR_INT2("rend-tex-quality", &texQuality, 0, 0, 8, texQualityChanged);
    C_VAR_INT("rend-tex-shiny", &useShinySurfaces, 0, 0, 1);

    //C_VAR_BYTE("rend-bias-grid-debug", &devLightGrid, CVF_NO_ARCHIVE, 0, 1);
    //C_VAR_FLOAT("rend-bias-grid-debug-size", &devLightGridSize, 0, .1f, 100);
    C_VAR_BYTE("rend-dev-blockmap-debug", &bmapShowDebug, CVF_NO_ARCHIVE, 0, 4);
    C_VAR_FLOAT("rend-dev-blockmap-debug-size", &bmapDebugSize, CVF_NO_ARCHIVE, .1f, 100);
    C_VAR_INT("rend-dev-cull-leafs", &devNoCulling, CVF_NO_ARCHIVE, 0, 1);
    C_VAR_BYTE("rend-dev-freeze", &freezeRLs, CVF_NO_ARCHIVE, 0, 1);
    C_VAR_BYTE("rend-dev-generator-show-indices", &devDrawGenerators, CVF_NO_ARCHIVE, 0, 1);
    C_VAR_BYTE("rend-dev-light-mod", &devLightModRange, CVF_NO_ARCHIVE, 0, 1);
    C_VAR_BYTE("rend-dev-lums", &devDrawLums, CVF_NO_ARCHIVE, 0, 1);
    C_VAR_INT("rend-dev-mobj-bbox", &devMobjBBox, CVF_NO_ARCHIVE, 0, 1);
    C_VAR_BYTE("rend-dev-mobj-show-vlights", &devMobjVLights, CVF_NO_ARCHIVE, 0, 1);
    C_VAR_INT("rend-dev-polyobj-bbox", &devPolyobjBBox, CVF_NO_ARCHIVE, 0, 1);
    C_VAR_BYTE("rend-dev-sector-show-indices", &devSectorIndices, CVF_NO_ARCHIVE, 0, 1);
    C_VAR_INT("rend-dev-sky", &devRendSkyMode, CVF_NO_ARCHIVE, 0, 1);
    C_VAR_BYTE("rend-dev-sky-always", &devRendSkyAlways, CVF_NO_ARCHIVE, 0, 1);
    C_VAR_BYTE("rend-dev-soundorigins", &devSoundEmitters, CVF_NO_ARCHIVE, 0, 7);
    C_VAR_BYTE("rend-dev-surface-show-vectors", &devSurfaceVectors, CVF_NO_ARCHIVE, 0, 7);
    C_VAR_BYTE("rend-dev-thinker-ids", &devThinkerIds, CVF_NO_ARCHIVE, 0, 1);
    C_VAR_BYTE("rend-dev-tex-showfix", &devNoTexFix, CVF_NO_ARCHIVE, 0, 1);
    C_VAR_BYTE("rend-dev-vertex-show-bars", &devVertexBars, CVF_NO_ARCHIVE, 0, 1);
    C_VAR_BYTE("rend-dev-vertex-show-indices", &devVertexIndices, CVF_NO_ARCHIVE, 0, 1);

    C_CMD("rendedit", "", OpenRendererAppearanceEditor);
    C_CMD("modeledit", "", OpenModelAssetEditor);
    C_CMD("cubeshot", "i", CubeShot);

    C_CMD_FLAGS("lowres", "", LowRes, CMDF_NO_DEDICATED);
    C_CMD_FLAGS("mipmap", "i", MipMap, CMDF_NO_DEDICATED);
    C_CMD_FLAGS("texreset", "", TexReset, CMDF_NO_DEDICATED);
    C_CMD_FLAGS("texreset", "s", TexReset, CMDF_NO_DEDICATED);

    LightDecoration::consoleRegister();
#if 0
    BiasIllum::consoleRegister();
    LightGrid::consoleRegister();
#endif
    Lumobj::consoleRegister();
    SkyDrawable::consoleRegister();
    Rend_ModelRegister();
    Rend_ParticleRegister();

    world::Generator::consoleRegister();

    Rend_RadioRegister();
    Rend_SpriteRegister();
    PostProcessing::consoleRegister();
    fx::Bloom::consoleRegister();
    fx::Vignette::consoleRegister();
    fx::LensFlares::consoleRegister();
#if 0
    Shard::consoleRegister();
#endif
    VR_ConsoleRegister();
}

ResourceConfigVars &R_Config()
{
    static ResourceConfigVars vars { nullptr, nullptr, nullptr};
    if (!vars.noHighResTex)
    {
        vars.noHighResTex     = &App::config("resource.noHighResTex");
        vars.noHighResPatches = &App::config("resource.noHighResPatches");
        vars.highResWithPWAD  = &App::config("resource.highResWithPWAD");
    }
    return vars;
}<|MERGE_RESOLUTION|>--- conflicted
+++ resolved
@@ -567,26 +567,14 @@
         Rend_GetModelViewMatrix(DoomsdayApp::players().indexOf(viewPlayer), inWorldSpace).values());
 }
 
-<<<<<<< HEAD
-Mat4f Rend_GetProjectionMatrix(float fixedFov)
-=======
-Matrix4f Rend_GetProjectionMatrix(float fixedFov, float clipRangeScale)
->>>>>>> 022839e0
+Mat4f Rend_GetProjectionMatrix(float fixedFov, float clipRangeScale)
 {
     if (fixedView)
     {
         return fixedView->projectionMatrix;
     }
 
-<<<<<<< HEAD
-    const dfloat fov = (fixedFov > 0 ? fixedFov : Rend_FieldOfView());
     const Vec2f size = R_Console3DViewRect(displayPlayer).size();
-    yfov = vrCfg().verticalFieldOfView(fov, size);
-    const Rangef clip = GL_DepthClipRange();
-    return vrCfg().projectionMatrix(fov, size, clip.start, clip.end) *
-           Mat4f::scale(Vec3f(1, 1, -1));
-=======
-    const Vector2f size = R_Console3DViewRect(displayPlayer).size();
 
     // IssueID #2379: adapt fixed FOV angle for a 4:3 aspect ratio
     if (fixedFov > 0)
@@ -608,8 +596,7 @@
     const Rangef clip   = GL_DepthClipRange();
     return vrCfg().projectionMatrix(
                fov, size, clip.start * clipRangeScale, clip.end * clipRangeScale) *
-           Matrix4f::scale(Vector3f(1, 1, -1));
->>>>>>> 022839e0
+           Mat4f::scale(Vec3f(1, 1, -1));
 }
 
 static inline ddouble viewFacingDot(const Vec2d &v1, const Vec2d &v2)
@@ -804,7 +791,7 @@
                             //const auto backCeilZ = backSector.ceiling().heightSmoothed();
                             //const auto frontCeilZ = side.sector().ceiling().heightSmoothed();
                             if (fequal(backSector.ceiling().height(), backSector.floor().height()))
-                            {
+                    {
                                 return nullptr;
                             }
                         }*/
