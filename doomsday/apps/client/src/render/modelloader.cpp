/** @file modelloader.cpp  Model loader.
 *
 * @authors Copyright (c) 2017 Jaakko Keränen <jaakko.keranen@iki.fi>
 *
 * @par License
 * GPL: http://www.gnu.org/licenses/gpl.html
 *
 * <small>This program is free software; you can redistribute it and/or modify
 * it under the terms of the GNU General Public License as published by the
 * Free Software Foundation; either version 2 of the License, or (at your
 * option) any later version. This program is distributed in the hope that it
 * will be useful, but WITHOUT ANY WARRANTY; without even the implied warranty
 * of MERCHANTABILITY or FITNESS FOR A PARTICULAR PURPOSE. See the GNU General
 * Public License for more details. You should have received a copy of the GNU
 * General Public License along with this program; if not, see:
 * http://www.gnu.org/licenses</small>
 */

#include "render/modelloader.h"
#include "render/model.h"
#include "render/rendersystem.h"
#include "clientapp.h"
#include "busyrunner.h"

#include <de/Hash>
#include <de/MultiAtlas>
#include <de/ScriptedInfo>
#include <de/Set>
#include <de/filesys/AssetObserver>

namespace render {

using namespace de;

<<<<<<< HEAD
const char *ModelLoader::DEF_ANIMATION = "animation";
const char *ModelLoader::DEF_MATERIAL  = "material";
const char *ModelLoader::DEF_PASS      = "pass";
const char *ModelLoader::DEF_RENDER    = "render";

DE_STATIC_STRING(DEF_ALIGNMENT_PITCH    , "alignment.pitch");
DE_STATIC_STRING(DEF_ALIGNMENT_YAW      , "alignment.yaw");
DE_STATIC_STRING(DEF_AUTOSCALE          , "autoscale");
DE_STATIC_STRING(DEF_BLENDFUNC          , "blendFunc");
DE_STATIC_STRING(DEF_BLENDOP            , "blendOp");
DE_STATIC_STRING(DEF_DEPTHFUNC          , "depthFunc");
DE_STATIC_STRING(DEF_DEPTHWRITE         , "depthWrite");
DE_STATIC_STRING(DEF_FRONT_VECTOR       , "front");
DE_STATIC_STRING(DEF_MESHES             , "meshes");
DE_STATIC_STRING(DEF_MIRROR             , "mirror");
DE_STATIC_STRING(DEF_OFFSET             , "offset");
DE_STATIC_STRING(DEF_SEQUENCE           , "sequence");
DE_STATIC_STRING(DEF_SHADER             , "shader");
DE_STATIC_STRING(DEF_STATE              , "state");
DE_STATIC_STRING(DEF_TEXTURE_MAPPING    , "textureMapping");
DE_STATIC_STRING(DEF_TIMELINE           , "timeline");
DE_STATIC_STRING(DEF_UP_VECTOR          , "up");
DE_STATIC_STRING(DEF_WEAPON_OPACITY     , "opacityFromWeapon");
DE_STATIC_STRING(DEF_WEAPON_FULLBRIGHT  , "fullbrightFromWeapon");
DE_STATIC_STRING(DEF_VARIANT            , "variant");

DE_STATIC_STRING(SHADER_DEFAULT         , "model.skeletal.generic");
DE_STATIC_STRING(MATERIAL_DEFAULT       , "default");

DE_STATIC_STRING(VAR_U_MAP_TIME         , "uMapTime");
DE_STATIC_STRING(VAR_U_PROJECTION_MATRIX, "uProjectionMatrix");
DE_STATIC_STRING(VAR_U_VIEW_MATRIX      , "uViewMatrix");

static constexpr Atlas::Size MAX_ATLAS_SIZE(8192, 8192);

DE_PIMPL(ModelLoader)
, DE_OBSERVES(filesys::AssetObserver, Availability)
, DE_OBSERVES(Bank, Load)
, DE_OBSERVES(ModelDrawable, AboutToGLInit)
, DE_OBSERVES(BusyRunner, DeferredGLTask)
=======
String const ModelLoader::DEF_ANIMATION ("animation");
String const ModelLoader::DEF_MATERIAL  ("material");
String const ModelLoader::DEF_PASS      ("pass");
String const ModelLoader::DEF_RENDER    ("render");

static String const DEF_ALIGNMENT_PITCH ("alignment.pitch");
static String const DEF_ALIGNMENT_YAW   ("alignment.yaw");
static String const DEF_AUTOSCALE       ("autoscale");
static String const DEF_BLENDFUNC       ("blendFunc");
static String const DEF_BLENDOP         ("blendOp");
static String const DEF_DEPTHFUNC       ("depthFunc");
static String const DEF_DEPTHWRITE      ("depthWrite");
static String const DEF_FOV             ("fov");
static String const DEF_FRONT_VECTOR    ("front");
static String const DEF_MESHES          ("meshes");
static String const DEF_MIRROR          ("mirror");
static String const DEF_OFFSET          ("offset");
static String const DEF_SEQUENCE        ("sequence");
static String const DEF_SHADER          ("shader");
static String const DEF_STATE           ("state");
static String const DEF_TEXTURE_MAPPING ("textureMapping");
static String const DEF_TIMELINE        ("timeline");
static String const DEF_UP_VECTOR       ("up");
static String const DEF_WEAPON_OPACITY   ("opacityFromWeapon");
static String const DEF_WEAPON_FULLBRIGHT("fullbrightFromWeapon");
static String const DEF_VARIANT         ("variant");

static String const SHADER_DEFAULT      ("model.skeletal.generic");
static String const MATERIAL_DEFAULT    ("default");

static String const VAR_U_MAP_TIME          ("uMapTime");
static String const VAR_U_PROJECTION_MATRIX ("uProjectionMatrix");
static String const VAR_U_VIEW_MATRIX       ("uViewMatrix");

static Atlas::Size const MAX_ATLAS_SIZE (8192, 8192);

DENG2_PIMPL(ModelLoader)
, DENG2_OBSERVES(filesys::AssetObserver, Availability)
, DENG2_OBSERVES(Bank, Load)
, DENG2_OBSERVES(ModelDrawable, AboutToGLInit)
, DENG2_OBSERVES(BusyRunner, DeferredGLTask)
>>>>>>> f9f85da5
, public MultiAtlas::IAtlasFactory
{
    MultiAtlas atlasPool{*this};

    filesys::AssetObserver observer{"model\\..*"};
    ModelBank bank {
        // Using render::Model instances.
        []() -> ModelDrawable * { return new render::Model; }
    };
    LockableT<Set<String>> pendingModels;

    struct Program : public GLProgram
    {
        String shaderName;
        const Record *def = nullptr;
        int useCount = 1; ///< Number of models using the program.
    };

    /**
     * All shader programs needed for loaded models. All programs are ready for drawing,
     * and the common uniforms are bound.
     */
    struct Programs : public Hash<String, Program *>
    {
        ~Programs()
        {
#ifdef DE_DEBUG
            for (auto i = begin(); i != end(); ++i)
            {
                debug("%s %p", i->first.c_str(), i->second);
                DE_ASSERT(i->second);
                warning(
                    "ModelRenderer: Program %p still has %i users", i->second, i->second->useCount);
            }
#endif
            // Everything should have been unloaded, because all models
            // have been destroyed at this point.
            // (Does not apply during abnormal shutdown.)
            //DE_ASSERT(empty());
        }
    };
    Programs programs;

    Impl(Public *i) : Base(i)
    {
        observer.audienceForAvailability() += this;
        bank.audienceForLoad() += this;
    }

    void init()
    {
        // The default shader is used whenever a model does not specifically
        // request another one.
        loadProgram(SHADER_DEFAULT());

#if defined (DE_HAVE_BUSYRUNNER)
        ClientApp::busyRunner().audienceForDeferredGLTask() += this;
#endif
    }

    void deinit()
    {
#if defined (DE_HAVE_BUSYRUNNER)
        ClientApp::busyRunner().audienceForDeferredGLTask() -= this;
#endif

        // GL resources must be accessed from the main thread only.
        bank.unloadAll(Bank::ImmediatelyInCurrentThread);
        pendingModels.value.clear();

        atlasPool.clear();
        unloadProgram(*programs[SHADER_DEFAULT()]);
    }

    Atlas *makeAtlas(MultiAtlas &) override
    {
        // Construct a new atlas to be used in the MultiAtlas.
        Atlas *atlas = AtlasTexture::newWithKdTreeAllocator(
                    Atlas::DeferredAllocations,
                    GLTexture::maximumSize().min(MAX_ATLAS_SIZE));
        atlas->setBorderSize(1);
        atlas->setMarginSize(0);

        LOG_GL_MSG("New %ix%i model texture atlas allocated")
                << atlas->totalSize().x << atlas->totalSize().y;

        return atlas;
    }

    void assetAvailabilityChanged(const String &identifier, filesys::AssetObserver::Event event) override
    {
        LOG_RES_MSG("Model asset \"%s\" is now %s")
                << identifier
                << (event == filesys::AssetObserver::Added? "available" :
                                                            "unavailable");
        if (event == filesys::AssetObserver::Added)
        {
            bank.add(identifier, App::asset(identifier).absolutePath("path"));

            // Begin loading the model right away.
            bank.load(identifier);
        }
        else
        {
            const auto &model = bank.model<render::Model const>(identifier);

            // Unload programs used by the various rendering passes.
            for (const auto &pass : model.passes)
            {
                DE_ASSERT(pass.program);
                unloadProgram(*static_cast<Program *>(pass.program));
            }

            // Alternatively, the entire model may be using a single program.
            if (model.passes.isEmpty())
            {
                if (model.program())
                {
                    unloadProgram(*static_cast<Program *>(model.program()));
                }
            }
            else
            {
                DE_ASSERT(!model.program());
            }

            bank.remove(identifier);
            {
                DE_GUARD(pendingModels);
                pendingModels.value.remove(identifier);
            }
        }
    }

    /**
     * Initializes one or more uninitialized models for rendering.
     * Must be called from the main thread.
     *
     * @param maxCount  Maximum number of models to initialize.
     */
    void initPendingModels(int maxCount)
    {
        DE_GUARD(pendingModels);

        while (!pendingModels.value.isEmpty() && maxCount > 0)
        {
            const String identifier = *pendingModels.value.begin();
            pendingModels.value.remove(identifier);

            if (!bank.has(identifier))
            {
                continue;
            }

            LOG_GL_MSG("Initializing \"%s\"") << identifier;

            auto &model = bank.model<render::Model>(identifier);
            model.glInit();

            --maxCount;
        }
    }

    BusyRunner::DeferredResult performDeferredGLTask() override
    {
        initPendingModels(1);

        DE_GUARD(pendingModels);
        return pendingModels.value.isEmpty()? BusyRunner::AllTasksCompleted
                                            : BusyRunner::TasksPending;
    }

    /**
     * Initializes a program and stores it in the programs hash. If the program already
     * has been loaded before, the program use count is incremented.
     *
     * @param name  Name of the shader program.
     *
     * @return Shader program.
     */
    Program *loadProgram(const String &name)
    {
        if (programs.contains(name))
        {
            programs[name]->useCount++;
            return programs[name];
        }

        std::unique_ptr<Program> prog(new Program);
        prog->shaderName = name;
        prog->def = &ClientApp::shaders()[name].valueAsRecord(); // for lookups later

        LOG_RES_VERBOSE("Loading model shader \"%s\"") << name;

        // Bind the mandatory common state.
        ClientApp::shaders().build(*prog, name);

        DE_NOTIFY_PUBLIC(NewProgram, i)
        {
            i->newProgramCreated(*prog);
        }

        auto &render = ClientApp::render();

        // Built-in special uniforms.
        if (prog->def->hasMember(VAR_U_MAP_TIME()))
        {
            *prog << render.uMapTime();
        }
        if (prog->def->hasMember(VAR_U_PROJECTION_MATRIX()))
        {
            *prog << render.uProjectionMatrix();
        }
        if (prog->def->hasMember(VAR_U_VIEW_MATRIX()))
        {
            *prog << render.uViewMatrix();
        }

        programs[name] = prog.get();
        return prog.release();
    }

    /**
     * Decrements a program's use count, and deletes the program altogether if it has
     * no more users.
     *
     * @param name  Name of the shader program.
     */
    void unloadProgram(Program &program)
    {
        if (--program.useCount == 0)
        {
            String name = program.shaderName;
            LOG_RES_VERBOSE("Model shader \"%s\" unloaded (no more users)") << name;
            delete &program;
            DE_ASSERT(programs.contains(name));
            programs.remove(name);
        }
    }

    void modelAboutToGLInit(ModelDrawable &drawable) override
    {
        auto &model = static_cast<render::Model &>(drawable);
        {
            DE_GUARD(pendingModels);
            pendingModels.value.remove(model.identifier);
        }
        model.setAtlas(*model.textures);
    }

    static gfx::Comparison textToComparison(const String &text)
    {
        static struct { const char *txt; gfx::Comparison comp; } const cs[] = {
            { "Never",          gfx::Never },
            { "Always",         gfx::Always },
            { "Equal",          gfx::Equal },
            { "NotEqual",       gfx::NotEqual },
            { "Less",           gfx::Less },
            { "Greater",        gfx::Greater },
            { "LessOrEqual",    gfx::LessOrEqual },
            { "GreaterOrEqual", gfx::GreaterOrEqual }
        };
        for (const auto &p : cs)
        {
            if (text == p.txt)
            {
                return p.comp;
            }
        }
        throw DefinitionError("ModelRenderer::textToComparison",
                              stringf("Invalid comparison function \"%s\"", text.c_str()));
    }

    static gfx::Blend textToBlendFunc(const String &text)
    {
        static struct { const char *txt; gfx::Blend blend; } const bs[] = {
            { "Zero",              gfx::Zero },
            { "One",               gfx::One },
            { "SrcColor",          gfx::SrcColor },
            { "OneMinusSrcColor",  gfx::OneMinusSrcColor },
            { "SrcAlpha",          gfx::SrcAlpha },
            { "OneMinusSrcAlpha",  gfx::OneMinusSrcAlpha },
            { "DestColor",         gfx::DestColor },
            { "OneMinusDestColor", gfx::OneMinusDestColor },
            { "DestAlpha",         gfx::DestAlpha },
            { "OneMinusDestAlpha", gfx::OneMinusDestAlpha }
        };
        for (const auto &p : bs)
        {
            if (text == p.txt)
            {
                return p.blend;
            }
        }
        throw DefinitionError("ModelRenderer::textToBlendFunc",
                              stringf("Invalid blending function \"%s\"", text.c_str()));
    }

    static gfx::BlendOp textToBlendOp(const String &text)
    {
        if (text == "Add") return gfx::Add;
        if (text == "Subtract") return gfx::Subtract;
        if (text == "ReverseSubtract") return gfx::ReverseSubtract;
        throw DefinitionError("ModelRenderer::textToBlendOp",
                              stringf("Invalid blending operation \"%s\"", text.c_str()));
    }

    /**
     * Compose texture mappings of one or more shaders.
     *
     * All shaders used on one model must have the same mappings. Otherwise
     * the vertex data in the static model VBO is not compatible with all of
     * them (redoing the VBOs during drawing is inadvisable).
     *
     * @param mapping    Model texture mapping.
     * @param shaderDef  Shader definition.
     */
    void composeTextureMappings(ModelDrawable::Mapping &mapping,
                                const Record &shaderDef)
    {
        if (shaderDef.has(DEF_TEXTURE_MAPPING()))
        {
            const ArrayValue &array = shaderDef.geta(DEF_TEXTURE_MAPPING());
            for (uint i = 0; i < array.size(); ++i)
            {
                ModelDrawable::TextureMap map = ModelDrawable::textToTextureMap(array.element(i).asText());
                if (i == mapping.size())
                {
                    mapping << map;
                }
                else if (mapping.at(i) != map)
                {
                    // Must match what the shader expects to receive.
                    StringList list;
                    for (auto map : mapping) list << ModelDrawable::textureMapToText(map);
                    throw TextureMappingError(
                        "ModelRenderer::composeTextureMappings",
                        stringf("Texture mapping <%s> is incompatible with shader %s",
                                String::join(list, ", ").c_str(),
                                ScriptedInfo::sourceLocation(shaderDef).c_str()));
                }
            }
        }
    }

    /**
     * When model assets have been loaded, we can parse their metadata to see if there
     * are any animation sequences defined. If so, we'll set up a shared lookup table
     * that determines which sequences to start in which mobj states.
     *
     * @param path  Model asset id.
     */
    void bankLoaded(const DotPath &path) override
    {
        // Models use the shared atlas.
        render::Model &model = bank.model<render::Model>(path);
        model.audienceForAboutToGLInit() += this;

        const auto asset = App::asset(path);

        // Determine the coordinate system of the model.
        Vec3f front(0, 0, 1);
        Vec3f up   (0, 1, 0);
        if (asset.has(DEF_FRONT_VECTOR()))
        {
            front = Vec3f(asset.geta(DEF_FRONT_VECTOR()));
        }
        if (asset.has(DEF_UP_VECTOR()))
        {
            up = Vec3f(asset.geta(DEF_UP_VECTOR()));
        }
        bool mirror = ScriptedInfo::isTrue(asset, DEF_MIRROR());
        model.cull = mirror? gfx::Back : gfx::Front;
        // Assimp's coordinate system uses different handedness than Doomsday,
        // so mirroring is needed.
        model.transformation = Mat4f::frame(front, up, !mirror);
        if (asset.has(DEF_OFFSET()))
        {
            model.offset = vectorFromValue<Vec3f>(asset.get(DEF_OFFSET()));
        }
        applyFlagOperation(model.flags, render::Model::AutoscaleToThingHeight,
                           ScriptedInfo::isTrue(asset, DEF_AUTOSCALE()) ? SetFlags : UnsetFlags);
        applyFlagOperation(model.flags, render::Model::ThingOpacityAsAmbientLightAlpha,
                           ScriptedInfo::isTrue(asset, DEF_WEAPON_OPACITY(), true) ? SetFlags : UnsetFlags);
        applyFlagOperation(model.flags, render::Model::ThingFullBrightAsAmbientLight,
                           ScriptedInfo::isTrue(asset, DEF_WEAPON_FULLBRIGHT()) ? SetFlags : UnsetFlags);

        // Alignment modes.
        model.alignYaw   = parseAlignment(asset, DEF_ALIGNMENT_YAW());
        model.alignPitch = parseAlignment(asset, DEF_ALIGNMENT_PITCH());

        // Custom field of view (psprite only).
        model.pspriteFOV = asset.getf(DEF_FOV, 0.0f);

        // Custom texture maps and additional materials.
        model.materialIndexForName.insert(MATERIAL_DEFAULT(), 0);
        if (asset.has(DEF_MATERIAL))
        {
            asset.subrecord(DEF_MATERIAL)
                .forSubrecords([this, &model](const String &blockName, const Record &block) {
                    try
                    {
                if (ScriptedInfo::blockType(block) == DEF_VARIANT())
                        {
                            const String materialName = blockName;
                            if (!model.materialIndexForName.contains(materialName))
                            {
                                // Add a new material.
                                model.materialIndexForName.insert(materialName,
                                                                  model.addMaterial());
                            }
                            block.forSubrecords([this, &model, &materialName](
                                                    const String &matName, const Record &matDef) {
                                setupMaterial(model,
                                              matName,
                                              model.materialIndexForName[materialName],
                                              matDef);
                                return LoopContinue;
                            });
                        }
                        else
                        {
                            // The default material.
                            setupMaterial(model, blockName, 0, block);
                        }
                    }
                    catch (const Error &er)
                    {
                        LOG_GL_ERROR("Material variant \"%s\" is invalid: %s")
                            << blockName << er.asText();
                    }
                    return LoopContinue;
                });
        }

        // Set up the animation sequences for states.
        if (asset.has(DEF_ANIMATION))
        {
            auto states = ScriptedInfo::subrecordsOfType(DEF_STATE(), asset.subrecord(DEF_ANIMATION));
            for (auto &state : states)
            {
                // Sequences are added in source order.
                const auto seqs = ScriptedInfo::subrecordsOfType(DEF_SEQUENCE(), *state.second);
                if (!seqs.isEmpty())
                {
                    if (model.animationCount() > 0)
                    {
                        for (const String &key : ScriptedInfo::sortRecordsBySource(seqs))
                        {
                            model.animations[state.first] << render::Model::AnimSequence(key, *seqs[key]);
                        }
                    }
                    else
                    {
                        LOG_GL_WARNING("Model \"%s\" has no animation sequences in the model file "
                                       "but animation sequence definition found at %s")
                                << path
                                << ScriptedInfo::sourceLocation
                                   (*seqs[ScriptedInfo::sortRecordsBySource(seqs).first()]);
                    }
                }
            }

            // Timelines.
            for (const auto &timeline :
                 ScriptedInfo::subrecordsOfType(DEF_TIMELINE(), asset.subrecord(DEF_ANIMATION)))
            {
                Timeline *scheduler = new Timeline;
                scheduler->addFromInfo(*timeline.second);
                model.timelines[timeline.first] = scheduler;
            }
        }

        ModelDrawable::Mapping textureMapping;
        String modelShader = SHADER_DEFAULT();

        // Rendering passes.
        if (asset.has(DEF_RENDER))
        {
            const Record &renderBlock = asset.subrecord(DEF_RENDER);
            modelShader = renderBlock.gets(DEF_SHADER(), modelShader);

            auto passes = ScriptedInfo::subrecordsOfType(DEF_PASS, renderBlock);
            for (const String &key : ScriptedInfo::sortRecordsBySource(passes))
            {
                try
                {
                    const auto &def = *passes[key];

                    ModelDrawable::Pass pass;
                    pass.name = key;

                    pass.meshes.resize(model.meshCount());
                    for (const Value *value : def.geta(DEF_MESHES()).elements())
                    {
                        int meshId = identifierFromText(value->asText(), [&model] (const String &text) {
                            return model.meshId(text);
                        });
                        if (meshId < 0 || meshId >= model.meshCount())
                        {
                            throw DefinitionError("ModelLoader::bankLoaded",
                                                  "Unknown mesh \"" + value->asText() + "\" in " +
                                                      ScriptedInfo::sourceLocation(def));
                        }
                        pass.meshes.setBit(meshId, true);
                    }

                    // GL state parameters.
                    if (def.has(DEF_BLENDFUNC()))
                    {
                        const ArrayValue &blendDef = def.geta(DEF_BLENDFUNC());
                        pass.blendFunc.first  = textToBlendFunc(blendDef.at(0).asText());
                        pass.blendFunc.second = textToBlendFunc(blendDef.at(1).asText());
                    }
                    pass.blendOp = textToBlendOp(def.gets(DEF_BLENDOP(), "Add"));
                    pass.depthFunc = textToComparison(def.gets(DEF_DEPTHFUNC(), "Less"));
                    pass.depthWrite = ScriptedInfo::isTrue(def, DEF_DEPTHWRITE(), true);

                    const String passShader = def.gets(DEF_SHADER(), modelShader);
                    pass.program = loadProgram(passShader);
                    composeTextureMappings(textureMapping,
                                           ClientApp::shaders()[passShader]);

                    model.passes.append(pass);
                }
                catch (const Error &er)
                {
                    LOG_RES_ERROR("Rendering pass \"%s\" in asset \"%s\" is invalid: %s")
                            << key << path << er.asText();
                }
            }
        }

        // Rendering passes will always have programs associated with them.
        // However, if there are no passes, we need to set up the default
        // shader for the entire model.
        if (model.passes.isEmpty())
        {
            try
            {
                model.setProgram(loadProgram(modelShader));
                composeTextureMappings(textureMapping,
                                       ClientApp::shaders()[modelShader]);
            }
            catch (const Error &er)
            {
                LOG_RES_ERROR("Asset \"%s\" cannot use shader \"%s\": %s")
                        << path << modelShader << er.asText();
            }
        }

        // Configure the texture mapping. Shaders used with the model must
        // be compatible with this mapping order (enforced above). The mapping
        // affects the order in which texture coordinates are packed into vertex
        // arrays.
        model.setTextureMapping(textureMapping);

        // Textures of the model will be kept here.
        model.textures.reset(new MultiAtlas::AllocGroup(atlasPool));

        // Initialize for rendering at a later time.
        {
            DE_GUARD(pendingModels);
            pendingModels.value.insert(path);
        }
    }


    render::Model::Alignment parseAlignment(const RecordAccessor &def, const String &key)
    {
        if (!def.has(key)) return render::Model::NotAligned;

        const String value = def.gets(key);
        if (!value.compareWithoutCase("movement"))
        {
            return render::Model::AlignToMomentum;
        }
        else if (!value.compareWithoutCase("view"))
        {
            return render::Model::AlignToView;
        }
        else if (!value.compareWithoutCase("random"))
        {
            return render::Model::AlignRandomly;
        }
        else if (ScriptedInfo::isFalse(def, key, false))
        {
            return render::Model::NotAligned;
        }
        else
        {
            throw DefinitionError("ModelRenderer::parseAlignment",
                                  stringf("Unknown alignment value \"%s\" for %s in %s",
                                          value.c_str(),
                                          key.c_str(),
                                          ScriptedInfo::sourceLocation(def).c_str()));
        }
    }

    void setupMaterial(ModelDrawable &model,
                       const String &meshName,
                       duint materialIndex,
                       const Record &matDef)
    {
        int mid = identifierFromText(meshName,
                                     [&model](const String &text) { return model.meshId(text); });
        if (mid < 0 || mid >= model.meshCount())
        {
            throw DefinitionError("ModelLoader::setupMaterial",
                                  "Mesh \"" + meshName + "\" not found in " +
                                      ScriptedInfo::sourceLocation(matDef));
        }

        const ModelDrawable::MeshId mesh{duint(mid), materialIndex};

        setupMaterialTexture(model, mesh, matDef, DE_STR("diffuseMap"),  ModelDrawable::Diffuse);
        setupMaterialTexture(model, mesh, matDef, DE_STR("normalMap"),   ModelDrawable::Normals);
        setupMaterialTexture(model, mesh, matDef, DE_STR("heightMap"),   ModelDrawable::Height);
        setupMaterialTexture(model, mesh, matDef, DE_STR("specularMap"), ModelDrawable::Specular);
        setupMaterialTexture(model, mesh, matDef, DE_STR("emissiveMap"), ModelDrawable::Emissive);
    }

    void setupMaterialTexture(ModelDrawable &model,
                              const ModelDrawable::MeshId &mesh,
                              const Record &matDef,
                              const String &textureName,
                              ModelDrawable::TextureMap map)
    {
        if (matDef.has(textureName))
        {
            const String path = ScriptedInfo::absolutePathInContext(matDef, matDef.gets(textureName));
            model.setTexturePath(mesh, map, path);
        }
    }

    DE_PIMPL_AUDIENCE(NewProgram)
};

DE_AUDIENCE_METHOD(ModelLoader, NewProgram)

ModelLoader::ModelLoader()
    : d(new Impl(this))
{}

ModelBank &ModelLoader::bank()
{
    return d->bank;
}

const ModelBank &ModelLoader::bank() const
{
    return d->bank;
}

void ModelLoader::glInit()
{
    d->init();
}

void ModelLoader::glDeinit()
{
    d->deinit();
}

String ModelLoader::shaderName(const GLProgram &program) const
{
    return static_cast<const Impl::Program &>(program).shaderName;
}

const Record &ModelLoader::shaderDefinition(const GLProgram &program) const
{
    return *static_cast<const Impl::Program &>(program).def;
}

int ModelLoader::identifierFromText(const String &text,
                                    const std::function<int (const String &)>& resolver) // static
{
    int id = 0;
    if (text.beginsWith('@'))
    {
        id = text.substr(BytePos(1)).toInt();
    }
    else
    {
        id = resolver(text);
    }
    return id;
}

} // namespace render
<|MERGE_RESOLUTION|>--- conflicted
+++ resolved
@@ -32,7 +32,6 @@
 
 using namespace de;
 
-<<<<<<< HEAD
 const char *ModelLoader::DEF_ANIMATION = "animation";
 const char *ModelLoader::DEF_MATERIAL  = "material";
 const char *ModelLoader::DEF_PASS      = "pass";
@@ -45,6 +44,7 @@
 DE_STATIC_STRING(DEF_BLENDOP            , "blendOp");
 DE_STATIC_STRING(DEF_DEPTHFUNC          , "depthFunc");
 DE_STATIC_STRING(DEF_DEPTHWRITE         , "depthWrite");
+static String const DEF_FOV             ("fov");
 DE_STATIC_STRING(DEF_FRONT_VECTOR       , "front");
 DE_STATIC_STRING(DEF_MESHES             , "meshes");
 DE_STATIC_STRING(DEF_MIRROR             , "mirror");
@@ -73,49 +73,6 @@
 , DE_OBSERVES(Bank, Load)
 , DE_OBSERVES(ModelDrawable, AboutToGLInit)
 , DE_OBSERVES(BusyRunner, DeferredGLTask)
-=======
-String const ModelLoader::DEF_ANIMATION ("animation");
-String const ModelLoader::DEF_MATERIAL  ("material");
-String const ModelLoader::DEF_PASS      ("pass");
-String const ModelLoader::DEF_RENDER    ("render");
-
-static String const DEF_ALIGNMENT_PITCH ("alignment.pitch");
-static String const DEF_ALIGNMENT_YAW   ("alignment.yaw");
-static String const DEF_AUTOSCALE       ("autoscale");
-static String const DEF_BLENDFUNC       ("blendFunc");
-static String const DEF_BLENDOP         ("blendOp");
-static String const DEF_DEPTHFUNC       ("depthFunc");
-static String const DEF_DEPTHWRITE      ("depthWrite");
-static String const DEF_FOV             ("fov");
-static String const DEF_FRONT_VECTOR    ("front");
-static String const DEF_MESHES          ("meshes");
-static String const DEF_MIRROR          ("mirror");
-static String const DEF_OFFSET          ("offset");
-static String const DEF_SEQUENCE        ("sequence");
-static String const DEF_SHADER          ("shader");
-static String const DEF_STATE           ("state");
-static String const DEF_TEXTURE_MAPPING ("textureMapping");
-static String const DEF_TIMELINE        ("timeline");
-static String const DEF_UP_VECTOR       ("up");
-static String const DEF_WEAPON_OPACITY   ("opacityFromWeapon");
-static String const DEF_WEAPON_FULLBRIGHT("fullbrightFromWeapon");
-static String const DEF_VARIANT         ("variant");
-
-static String const SHADER_DEFAULT      ("model.skeletal.generic");
-static String const MATERIAL_DEFAULT    ("default");
-
-static String const VAR_U_MAP_TIME          ("uMapTime");
-static String const VAR_U_PROJECTION_MATRIX ("uProjectionMatrix");
-static String const VAR_U_VIEW_MATRIX       ("uViewMatrix");
-
-static Atlas::Size const MAX_ATLAS_SIZE (8192, 8192);
-
-DENG2_PIMPL(ModelLoader)
-, DENG2_OBSERVES(filesys::AssetObserver, Availability)
-, DENG2_OBSERVES(Bank, Load)
-, DENG2_OBSERVES(ModelDrawable, AboutToGLInit)
-, DENG2_OBSERVES(BusyRunner, DeferredGLTask)
->>>>>>> f9f85da5
 , public MultiAtlas::IAtlasFactory
 {
     MultiAtlas atlasPool{*this};
