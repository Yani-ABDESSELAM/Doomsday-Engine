/** @file audiosystem.cpp  Audio subsystem.
 *
 * @authors Copyright © 2003-2017 Jaakko Keränen <jaakko.keranen@iki.fi>
 * @authors Copyright © 2005-2015 Daniel Swanson <danij@dengine.net>
 * @authors Copyright © 2006-2007 Jamie Jones <jamie_jones_au@yahoo.com.au> *
 *
 * @par License
 * GPL: http://www.gnu.org/licenses/gpl.html
 *
 * <small>This program is free software; you can redistribute it and/or modify
 * it under the terms of the GNU General Public License as published by the
 * Free Software Foundation; either version 2 of the License, or (at your
 * option) any later version. This program is distributed in the hope that it
 * will be useful, but WITHOUT ANY WARRANTY; without even the implied warranty
 * of MERCHANTABILITY or FITNESS FOR A PARTICULAR PURPOSE. See the GNU General
 * Public License for more details. You should have received a copy of the GNU
 * General Public License along with this program; if not, see:
 * http://www.gnu.org/licenses</small>
 */

#define DE_NO_API_MACROS_SOUND

#include "audio/audiosystem.h"

#include "dd_share.h"      // SF_* flags
#include "dd_main.h"       // ::isDedicated
#include "def_main.h"      // ::defs
#include "api_map.h"
#include "world/p_players.h"
#include "world/thinkers.h"
#include "audio/s_cache.h"
#include "Sector"
#include "Subsector"

#ifdef __CLIENT__
#  include "sys_system.h"  // Sys_Sleep()
#  include "audio/m_mus2midi.h"
#  include "audio/sfxchannel.h"
#  include "audio/sys_audiod_dummy.h"
#  include "world/audioenvironment.h"
#  include "client/clientsubsector.h"
#  include <doomsday/defs/music.h>
#  include <doomsday/filesys/fs_main.h>
#  include <doomsday/filesys/fs_util.h>
#endif

#ifdef __SERVER__
#  include "server/sv_sound.h"
#endif

#include <doomsday/console/cmd.h>
#include <doomsday/console/var.h>
#include <de/App>
#include <de/Binder>
#include <de/Config>
#include <de/CommandLine>
#include <de/FileSystem>
#include <de/LogBuffer>
#include <de/NativeFile>
#include <de/ScriptSystem>
#include <de/legacy/timer.h>
#include <de/c_wrapper.h>
#include <de/legacy/concurrency.h>
#include <de/legacy/memory.h>

#include <de/Hash>

using namespace de;
using namespace res;

dint soundMinDist = 256;  // No distance attenuation this close.
dint soundMaxDist = 2025;

// Setting these variables is enough to adjust the volumes.
// S_StartFrame() will call the actual routines to change the volume
// when there are changes.
dint sfxVolume = 255 * 2/3;
dint musVolume = 255 * 2/3;

dint sfxBits = 8;
dint sfxRate = 11025;

#ifdef __CLIENT__
#  if defined(MACOSX) && defined(MACOS_HAVE_QTKIT)
/// Built-in QuickTime audio interface implemented by MusicPlayer.m
DE_EXTERN_C audiointerface_music_t audiodQuickTimeMusic;
#  endif
#endif

static AudioSystem *theAudioSystem;

<<<<<<< HEAD
static const duint SOUND_LOGICAL_PURGEINTERVAL = 2000;  ///< 2 seconds
=======
static duint const SOUND_LOGICAL_PURGEINTERVAL = 2000;  ///< 2 seconds

static byte sfxOneSoundPerEmitter;  //< @c false= Traditional Doomsday behavior: allow sounds to overlap.

>>>>>>> 022839e0
#ifdef __CLIENT__
static const dint SOUND_CHANNEL_COUNT_DEFAULT  = 16;
static const dint SOUND_CHANNEL_COUNT_MAX      = 256;
static const dint SOUND_CHANNEL_2DCOUNT        = 4;
static const char *MUSIC_BUFFEREDFILE          = "/tmp/dd-buffered-song";

static thread_t refreshHandle;
static volatile bool allowRefresh, refreshing;

static bool sfxNoRndPitch;  ///< @todo should be a cvar.

// Console variables:
//static dint sfx16Bit;
//static dint sfxSampleRate = 11025;
static dint sfx3D;
static dfloat sfxReverbStrength = 0.5f;
static char *musMidiFontPath = (char *) "";
// When multiple sources are available this setting determines which to use (mus < ext < cd).
static AudioSystem::MusicSource musSourcePreference = AudioSystem::MUSP_EXT;

static const char *driverIdentifier[AUDIODRIVER_COUNT] = {
    "dummy",
    "sdlmixer",
    "openal",
    "fmod",
    "fluidsynth",
    "dsound",
    "winmm"
};

static audiodriverid_t identifierToDriverId(String name)
{
    for (dint i = 0; i < AUDIODRIVER_COUNT; ++i)
    {
        if (!name.compareWithoutCase(driverIdentifier[i]))
            return audiodriverid_t(i);
    }
    LOG_AUDIO_ERROR("'%s' is not a valid audio driver name") << name;
    return AUDIOD_INVALID;
}

/**
 * This is a high-priority thread that periodically checks if the channels need
 * to be updated with more data. The thread terminates when it notices that the
 * channels have been destroyed. The Sfx audio driver maintains a 250ms buffer
 * for each channel, which means the refresh must be done often enough to keep
 * them filled.
 *
 * @todo Use a real mutex, will you?
 */
static dint C_DECL sfxChannelRefreshThread(void *)
{
    // We'll continue looping until the Sfx module is shut down.
    while (App_AudioSystem().sfxIsAvailable() && App_AudioSystem().hasSfxChannels())
    {
        // The bit is swapped on each refresh (debug info).
        ::refMonitor ^= 1;

        if (allowRefresh)
        {
            // Do the refresh.
            refreshing = true;
            App_AudioSystem().sfxChannels().refreshAll();
            refreshing = false;

            // Let's take a nap.
            Sys_Sleep(200);
        }
        else
        {
            // Refreshing is not allowed, so take a shorter nap while
            // waiting for allowRefresh.
            Sys_Sleep(150);
        }
    }

    // Time to end this thread.
    return 0;
}

/**
 * Returns @c true if the given @a file appears to contain MUS format music.
 */
static bool recognizeMus(res::File1 &file)
{
    char buf[4];
    file.read((uint8_t *)buf, 0, 4);

    // ASCII "MUS" and CTRL-Z (hex 4d 55 53 1a)
    return !iCmpStrN(buf, "MUS\x01a", 4);
}

static Value *Function_Audio_LocalSound(Context &, const Function::ArgumentValues &args);

#endif // __CLIENT__

DE_PIMPL(AudioSystem)
, DE_OBSERVES(DoomsdayApp, GameUnload)
#ifdef __CLIENT__
, DE_OBSERVES(audio::SfxSampleCache, SampleRemove)
#endif
{
    Record module;
    Binder binder;

#ifdef __CLIENT__
    AudioDriver drivers[AUDIODRIVER_COUNT];

    AudioDriver &driverById(audiodriverid_t id)
    {
        DE_ASSERT(VALID_AUDIODRIVER_IDENTIFIER(id));
        return drivers[id];
    }

    /**
     * Chooses the default audio driver based on configuration options.
     */
    audiodriverid_t chooseAudioDriver()
    {
        CommandLine &cmdLine = CommandLine::get();

        // No audio output?
        if (::isDedicated)
            return AUDIOD_DUMMY;

        if (cmdLine.has("-dummy"))
            return AUDIOD_DUMMY;

        if (cmdLine.has("-fmod"))
            return AUDIOD_FMOD;

        if (cmdLine.has("-oal") || cmdLine.has("-openal"))
            return AUDIOD_OPENAL;

#ifdef WIN32
        if (cmdLine.has("-dsound"))
            return AUDIOD_DSOUND;

        if (cmdLine.has("-winmm"))
            return AUDIOD_WINMM;
#endif

#ifndef DE_DISABLE_SDLMIXER
        if (cmdLine.has("-sdlmixer"))
            return AUDIOD_SDL_MIXER;

        // FMOD is preferred, but SDL_mixer is also a fallback.
        if (!AudioDriver::isAvailable(driverIdentifier[AUDIOD_FMOD]))
            return AUDIOD_SDL_MIXER;
#endif
        // The default audio driver.
        return AUDIOD_FMOD;
    }

    /**
     * Initializes the audio driver interfaces.
     *
     * @return  @c true iff successful.
     */
    bool initDriver(audiodriverid_t driverId)
    {
        LOG_AS("AudioSystem");
        try
        {
            const String idStr = driverIdentifier[driverId];
            if (!AudioDriver::isAvailable(idStr))
            {
                return false;
            }

            AudioDriver &driver = driverById(driverId);
            switch (driverId)
            {
            case AUDIOD_DUMMY:
            case AUDIOD_OPENAL:
            case AUDIOD_FMOD:
            case AUDIOD_FLUIDSYNTH:
                driver.load(idStr);
                break;
#ifndef DE_DISABLE_SDLMIXER
            case AUDIOD_SDL_MIXER:
                driver.load(idStr);
                break;
#endif
#ifdef WIN32
            case AUDIOD_DSOUND:
            case AUDIOD_WINMM:
                driver.load(idStr);
                break;
#endif
            default:
                return false;
            }

            // All loaded drivers are automatically initialized so they are ready for use.
            driver.initialize();
            return driver.isInitialized();
        }
        catch (const AudioDriver::LoadError &er)
        {
            LOG_AUDIO_WARNING("Failed initializing driver \"%s\":\n")
                << AudioDriver_GetName(driverId)
                << er.asText();
        }
        return false;
    }

    audiodriverid_t initDriverIfNeeded(const String &identifier)
    {
        audiodriverid_t id  = identifierToDriverId(identifier);
        AudioDriver &driver = driverById(id);
        if (!driver.isInitialized())
        {
            if (!initDriver(id))
            {
                return AUDIOD_DUMMY;
            }
        }
        return id;
    }

    bool loadDrivers()
    {
        activeInterfaces.clear();

        // The audio drivers may use Audio.outputs to declare which outputs are available.
        module.set("outputs", new DictionaryValue);

        if (CommandLine::get().has("-nosound"))
            return false;

        audiodriverid_t defaultDriverId = chooseAudioDriver();
        initDriver(defaultDriverId);

/*#ifndef DE_DISABLE_SDLMIXER
        // Fallback option for the default driver.
        if (!ok)
        {
            defaultDriverId = AUDIOD_SDL_MIXER;
            ok = initDriver(defaultDriverId);
        }
#endif*/

        // Choose the interfaces to use.
        selectInterfaces(defaultDriverId);

        return !activeInterfaces.isEmpty();
    }

    void unloadDrivers()
    {
        // Deinitialize all loaded drivers. (Note: reverse order)
        for (dint i = AUDIODRIVER_COUNT; i--> 0; )
        {
            drivers[i].deinitialize();
        }

        module.set("outputs", new DictionaryValue);

        // Unload the plugins after everything has been shut down.
        for (AudioDriver &driver : drivers)
        {
            driver.unload();
        }

        // No more interfaces available.
        activeInterfaces.clear();
    }

    /**
     * The active/loaded interfaces.
     *
     * @todo The audio interface could also declare which audio formats it is capable
     * of playing (e.g., MIDI only, CD tracks only).
     */
    struct AudioInterface
    {
        audiointerfacetype_t type;
        union {
            void                   *any;
            audiointerface_sfx_t   *sfx;
            audiointerface_music_t *music;
            audiointerface_cd_t    *cd;
        } i;

        bool isDummy() const
        {
            switch (type)
            {
            case AUDIO_ISFX:
                return !std::memcmp(i.sfx, &audiod_dummy_sfx, sizeof(*i.sfx));

            case AUDIO_IMUSIC:
                return !std::memcmp(i.music, &audiod_dummy_music, sizeof(*i.music));

            case AUDIO_ICD:
                return !std::memcmp(i.cd, &audiod_dummy_cd, sizeof(*i.cd));

            default:
                break;
            }
            return false;
        }
    };
    List<AudioInterface> activeInterfaces;

    bool isPrimaryInterface(audiointerfacetype_t type, void *ptr)
    {
        for (int i = activeInterfaces.size() - 1; i >= 0; --i)
        {
            const auto &intf = activeInterfaces.at(i);
            if (intf.type != type) continue;
            return intf.i.any == ptr;
        }
        return false;
    }

    void addPrimaryInterface(audiointerfacetype_t type, void *ptr)
    {
        if (!isPrimaryInterface(type, ptr)) // check if already there
        {
            AudioInterface ifs; zap(ifs);
            ifs.type  = type;
            ifs.i.any = ptr;

            if (ifs.isDummy())
            {
                // A dummy interface as the primary one removes the need to have any
                // other interfaces of the same type.
                for (int i = activeInterfaces.sizei() - 1; i >= 0; --i)
                {
                    if (activeInterfaces[i].type == type)
                    {
                        activeInterfaces.removeAt(i);
                    }
                }
            }

            activeInterfaces << ifs;  // a copy is made
        }
    }

    /**
     * Choose the SFX, Music, and CD audio interfaces to use.
     *
     * @param defaultDriverId  Default audio driver to use unless overridden.
     */
    void selectInterfaces(audiodriverid_t defaultDriverId)
    {
        AudioDriver &defaultDriver = driverById(defaultDriverId);

        // The default driver goes on the bottom of the stack.
        if (defaultDriver.hasSfx())
        {
            AudioInterface ifs; zap(ifs);
            ifs.type  = AUDIO_ISFX;
            ifs.i.any = &defaultDriver.iSfx();
            activeInterfaces << ifs;  // a copy is made
        }

        if (defaultDriver.hasMusic())
        {
            AudioInterface ifs; zap(ifs);
            ifs.type  = AUDIO_IMUSIC;
            ifs.i.any = &defaultDriver.iMusic();
            activeInterfaces << ifs;  // a copy is made
        }
#if defined(MACOSX) && defined(MACOS_HAVE_QTKIT)
        else if (defaultDriverId != AUDIOD_DUMMY)
        {
            // On the Mac, use the built-in QuickTime interface as the fallback for music.
            AudioInterface ifs; zap(ifs);
            ifs.type  = AUDIO_IMUSIC;
            ifs.i.any = &audiodQuickTimeMusic;
            activeInterfaces << ifs;  // a copy is made
        }
#endif

        if (defaultDriver.hasCd())
        {
            AudioInterface ifs; zap(ifs);
            ifs.type  = AUDIO_ICD;
            ifs.i.any = &defaultDriver.iCd();
            activeInterfaces << ifs;  // a copy is made
        }

        String userSfx   = Config::get("audio.soundPlugin");
        String userMusic = Config::get("audio.musicPlugin");
        String userCD    = Config::get("audio.cdPlugin");

        // Command line options may also be used to specify which plugin to use.
        CommandLine &cmdLine = CommandLine::get();
        if (auto arg = cmdLine.check("-isfx", 1))
        {
            userSfx = arg.params.at(0);
        }
        if (auto arg = cmdLine.check("-imusic", 1))
        {
            userMusic = arg.params.at(0);
        }
        if (auto arg = cmdLine.check("-icd", 1))
        {
            userCD = arg.params.at(0);
        }

        // Activate the user's preferred interfaces.
        {
            AudioDriver &driver = driverById(initDriverIfNeeded(userSfx));
            if (driver.hasSfx())
            {
                addPrimaryInterface(AUDIO_ISFX, &driver.iSfx());
            }
        }
        {
            AudioDriver &driver = driverById(initDriverIfNeeded(userMusic));
            if (driver.hasMusic())
            {
                addPrimaryInterface(AUDIO_IMUSIC, &driver.iMusic());
            }
        }
        {
            AudioDriver &driver = driverById(initDriverIfNeeded(userCD));
            if (driver.hasCd())
            {
                addPrimaryInterface(AUDIO_ICD, &driver.iCd());
            }
        }

        // Let the music driver(s) know of the primary sfx interface, in case they
        // want to play audio through it.
        setMusicProperty(AUDIOP_SFX_INTERFACE, self().sfx());
    }

    /**
     * Iterate through the active interfaces of a given type, in descending priority
     * order: the most important interface is visited first.
     *
     * @param type  Type of interface to process.
     * @param func  Callback to make for each interface.
     */
    LoopResult forAllInterfaces(audiointerfacetype_t                     type,
                                const std::function<LoopResult(void *)> &func) const
    {
        if (type != AUDIO_INONE)
        {
            for (dint i = activeInterfaces.count(); i--> 0; )
            {
                const AudioInterface &ifs = activeInterfaces[i];
                if (ifs.type == type ||
                   (type == AUDIO_IMUSIC_OR_ICD && (ifs.type == AUDIO_IMUSIC ||
                                                    ifs.type == AUDIO_ICD)))
                {
                    if (auto result = func(ifs.i.any))
                        return result;
                }
            }
        }
        return LoopContinue;
    }

    /**
     * Find the Base interface of the audio driver to which @a anyAudioInterface
     * belongs.
     *
     * @param anyAudioInterface  Pointer to a SFX, Music, or CD interface.
     *
     * @return Audio interface, or @c nullptr if the none of the loaded drivers match.
     */
    audiodriver_t &getBaseInterface(void *anyAudioInterface) const
    {
        if (anyAudioInterface)
        {
            for (const AudioDriver &driver : drivers)
            {
                if ((void *)&driver.iSfx()   == anyAudioInterface ||
                   (void *)&driver.iMusic() == anyAudioInterface ||
                   (void *)&driver.iCd()    == anyAudioInterface)
                {
                    return driver.iBase();
                }
            }
        }
        throw Error("audio::System::getBaseInterface", "Unknown audio interface");
    }

    audiointerfacetype_t interfaceType(void *anyAudioInterface) const
    {
        if (anyAudioInterface)
        {
            for (const AudioDriver &driver : drivers)
            {
                if ((void *)&driver.iSfx()   == anyAudioInterface) return AUDIO_ISFX;
                if ((void *)&driver.iMusic() == anyAudioInterface) return AUDIO_IMUSIC;
                if ((void *)&driver.iCd()    == anyAudioInterface) return AUDIO_ICD;
            }
        }
        return AUDIO_INONE;
    }

    String interfaceName(void *anyAudioInterface) const
    {
        if (anyAudioInterface)
        {
            for (const AudioDriver &driver : drivers)
            {
                const String name = driver.interfaceName(anyAudioInterface);
                if (!name.isEmpty()) return name;
            }
        }
        return "(invalid)";
    }
#endif  // __CLIENT__

    /**
     * LogicSounds are used to track currently playing sounds on a logical
     * level (irrespective of whether playback is available, or if the sounds
     * are actually audible to anyone).
     *
     * @todo The premise behind this functionality is fundamentally flawed in
     * that it assumes that the same samples are used by both the Client and
     * the Server, and that the later schedules remote playback of the former
     * (determined by examining sample lengths on Server side).
     *
     * Furthermore, the Server should not be dictating 'oneSoundPerEmitter'
     * policy so that Clients can be configured independently.
     */
    struct LogicSound
    {
        //dint soundId     = 0;
        const mobj_t *emitter     = nullptr;
        duint         endTime     = 0;
        bool          isRepeating = false;

        bool inline isPlaying(duint nowTime) const {
            return (isRepeating || endTime > nowTime);
        }
    };
    typedef std::multimap<dint /*key: soundId*/, LogicSound *> LogicSoundHash;
//    typedef QMutableHashIterator<dint /*key: soundId*/, LogicSound *> MutableLogicSoundHashIterator;

#if __CLIENT__
    bool musAvail = false;              ///< @c true if at least one driver is initialized for music playback.
    bool musNeedBufFileSwitch = false;  ///< @c true= choose a new file name for the buffered playback file when asked. */
    String musCurrentSong;
    bool musPaused = false;

    bool sfxAvail = false;              ///< @c true if a sound driver is initialized for sound effect playback.
    mobj_t *sfxListener = nullptr;
    world::Subsector *sfxListenerSubsector = nullptr;
    std::unique_ptr<audio::SfxChannels> sfxChannels;
#endif

    audio::SfxSampleCache sfxSampleCache;      ///< @todo should be __CLIENT__ only.
    LogicSoundHash sfxLogicHash;
    duint sfxLogicLastPurge = 0;
    bool sfxLogicOneSoundPerEmitter = false;  ///< set at the start of the frame

    Impl(Public *i) : Base(i)
    {
        theAudioSystem = thisPublic;

        // Script bindings.
        {
            ScriptSystem::get().addNativeModule("Audio", module);
#if defined(__CLIENT__)
            binder.init(module)
                << DENG2_FUNC(Audio_LocalSound, "localSound", "id" << "volume");
#endif
        }

#ifdef __CLIENT__
        DoomsdayApp::app().audienceForGameUnload() += this;
        sfxSampleCache.audienceForSampleRemove() += this;
#endif
    }

    ~Impl()
    {
        sfxClearLogical();
//#ifdef __CLIENT__
//        sfxSampleCache.audienceForSampleRemove() -= this;
//        DoomsdayApp::app().audienceForGameUnload() -= this;
//#endif

        theAudioSystem = nullptr;
    }

#ifdef __CLIENT__
    String composeMusicBufferFilename(const String &ext = "")
    {
        // Switch the name of the buffered song file?
        static dint currentBufFile = 0;
        if (musNeedBufFileSwitch)
        {
            currentBufFile ^= 1;
            musNeedBufFileSwitch = false;
        }
        // Compose the name.
        return MUSIC_BUFFEREDFILE + String::asText(currentBufFile) + ext;
    }

    void setMusicProperty(dint prop, const void *ptr)
    {
        forAllInterfaces(AUDIO_IMUSIC, [this, &prop, &ptr] (void *ifs)
        {
            audiodriver_t &iBase = getBaseInterface(ifs);
            if (iBase.Set) iBase.Set(prop, ptr);
            return LoopContinue;
        });

        if (prop == AUDIOP_SOUNDFONT_FILENAME)
        {
            auto *fn = (const char *) ptr;
            if (!fn || !fn[0]) return; // No path.

            if (F_FileExists(fn))
            {
                LOG_AUDIO_MSG("Current soundfont set to: \"%s\"") << fn;
            }
            else
            {
                LOG_AUDIO_WARNING("Soundfont \"%s\" not found") << fn;
            }
        }
    }

    dint playMusicFile(const String &virtualOrNativePath, bool looped = false)
    {
        DE_ASSERT(musAvail);

        if (virtualOrNativePath.isEmpty())
            return 0;

        // Relative paths are relative to the native working directory.
        const String path  = (NativePath::workPath() / NativePath(virtualOrNativePath).expand()).withSeparators('/');
        LOG_AUDIO_VERBOSE("Attempting to play music file \"%s\"")
            << NativePath(virtualOrNativePath).pretty();

        try
        {
            std::unique_ptr<FileHandle> hndl(&App_FileSystem().openFile(path, "rb"));

            auto didPlay = forAllInterfaces(AUDIO_IMUSIC, [this, &path, &hndl, &looped] (void *ifs)
            {
                auto *iMusic = (audiointerface_music_t *) ifs;

                // Does this interface offer buffered playback?
                if (iMusic->PlayFile)
                {
                    // Write the data to disk and play from there.
                    File &file = FS::rootFolder().replaceFile(
                        composeMusicBufferFilename(path.fileNameExtension()));
                    Block buf(hndl->length());
                    hndl->read(buf.data(), buf.size());
                    file << buf;
                    file.flush();
                    return iMusic->PlayFile(file.as<NativeFile>().nativePath(), looped);
                }
                else if (iMusic->Play && iMusic->SongBuffer)
                {
                    // Buffer the data using the driver's own facility.
                    const dsize len = hndl->length();
                    hndl->read((duint8 *) iMusic->SongBuffer(len), len);

                    return iMusic->Play(looped);
                }
                // Does this interface offer playback from a native file?
                else
                return 0;  // Continue.
            });

            App_FileSystem().releaseFile(hndl->file());
            return didPlay;
        }
        catch (const FS1::NotFoundError &)
        {}  // Ignore this error.
        return 0;  // Continue.
    }

    /**
     * @return  @c  1= if music was started. 0, if attempted to start but failed.
     *          @c -1= if it was MUS data and @a canPlayMUS says we can't play it.
     */
    dint playMusicLump(lumpnum_t lumpNum, bool looped = false, bool canPlayMUS = true)
    {
        DE_ASSERT(musAvail);

        if (!App_FileSystem().nameIndex().hasLump(lumpNum))
            return 0;

        File1 &lump = App_FileSystem().lump(lumpNum);
        if (recognizeMus(lump))
        {
            // Lump is in DOOM's MUS format. We must first convert it to MIDI.
            if (!canPlayMUS) return -1;

            File &midi = FS::rootFolder().replaceFile(composeMusicBufferFilename(".mid"));

            // Read the lump, convert to MIDI and output to a temp file in the working directory.
            // Use a filename with the .mid extension so that any player which relies on the it
            // for format recognition works as expected.
            //duint8 *buf = (duint8 *) M_Malloc(lump.size());
            Block buf(lump.size());
            lump.read(buf.data(), 0, lump.size());
            midi << M_Mus2Midi(buf);
            midi.flush();
            //M_Free(buf); buf = nullptr;

            return forAllInterfaces(AUDIO_IMUSIC, [&midi, &looped] (void *ifs)
            {
                auto *iMusic = (audiointerface_music_t *) ifs;
                if (iMusic->PlayFile)
                {
                    return iMusic->PlayFile(midi.as<NativeFile>().nativePath(), looped);
                }
                return 0;  // Continue.
            });
        }

        return forAllInterfaces(AUDIO_IMUSIC, [this, &lump, &looped] (void *ifs)
        {
            auto *iMusic = (audiointerface_music_t *) ifs;

            // Does this interface offer buffered playback?
            if (iMusic->Play && iMusic->SongBuffer)
            {
                // Buffer the data using the driver's own facility.
                std::unique_ptr<FileHandle> hndl(&App_FileSystem().openLump(lump));
                const dsize length  = hndl->length();
                hndl->read((duint8 *) iMusic->SongBuffer(length), length);
                App_FileSystem().releaseFile(hndl->file());

                return iMusic->Play(looped);
            }
            // Does this interface offer playback from a native file?
            else if (iMusic->PlayFile)
            {
                String bufName = composeMusicBufferFilename();
                if (!F_DumpFile(lump, bufName))
                {
                    // Failed to write the lump...
                    return 0;
                }
                return iMusic->PlayFile(FS::rootFolder().locate<const File>(bufName)
                                        .as<NativeFile>().nativePath(), looped);
            }

            return 0;  // Continue.
        });
    }

    dint playMusicCDTrack(dint track, bool looped)
    {
        // Assume track 0 is not valid.
        if (track == 0) return 0;

        return forAllInterfaces(AUDIO_ICD, [&track, &looped] (void *ifs)
        {
            auto *iCD = (audiointerface_cd_t *) ifs;
            if (iCD->Play)
            {
                return iCD->Play(track, looped);
            }
            return 0;  // Continue.
        });
    }

    /**
     * Perform initialization for music playback.
     */
    void initMusic()
    {
        // Already been here?
        if (musAvail) return;

        LOG_AUDIO_VERBOSE("Initializing Music subsystem...");

        musAvail       = false;
        musCurrentSong = "";
        musPaused      = false;

        CommandLine &cmdLine = CommandLine::get();
        if (::isDedicated || cmdLine.has("-nomusic"))
        {
            LOG_AUDIO_NOTE("Music disabled");
            return;
        }

        // Initialize interfaces for music playback.
        dint initialized = 0;
        forAllInterfaces(AUDIO_IMUSIC_OR_ICD, [this, &initialized] (void *ifs)
        {
            auto *iMusic = (audiointerface_music_generic_t *) ifs;
            if (iMusic->Init())
            {
                initialized += 1;
            }
            else
            {
                LOG_AUDIO_WARNING("Failed to initialize \"%s\" for music playback")
                    << interfaceName(iMusic);
            }
            return LoopContinue;
        });

        // Remember whether an interface for music playback initialized successfully.
        musAvail = initialized >= 1;
        if (musAvail)
        {
            // Tell audio drivers about our soundfont config.
            self().updateMusicMidiFont();
        }
    }

    /**
     * Perform deinitialize for music playback.
     */
    void deinitMusic()
    {
        // Already been here?
        if (!musAvail) return;
        musAvail = false;

        // Shutdown interfaces.
        forAllInterfaces(AUDIO_IMUSIC_OR_ICD, [] (void *ifs)
        {
            auto *iMusic = (audiointerface_music_generic_t *) ifs;
            if (iMusic->Shutdown) iMusic->Shutdown();
            return LoopContinue;
        });
    }

    void updateMusicVolumeIfChanged()
    {
        if (!musAvail) return;

        static dint oldMusVolume = -1;
        if (::musVolume != oldMusVolume)
        {
            oldMusVolume = ::musVolume;

            // Set volume of all available interfaces.
            dfloat newVolume = ::musVolume / 255.0f;
            forAllInterfaces(AUDIO_IMUSIC_OR_ICD, [&newVolume] (void *ifs)
            {
                auto *iMusic = (audiointerface_music_generic_t *) ifs;
                iMusic->Set(MUSIP_VOLUME, newVolume);
                return LoopContinue;
            });
        }
    }

    /**
     * Perform initialization for sound effect playback.
     */
    void initSfx()
    {
        // Already initialized?
        if (sfxAvail) return;

        // Check if sound has been disabled with a command line option.
        if (CommandLine::get().has("-nosfx"))
        {
            LOG_AUDIO_NOTE("Sound effects disabled");
            return;
        }

        LOG_AUDIO_VERBOSE("Initializing sound effect playback...");
        // No available interface?
        if (!self().sfx()) return;

        // This is based on the scientific calculations that if the DOOM marine
        // is 56 units tall, 60 is about two meters.
        //// @todo Derive from the viewheight.
        self().sfx()->Listener(SFXLP_UNITS_PER_METER, 30);
        self().sfx()->Listener(SFXLP_DOPPLER, 1.5f);

        // The audio driver is working, let's create the channels.
        initSfxChannels();

        // (Re)Init the sample cache.
        sfxSampleCache.clear();

        // Initialize reverb effects to off.
        sfxListenerNoReverb();

        // Finally, start the sound channel refresh thread. It will stop on its
        // own when it notices that the rest of the sound system is going down.

        refreshing   = false;
        allowRefresh = true;

        dint disableRefresh = false;

        // Nothing to refresh?
        if (!self().sfx()) goto noRefresh;

        if (self().sfx()->Getv)
        {
            self().sfx()->Getv(SFXIP_DISABLE_CHANNEL_REFRESH, &disableRefresh);
        }

        if (!disableRefresh)
        {
            // Start the refresh thread. It will run until the Sfx module is shut down.
            refreshHandle = Sys_StartThread(sfxChannelRefreshThread, nullptr, nullptr);
            if (!refreshHandle)
            {
                throw Error("audio::System::initSfx", "Failed to start refresh thread");
            }
        }
        else
        {
    noRefresh:
            LOGDEV_AUDIO_NOTE("Audio driver does not require a refresh thread");
        }

        // The Sfx module is now available.
        sfxAvail = true;
    }

    /**
     * Perform deinitialization for sound effect playback.
     */
    void deinitSfx()
    {
        // Not initialized?
        if (!sfxAvail) return;

        // These will stop further refreshing.
        sfxAvail     = false;
        allowRefresh = false;

        if (refreshHandle)
        {
            // Wait for the sfx refresh thread to stop.
            Sys_WaitThread(refreshHandle, 2000, nullptr);
            refreshHandle = nullptr;
        }

        // Clear the sample cache.
        sfxSampleCache.clear();

        // Destroy channels.
        shutdownSfxChannels();
    }

    /**
     * The specified sample will soon no longer exist. All channel buffers
     * loaded with the sample will be reset.
     */
    void unloadSoundID(dint id)
    {
        if (!sfxAvail) return;

        self().allowSfxRefresh(false);
        sfxChannels->forAll([this, &id] (audio::SfxChannel &ch)
        {
            if (ch.hasBuffer())
            {
                sfxbuffer_t &sbuf = ch.buffer();
                if (sbuf.sample && sbuf.sample->id == id)
                {
                    // Stop and unload.
                    self().sfx()->Reset(&sbuf);
                }
            }
            return LoopContinue;
        });
        self().allowSfxRefresh(true);
    }

    /**
     * Stop all channels and destroy their buffers.
     */
    void destroySfxChannels()
    {
        self().allowSfxRefresh(false);
        sfxChannels->forAll([this] (audio::SfxChannel &ch)
        {
            ch.stop();
            if (ch.hasBuffer())
            {
                self().sfx()->Destroy(&ch.buffer());
                ch.setBuffer(nullptr);
            }
            return LoopContinue;
        });
        self().allowSfxRefresh(true);
    }

    void createSfxChannels()
    {
        if (!bool( sfxChannels )) return; // Huh?

        dint num2D = sfx3D ? SOUND_CHANNEL_2DCOUNT: sfxChannels->count();  // The rest will be 3D.
        dint bits  = sfxBits;
        dint rate  = sfxRate;

        // Change the primary buffer format to match the channel format.
        dfloat parm[2] = { dfloat(bits), dfloat(rate) };
        self().sfx()->Listenerv(SFXLP_PRIMARY_FORMAT, parm);

        // Create sample buffers for the channels.
        dint idx = 0;
        sfxChannels->forAll([this, &num2D, &bits, &rate, &idx] (audio::SfxChannel &ch)
        {
            ch.setBuffer(self().sfx()->Create(num2D-- > 0 ? 0 : SFXBF_3D, bits, rate));
            if (!ch.hasBuffer())
            {
                LOG_AUDIO_WARNING("Failed to create sample buffer for #%i") << idx;
            }
            idx += 1;
            return LoopContinue;
        });
    }

    // Create channels according to the current mode.
    void initSfxChannels()
    {
        // The -sfxchan option can be used to change the number of channels.
        if (CommandLine_CheckWith("-sfxchan", 1))
        {
            Config::get().set("audio.channels", String(CommandLine_Next()).toInt());

            //numChannels = de::clamp(1, String(CommandLine_Next()).toInt(), SOUND_CHANNEL_COUNT_MAX);
        }

        dint numChannels = Config::get().geti("audio.channels", SOUND_CHANNEL_COUNT_DEFAULT);
        numChannels = Rangei(1, SOUND_CHANNEL_COUNT_MAX).clamp(numChannels);

        LOG_AUDIO_NOTE("Initializing %i sound effect channels") << numChannels;

        // Allocate and init the channels.
        sfxChannels.reset(new audio::SfxChannels(numChannels));
        createSfxChannels();
    }

    /**
     * Frees all memory allocated for the channels.
     */
    void shutdownSfxChannels()
    {
        destroySfxChannels();
        sfxChannels.reset();
    }

    /**
     * Destroys all channels and creates them again.
     */
    void recreateSfxChannels()
    {
        destroySfxChannels();
        createSfxChannels();
    }

    void getSfxChannelPriorities(dfloat *prios) const
    {
        if (!prios) return;

        dint idx = 0;
        sfxChannels->forAll([&prios, &idx] (audio::SfxChannel &ch)
        {
            prios[idx++] = ch.priority();
            return LoopContinue;
        });
    }

#endif  // __CLIENT__

    void sfxClearLogical()
    {
        for (const auto &i : sfxLogicHash)
        {
            delete i.second;
        }
        sfxLogicHash.clear();
    }

    /**
     * Maybe remove stopped sounds from the LSM.
     */
    void sfxPurgeLogical()
    {
        // Too soon?
        const duint nowTime = Timer_RealMilliseconds();
        if (nowTime - sfxLogicLastPurge < SOUND_LOGICAL_PURGEINTERVAL) return;

        // Peform the purge now.
//        LOGDEV_AUDIO_XVERBOSE("purging logic sound hash...", "");
        sfxLogicLastPurge = nowTime;

        // Check all sounds in the hash.
        for (auto it = sfxLogicHash.begin(); it != sfxLogicHash.end(); )
        {
            LogicSound &lsound = *it->second;
            if (!lsound.isRepeating && lsound.endTime < nowTime)
            {
                // This has stopped.
                delete &lsound;
                it = sfxLogicHash.erase(it);
            }
            else
            {
                ++it;
            }
        }
    }

    /**
     * The sound is removed from the list of playing sounds. Called whenever
     * a sound is stopped, regardless of whether it was actually playing on
     * the local system.
     *
     * @note If @a soundId == 0 and @a emitter == nullptr then stop everything.
     *
     * @return  Number of sounds stopped.
     */
    dint sfxStopLogical(dint soundId, const mobj_t *emitter)
    {
        dint stopCount = 0;
        for (auto it = sfxLogicHash.begin(); it != sfxLogicHash.end(); )
        {
            const LogicSound &lsound = *it->second;
            if (soundId)
            {
                if (it->first != soundId)
            {
                    ++it; continue;
                }
            }
            else if (emitter)
            {
                if (lsound.emitter != emitter)
                {
                    ++it; continue;
                }
            }

            delete &lsound;
            it = sfxLogicHash.erase(it);
            stopCount++;
        }
        return stopCount;
    }

    /**
     * The sound is entered into the list of playing sounds. Called when a
     * 'world class' sound is started, regardless of whether it's actually
     * started on the local system.
     *
     * @todo Why does the Server cache sound samples and/or care to know the
     * length of the samples? It is entirely possible that the Client is using
     * a different set of samples so using this information on server side (for
     * scheduling of remote playback events?) is not logical. -ds
     */
    void sfxStartLogical(dint soundIdAndFlags, const mobj_t *emitter)
    {
        if (soundIdAndFlags <= 0) return;

        const dint soundId = (soundIdAndFlags & ~DDSF_FLAG_MASK);

        // Cache the sound sample associated with @a soundId (if necessary)
        // so that we can determine it's length.
        if (sfxsample_t *sample = sfxSampleCache.cache(soundId))
        {
            const bool isRepeating = (soundIdAndFlags & DDSF_REPEAT) ||
                                     Def_SoundIsRepeating(soundId);

            duint length = (1000 * sample->numSamples) / sample->rate;
            if (isRepeating && length > 1)
            {
                length = 1;
            }

            // Ignore zero length sounds.
            /// @todo Shouldn't we still stop others though? -ds
            if (!length) return;

            // Only one sound per emitter?
            if (emitter && sfxLogicOneSoundPerEmitter)
            {
                // Stop all other sounds.
                sfxStopLogical(0, emitter);
            }

            auto *ls = new Impl::LogicSound;
            //ls->soundId     = soundId;
            ls->emitter     = emitter;
            ls->isRepeating = isRepeating;
            ls->endTime     = Timer_RealMilliseconds() + length;
            sfxLogicHash.insert(std::make_pair(soundId, ls));
        }
    }

    /**
     * @param sectorEmitter  Sector in which to stop sounds.
     * @param soundId        Unique identifier of the sound to be stopped.
     *                       If @c 0, ID not checked.
     * @param flags          @ref soundStopFlags
     */
    void stopSectorSounds(ddmobj_base_t *sectorEmitter, dint soundId, dint flags)
    {
        if (!sectorEmitter || !flags) return;

        // Are we stopping with this sector's emitter?
        if (flags & SSF_SECTOR)
        {
            self().stopSound(soundId, (mobj_t *)sectorEmitter);
        }

        // Are we stopping with linked emitters?
        if (!(flags & SSF_SECTOR_LINKED_SURFACES)) return;

        // Process the rest of the emitter chain.
        ddmobj_base_t *base = sectorEmitter;
        while ((base = (ddmobj_base_t *)base->thinker.next))
        {
            // Stop sounds from this emitter.
            self().stopSound(soundId, (mobj_t *)base);
        }
    }

#ifdef __CLIENT__

    /**
     * Returns the 3D position of the sound effect listener, in map space.
     */
    Vec3d getSfxListenerOrigin() const
    {
        if (sfxListener)
        {
            auto origin = Vec3d(sfxListener->origin);
            origin.z += sfxListener->height - 5;  /// @todo Make it exactly eye-level! (viewheight).
            return origin;
        }
        return Vec3d();
    }

    void sfxListenerNoReverb()
    {
        if (!sfxAvail) return;

        sfxListenerSubsector = nullptr;

        dfloat rev[4] = { 0, 0, 0, 0 };
        self().sfx()->Listenerv(SFXLP_REVERB, rev);
        self().sfx()->Listener(SFXLP_UPDATE, 0);
    }

    void updateSfxListener()
    {
        if (!sfxAvail || !sfx3D) return;

        // No volume means no sound.
        if (!::sfxVolume) return;

        // Update the listener mobj.
        self().setSfxListener(S_GetListenerMobj());
        if (sfxListener)
        {
            {
                // Origin. At eye-level.
                const auto origin = Vec4f(getSfxListenerOrigin().toVec3f(), 0);
                dfloat vec[4];
                origin.decompose(vec);
                self().sfx()->Listenerv(SFXLP_POSITION, vec);
            }
            {
                // Orientation. (0,0) will produce front=(1,0,0) and up=(0,0,1).
                dfloat vec[2] = {
                    sfxListener->angle / (dfloat) ANGLE_MAX * 360,
                    (sfxListener->dPlayer ? LOOKDIR2DEG(sfxListener->dPlayer->lookDir) : 0)
                };
                self().sfx()->Listenerv(SFXLP_ORIENTATION, vec);
            }
            {
                // Velocity. The unit is world distance units per second
                const auto velocity = Vec4f(Vec3d(sfxListener->mom).toVec3f(), 0) * TICSPERSEC;
                dfloat vec[4];
                velocity.decompose(vec);
                self().sfx()->Listenerv(SFXLP_VELOCITY, vec);
            }

            // Reverb effects. Has the current subsector changed?
            world::Subsector *newSubsector = Mobj_SubsectorPtr(*sfxListener);
            if (newSubsector && (!sfxListenerSubsector || sfxListenerSubsector != newSubsector))
            {
                sfxListenerSubsector = newSubsector;

                // It may be necessary to recalculate the reverb properties...
                const world::ClientSubsector::AudioEnvironment &aenv = sfxListenerSubsector->as<world::ClientSubsector>().reverb();

                dfloat args[NUM_REVERB_DATA];
                args[SFXLP_REVERB_VOLUME ] = aenv.volume * sfxReverbStrength;
                args[SFXLP_REVERB_SPACE  ] = aenv.space;
                args[SFXLP_REVERB_DECAY  ] = aenv.decay;
                args[SFXLP_REVERB_DAMPING] = aenv.damping;

                self().sfx()->Listenerv(SFXLP_REVERB, args);
            }
        }

        // Update all listener properties.
        self().sfx()->Listener(SFXLP_UPDATE, 0);
    }

    void updateSfx3DModeIfChanged()
    {
        static dint old3DMode = false;

        if (old3DMode == sfx3D) return;  // No change.

        LOG_AUDIO_VERBOSE("Switching to %s mode...") << (old3DMode ? "2D" : "3D");

        // To make the change effective, re-create all channels.
        recreateSfxChannels();

        if (old3DMode)
        {
            // Going 2D - ensure reverb is disabled.
            sfxListenerNoReverb();
        }
        old3DMode = sfx3D;
    }

#if 0
    void updateSfxSampleRateIfChanged()
    {
        static dint old16Bit = false;
        static dint oldRate  = 11025;

        // Ensure the rate is valid.
        if (sfxSampleRate != 11025 && sfxSampleRate != 22050 && sfxSampleRate != 44100)
        {
            LOG_AUDIO_WARNING("\"sound-rate\" corrected to 11025 from invalid value (%i)") << sfxSampleRate;
            sfxSampleRate = 11025;
        }

        // Do we need to change the sample format?
        if (old16Bit != sfx16Bit || oldRate != sfxSampleRate)
        {
            const dint newBits = sfx16Bit ? 16 : 8;
            const dint newRate = sfxSampleRate;
            if (::sfxBits != newBits || ::sfxRate != newRate)
            {
                LOG_AUDIO_VERBOSE("Switching sound rate to %iHz (%i-bit)..") << newRate << newBits;

                // Set the new buffer format.
                ::sfxBits = newBits;
                ::sfxRate = newRate;
                recreateSfxChannels();

                // The cache just became useless, clear it.
                sfxSampleCache.clear();
            }
            old16Bit = sfx16Bit;
            oldRate  = sfxSampleRate;
        }
    }
#endif

    void sfxSampleCacheAboutToRemove(const sfxsample_t &sample)
    {
        // Reset all channels loaded with the sample data and stop all sounds using
        // this sample (the sample data will be gone soon).
        unloadSoundID(sample.id);
    }
#endif  // __CLIENT__

    void reset()
    {
#ifdef __CLIENT__
        self().reset();
#endif
        sfxClearLogical();
    }

    void aboutToUnloadGame(const Game &)
    {
        reset();
    }
};

AudioSystem::AudioSystem() : d(new Impl(this))
{}

AudioSystem &AudioSystem::get()
{
    DE_ASSERT(theAudioSystem);
    return *theAudioSystem;
}

void AudioSystem::timeChanged(const Clock &)
{
    // Nothing to do.
}

void AudioSystem::reinitialize()
{
    LOG_AS("AudioSystem");
    LOG_AUDIO_NOTE("Reinitializing all audio interfaces...");

    d->reset();
#ifdef __CLIENT__
    deinitPlayback();
    initPlayback();
#endif
}

String AudioSystem::description() const
{
#define TABBED(A, B)  _E(Ta) "  " _E(l) A _E(.) " " _E(Tb) << (B) << "\n"

    std::ostringstream os;

    os << _E(b) "Audio configuration:\n" _E(.);

#if 0
    /// @todo When a game is loaded, these could be included under an additional
    /// "Music preferences" heading. -jk
    os << TABBED("Music volume:",  musVolume);
#ifdef __CLIENT__
    String const midiFontPath(musMidiFontPath);
    os << TABBED("Music sound font:", midiFontPath.isEmpty() ? "None" : midiFontPath);
    os << TABBED("Music source preference:", musicSourceAsText(musSourcePreference));
#endif
#endif

#ifdef __CLIENT__
    int ifCounts[AUDIO_INTERFACE_COUNT] {};

    // Include an active playback interface itemization.
    for (dint i = d->activeInterfaces.count(); i-- > 0; )
    {
        const Impl::AudioInterface &ifs = d->activeInterfaces[i];

        String ifName = (ifs.type == AUDIO_IMUSIC? "Music" :
                         ifs.type == AUDIO_ISFX?   "SFX" : "CD");
        if (++ifCounts[ifs.type] > 1)
        {
            ifName += Stringf(" %i", ifCounts[ifs.type]);
        }

        os << _E(Ta) _E(l) "  " << ifName << ": " << _E(.) _E(Tb)
           << d->interfaceName(ifs.i.any) << "\n";

        /*}
        else if (ifs.type == AUDIO_ISFX)
        {
            os << _E(Ta) _E(l) << "  SFX: " << _E(.) _E(Tb) << d->interfaceName(ifs.i.sfx) << "\n";
        }*/
    }
#endif

    return String(os.str()).rightStrip();

#undef TABBED
}

#ifdef __CLIENT__
void AudioSystem::reset()
{
    LOG_AS("AudioSystem");
    LOG_AUDIO_VERBOSE("Reseting...");

    if (d->sfxAvail)
    {
        d->sfxListenerSubsector = nullptr;

        // Stop all channels.
        d->sfxChannels->forAll([] (audio::SfxChannel &ch)
        {
            ch.stop();
            return LoopContinue;
        });

        // Clear the sample cache.
        d->sfxSampleCache.clear();
    }

    stopMusic();
}
#endif

/**
 * @todo Do this in timeChanged()
 */
void AudioSystem::startFrame()
{
    LOG_AS("AudioSystem");

#ifdef __CLIENT__
    d->updateMusicVolumeIfChanged();

    if (sfxIsAvailable())
    {
        // Update all channels (freq, 2D:pan,volume, 3D:position,velocity).

        // Update the active interface.
        d->getBaseInterface(sfx()).Event(SFXEV_BEGIN);

        // Have there been changes to the cvar settings?
        d->updateSfx3DModeIfChanged();
        //d->updateSfxSampleRateIfChanged();

        // Should we purge the cache (to conserve memory)?
        d->sfxSampleCache.maybeRunPurge();
    }

    if (d->musAvail)
    {
        // Update all interfaces.
        d->forAllInterfaces(AUDIO_IMUSIC_OR_ICD, [] (void *ifs)
        {
            auto *iMusic = (audiointerface_music_generic_t *) ifs;
            iMusic->Update();
            return LoopContinue;
        });
    }
#endif

    d->sfxLogicOneSoundPerEmitter = sfxOneSoundPerEmitter;
    d->sfxPurgeLogical();
}

#ifdef __CLIENT__
void AudioSystem::endFrame()
{
    LOG_AS("AudioSystem");

    if (sfxIsAvailable())
    {
        if (!BusyMode_Active())
        {
            // Update channel and listener properties.

            // If no listener is available - no 3D positioning is done.
            d->sfxListener = S_GetListenerMobj();

            // Update channels.
            d->sfxChannels->forAll([] (audio::SfxChannel &ch)
            {
                if (ch.hasBuffer() && (ch.buffer().flags & SFXBF_PLAYING))
                {
                    ch.updatePriority();
                }
                return LoopContinue;
            });

            // Update listener.
            d->updateSfxListener();
        }

        // Update the active interface.
        d->getBaseInterface(sfx()).Event(SFXEV_END);
    }
}
#endif

void AudioSystem::initPlayback()
{
    LOG_AS("AudioSystem");

    CommandLine &cmdLine = CommandLine::get();
    if (cmdLine.has("-nosound") || cmdLine.has("-noaudio"))
        return;

#ifdef __CLIENT__
    LOG_AUDIO_VERBOSE("Initializing for playback...");

    // Disable random pitch changes?
    sfxNoRndPitch = cmdLine.has("-norndpitch");

    // Try to load the audio driver plugin(s).
    if (d->loadDrivers())
    {
        // Init for sound effects.
        try
        {
            d->initSfx();
        }
        catch (const Error &er)
        {
            LOG_AUDIO_NOTE("Failed initializing playback for sound effects:\n")
                << er.asText();
        }

        // Init for music.
        try
        {
            d->initMusic();
        }
        catch (const Error &er)
        {
            LOG_AUDIO_NOTE("Failed initializing playback for music:\n")
                << er.asText();
        }
    }
    else
    {
        LOG_AUDIO_NOTE("Music and sound effects are disabled");
    }

    // Print a summary of the active configuration to the log.
    LOG_AUDIO_MSG("%s") << description();
#endif
}

#ifdef __CLIENT__

void AudioSystem::deinitPlayback()
{
    LOG_AS("AudioSystem");

    d->deinitSfx();
    d->deinitMusic();

    d->unloadDrivers();
}

String AudioSystem::musicSourceAsText(MusicSource source)  // static
{
    static const char *sourceNames[3] = {
        /* MUSP_MUS */ "MUS lumps",
        /* MUSP_EXT */ "External files",
        /* MUSP_CD */  "CD",
    };
    if (source >= MUSP_MUS && source <= MUSP_CD)
        return sourceNames[dint( source )];
    return "(invalid)";
}

bool AudioSystem::musicIsAvailable() const
{
    return d->musAvail;
}

bool AudioSystem::musicIsPlaying() const
{
    //LOG_AS("AudioSystem");
    return d->forAllInterfaces(AUDIO_IMUSIC_OR_ICD, [] (void *ifs)
    {
        auto *iMusic = (audiointerface_music_t *) ifs;
        return iMusic->gen.Get(MUSIP_PLAYING, nullptr);
    });
}

void AudioSystem::stopMusic()
{
    if (!d->musAvail) return;

    LOG_AS("AudioSystem");
    d->musCurrentSong = "";

    // Stop all interfaces.
    d->forAllInterfaces(AUDIO_IMUSIC_OR_ICD, [] (void *ifs)
    {
        auto *iMusic = (audiointerface_music_generic_t *) ifs;
        iMusic->Stop();
        return LoopContinue;
    });
}

void AudioSystem::pauseMusic(bool doPause)
{
    if (!d->musAvail) return;

    LOG_AS("AudioSystem");
    d->musPaused = !d->musPaused;

    // Pause playback on all interfaces.
    d->forAllInterfaces(AUDIO_IMUSIC_OR_ICD, [&doPause] (void *ifs)
    {
        auto *iMusic = (audiointerface_music_generic_t *) ifs;
        iMusic->Pause(doPause);
        return LoopContinue;
    });
}

bool AudioSystem::musicIsPaused() const
{
    return d->musPaused;
}

dint AudioSystem::playMusic(const Record &definition, bool looped)
{
    if (!d->musAvail) return false;

    LOG_AS("AudioSystem");
    LOG_AUDIO_MSG("Starting music \"%s\"%s") << definition.gets("id") << (looped ? " looped" : "");
    //LOG_AUDIO_VERBOSE("Current song '%s'") << d->musCurrentSong;

    // We will not restart the currently playing song.
    if (definition.gets("id") == d->musCurrentSong && musicIsPlaying())
    {
        // This is not a failure, though, since the right music is played.
        return true;
    }

    // Stop the currently playing song.
    stopMusic();

    // Switch to an unused file buffer if asked.
    d->musNeedBufFileSwitch = true;

    // This is the song we're playing now.
    d->musCurrentSong = definition.gets("id");

    // Determine the music source, order preferences.
    dint source[3];
    source[0] = musSourcePreference;
    switch (musSourcePreference)
    {
    case MUSP_CD:
        source[1] = MUSP_EXT;
        source[2] = MUSP_MUS;
        break;

    case MUSP_EXT:
        source[1] = MUSP_MUS;
        source[2] = MUSP_CD;
        break;

    default: // MUSP_MUS
        source[1] = MUSP_EXT;
        source[2] = MUSP_CD;
        break;
    }

    // Try to start the song.
    for (dint i = 0; i < 3; ++i)
    {
        bool canPlayMUS = true;

        switch (source[i])
        {
        case MUSP_CD:
            if (cd())
            {
                const int cdTrack = defn::Music(definition).cdTrack();
                if (d->playMusicCDTrack(cdTrack, looped))
                {
                    LOG_AUDIO_VERBOSE("Playing CD track %d") << cdTrack;
                    return true;
                }
            }
            break;

        case MUSP_EXT:
            if (d->playMusicFile(App_Resources().tryFindMusicFile(definition), looped))
            {
                LOG_AUDIO_VERBOSE("Playing external music file \"%s\"")
                        << definition.gets("path");
                return true;
            }

            // Next, try non-MUS lumps.
            canPlayMUS = false;

        // fall through

        case MUSP_MUS:
        {
            const String lump = definition.gets("lumpName");
            if (d->playMusicLump(App_FileSystem().lumpNumForName(lump), looped, canPlayMUS) == 1)
            {
                LOG_AUDIO_VERBOSE("Playing music lump \"%s\"") << lump;
                return true;
            }
            break;
        }

        default: DE_ASSERT_FAIL("Mus_Start: Invalid value for order[i]"); break;
        }
    }

    // No song was started.
    return false;
}

dint AudioSystem::playMusicLump(lumpnum_t lumpNum, bool looped)
{
    stopMusic();
    LOG_AS("AudioSystem");
    return d->playMusicLump(lumpNum, looped);
}

dint AudioSystem::playMusicFile(const String &filePath, bool looped)
{
    stopMusic();
    LOG_AS("AudioSystem");
    return d->playMusicFile(filePath, looped);
}

dint AudioSystem::playMusicCDTrack(dint cdTrack, bool looped)
{
    stopMusic();
    LOG_AS("AudioSystem");
    return d->playMusicCDTrack(cdTrack, looped);
}

void AudioSystem::updateMusicMidiFont()
{
    LOG_AS("AudioSystem");

    NativePath path(musMidiFontPath);
    if (path.isEmpty())
    {
        // The bootstrap script copies the default GeneralUser GS soundfont from the
        // client's package so it can be loaded by FluidSynth.
        path = App::app().nativeHomePath()/"cache/default.sf2";
    }
    d->setMusicProperty(AUDIOP_SOUNDFONT_FILENAME, path.expand().c_str());
}

bool AudioSystem::sfxIsAvailable() const
{
    return d->sfxAvail;
}

bool AudioSystem::mustUpsampleToSfxRate() const
{
    dint anyRateAccepted = 0;
    if (sfx()->Getv)
    {
        sfx()->Getv(SFXIP_ANY_SAMPLE_RATE_ACCEPTED, &anyRateAccepted);
    }
    return (anyRateAccepted ? false : true);
}

mobj_t *AudioSystem::sfxListener()
{
    return d->sfxListener;
}

void AudioSystem::setSfxListener(mobj_t *newListener)
{
    d->sfxListener = newListener;
}

#endif  // __CLIENT__

bool AudioSystem::soundIsPlaying(dint soundId, mobj_t *emitter) const
{
    //LOG_AS("AudioSystem");

    // Use the logic sound hash to determine whether the referenced sound is being
    // played currently. We don't care whether its audible or not.
    const duint nowTime = Timer_RealMilliseconds();
    if (soundId)
    {
        const auto sounds = d->sfxLogicHash.equal_range(soundId);
        for (auto it = sounds.first; it != sounds.second; ++it)
        {
            const Impl::LogicSound &lsound = *it->second;
            if (lsound.emitter == emitter && lsound.isPlaying(nowTime))
            {
                return true;
            }
        }
    }
    else if (emitter)
    {
        // Check if the emitter is playing any sound.
        for (const auto &s : d->sfxLogicHash)
        {
            const Impl::LogicSound &lsound = *s.second;
            if (lsound.emitter == emitter && lsound.isPlaying(nowTime))
                return true;
        }
    }
    return false;

#if 0
    // Use the sound channels to determine whether the referenced sound is actually
    // being played currently.
    if (!d->sfxAvail) return false;

    return d->sfxChannels->forAll([&id, &emitter] (audio::SfxChannel &ch)
    {
        if (ch.hasSample())
        {
            sfxbuffer_t &sbuf = ch.sample();

            if (!(sbuf.flags & SFXBF_PLAYING) ||
               ch.emitter() != emitter ||
               id && sbuf.sample->id != id)
            {
                return LoopContinue;
            }

            // Once playing, repeating sounds don't stop.
            if (sbuf.flags & SFXBF_REPEAT)
                return LoopAbort;

            // Check time. The flag is updated after a slight delay (only at refresh).
            if (Sys_GetTime() - ch->startTime() < sbuf.sample->numsamples / (dfloat) sbuf.freq * TICSPERSEC)
            {
                return LoopAbort;
            }
        }
        return LoopContinue;
    });
#endif
}

#ifdef __CLIENT__

void AudioSystem::stopSoundGroup(dint group, const mobj_t *emitter)
{
    if (!d->sfxAvail) return;
    LOG_AS("AudioSystem");
    d->sfxChannels->forAll([this, &group, &emitter] (audio::SfxChannel &ch)
    {
        if (ch.hasBuffer())
        {
            sfxbuffer_t &sbuf = ch.buffer();
            if ((sbuf.flags & SFXBF_PLAYING) &&
               (sbuf.sample->group == group && (!emitter || ch.emitter() == emitter)))
            {
                // This channel must stop.
                sfx()->Stop(&sbuf);
            }
        }
        return LoopContinue;
    });
}

dint AudioSystem::stopSoundWithLowerPriority(dint id, const mobj_t *emitter, dint defPriority)
{
    if (!d->sfxAvail) return false;

    LOG_AS("AudioSystem");
    dint stopCount = 0;
    d->sfxChannels->forAll([this, &id, &emitter, &defPriority, &stopCount] (audio::SfxChannel &ch)
    {
        if (!ch.hasBuffer()) return LoopContinue;
        sfxbuffer_t &sbuf = ch.buffer();

        if (!(sbuf.flags & SFXBF_PLAYING) || (id && sbuf.sample->id != id) ||
           (emitter && ch.emitter() != emitter))
        {
            return LoopContinue;
        }

        // Can it be stopped?
        if (sbuf.flags & SFXBF_DONT_STOP)
        {
            // The emitter might get destroyed...
            ch.setEmitter(nullptr);
            ch.setFlags(ch.flags() | (SFXCF_NO_UPDATE | SFXCF_NO_ORIGIN));
            return LoopContinue;
        }

        // Check the priority.
        if (defPriority >= 0)
        {
            dint oldPrio = DED_Definitions()->sounds[sbuf.sample->id].priority;
            if (oldPrio < defPriority)  // Old is more important.
            {
                stopCount = -1;
                return LoopAbort;
            }
        }

        // This channel must be stopped!
        /// @todo should observe. -ds
        sfx()->Stop(&sbuf);
        ++stopCount;
        return LoopContinue;
    });

    return stopCount;
}

#endif  // __CLIENT__

void AudioSystem::stopSound(dint soundId, const mobj_t *emitter, dint flags)
{
    LOG_AS("AudioSystem");

    // Are we performing any special stop behaviors?
    if (emitter && flags)
    {
        if (emitter->thinker.id)
        {
            // Emitter is a real Mobj.
            d->stopSectorSounds(&Mobj_Sector(emitter)->soundEmitter(), soundId, flags);
            return;
        }

        // The head of the chain is the sector. Find it.
        while (emitter->thinker.prev)
        {
            emitter = (mobj_t *)emitter->thinker.prev;
        }
        d->stopSectorSounds((ddmobj_base_t *)emitter, soundId, flags);
        return;
    }

    // No special stop behavior.

#ifdef __CLIENT__
    stopSoundWithLowerPriority(soundId, emitter, -1);
#endif

    // Notify the LSM.
    if (d->sfxStopLogical(soundId, emitter))
    {
#ifdef __SERVER__
        // In netgames, the server is responsible for telling clients
        // when to stop sounds. The LSM will tell us if a sound was
        // stopped somewhere in the world.
        Sv_StopSound(soundId, emitter);
#endif
    }
}

#ifdef __CLIENT__
dint AudioSystem::playSound(sfxsample_t *sample, dfloat volume, dfloat freq, const mobj_t *emitter,
    coord_t *fixedOrigin, dint flags)
{
    DE_ASSERT(sample);
    if (!d->sfxAvail) return false;

    const bool play3D = sfx3D && (emitter || fixedOrigin);

    LOG_AS("AudioSystem");
    if (sample->id < 1 || sample->id >= DED_Definitions()->sounds.size()) return false;
    if (volume <= 0 || !sample->size) return false;

    if (emitter && sfxOneSoundPerEmitter)
    {
        // Stop any other sounds from the same emitter.
        if (stopSoundWithLowerPriority(0, emitter, DED_Definitions()->sounds[sample->id].priority) < 0)
        {
            // Something with a higher priority is playing, can't start now.
            LOG_AUDIO_MSG("Not playing soundId:%i (prio:%i) because overridden (emitter id:%i)")
                << sample->id
                << DED_Definitions()->sounds[sample->id].priority
                << emitter->thinker.id;
            return false;
        }
    }

    // Calculate the new sound's priority.
    const dint nowTime  = Timer_Ticks();
    const dfloat myPrio = rateSoundPriority(emitter, fixedOrigin, volume, nowTime);

    bool haveChannelPrios = false;
    dfloat channelPrios[256/*MAX_CHANNEL_COUNT*/];
    dfloat lowPrio = 0;

    // Ensure there aren't already too many channels playing this sample.
    sfxinfo_t *info = &::runtimeDefs.sounds[sample->id];
    if (info->channels > 0)
    {
        // The decision to stop channels is based on priorities.
        d->getSfxChannelPriorities(channelPrios);
        haveChannelPrios = true;

        dint count = d->sfxChannels->countPlaying(sample->id);
        while (count >= info->channels)
        {
            // Stop the lowest priority sound of the playing instances, again
            // noting sounds that are more important than us.
            dint idx = 0;
            audio::SfxChannel *selCh = nullptr;
            d->sfxChannels->forAll([&sample, &myPrio, &channelPrios,
                                    &selCh, &lowPrio, &idx] (audio::SfxChannel &ch)
            {
                const dfloat chPriority = channelPrios[idx++];

                if (ch.hasBuffer())
                {
                    sfxbuffer_t &sbuf = ch.buffer();
                    if ((sbuf.flags & SFXBF_PLAYING))
                    {
                        DE_ASSERT(sbuf.sample != nullptr);

                        if (sbuf.sample->id == sample->id &&
                           (myPrio >= chPriority && (!selCh || chPriority <= lowPrio)))
                        {
                            selCh   = &ch;
                            lowPrio = chPriority;
                        }
                    }
                }

                return LoopContinue;
            });

            if (!selCh)
            {
                // The new sound can't be played because we were unable to stop
                // enough channels to accommodate the limitation.
                LOG_AUDIO_XVERBOSE("Not playing soundId:%i because all channels are busy",
                                   sample->id);
                return false;
            }

            // Stop this one.
            count--;
            selCh->stop();
        }
    }

    // Hit count tells how many times the cached sound has been used.
    d->sfxSampleCache.hit(sample->id);

    /*
     * Pick a channel for the sound. We will do our best to play the sound,
     * cancelling existing ones if need be. The ideal choice is a free channel
     * that is already loaded with the sample, in the correct format and mode.
     */
    allowSfxRefresh(false);

    // First look through the stopped channels. At this stage we're very picky:
    // only the perfect choice will be good enough.
    audio::SfxChannel *selCh = d->sfxChannels->tryFindVacant(play3D, sample->bytesPer,
                                                             sample->rate, sample->id);

    if (!selCh)
    {
        // Perhaps there is a vacant channel (with any sample, but preferably one
        // with no sample already loaded).
        selCh = d->sfxChannels->tryFindVacant(play3D, sample->bytesPer, sample->rate, 0);
    }

    if (!selCh)
    {
        // Try any non-playing channel in the correct format.
        selCh = d->sfxChannels->tryFindVacant(play3D, sample->bytesPer, sample->rate, -1);
    }

    if (!selCh)
    {
        // A perfect channel could not be found.
        // We must use a channel with the wrong format or decide which one of the
        // playing ones gets stopped.

        if (!haveChannelPrios)
        {
            d->getSfxChannelPriorities(channelPrios);
        }

        // All channels with a priority less than or equal to ours can be stopped.
        audio::SfxChannel *prioCh = nullptr;
        dint idx = 0;
        d->sfxChannels->forAll([&play3D, &myPrio, &channelPrios,
                                &selCh, &prioCh, &lowPrio, &idx] (audio::SfxChannel &ch)
        {
            const dfloat chPriority = channelPrios[idx++];

            if (ch.hasBuffer())
            {
                // Sample buffer must be configured for the right mode.
                sfxbuffer_t &sbuf = ch.buffer();
                if (play3D == ((sbuf.flags & SFXBF_3D) != 0))
                {
                    if (!(sbuf.flags & SFXBF_PLAYING))
                    {
                        // This channel is not playing, we'll take it!
                        selCh = &ch;
                        return LoopAbort;
                    }

                    // Are we more important than this sound?
                    // We want to choose the lowest priority sound.
                    if (myPrio >= chPriority && (!prioCh || chPriority <= lowPrio))
                    {
                        prioCh  = &ch;
                        lowPrio = chPriority;
                    }
                }
            }

            return LoopContinue;
        });

        // If a good low-priority channel was found, use it.
        if (prioCh)
        {
            selCh = prioCh;
            selCh->stop();
        }
    }

    if (!selCh)
    {
        // A suitable channel was not found.
        allowSfxRefresh(true);
        LOG_AUDIO_XVERBOSE("Failed to find suitable channel for sample id:%i", sample->id);
        return false;
    }

    DE_ASSERT(selCh->hasBuffer());
    // The sample buffer may need to be reformatted.

    if (selCh->buffer().rate  != sample->rate ||
       selCh->buffer().bytes != sample->bytesPer)
    {
        // Create a new sample buffer with the correct format.
        sfx()->Destroy(&selCh->buffer());
        selCh->setBuffer(sfx()->Create(play3D ? SFXBF_3D : 0, sample->bytesPer * 8, sample->rate));
    }
    sfxbuffer_t &sbuf = selCh->buffer();

    // Configure buffer flags.
    sbuf.flags &= ~(SFXBF_REPEAT | SFXBF_DONT_STOP);
    if (flags & SF_REPEAT)    sbuf.flags |= SFXBF_REPEAT;
    if (flags & SF_DONT_STOP) sbuf.flags |= SFXBF_DONT_STOP;

    // Init the channel information.
    selCh->setFlags(selCh->flags() & ~(SFXCF_NO_ORIGIN | SFXCF_NO_ATTENUATION | SFXCF_NO_UPDATE));
    selCh->setVolume(volume);
    selCh->setFrequency(freq);

    if (!emitter && !fixedOrigin)
    {
        selCh->setFlags(selCh->flags() | SFXCF_NO_ORIGIN);
        selCh->setEmitter(nullptr);
    }
    else
    {
        selCh->setEmitter(emitter);
        if (fixedOrigin)
        {
            selCh->setFixedOrigin(Vec3d(fixedOrigin));
        }
    }

    if (flags & SF_NO_ATTENUATION)
    {
        // The sound can be heard from any distance.
        selCh->setFlags(selCh->flags() | SFXCF_NO_ATTENUATION);
    }

    /**
     * Load in the sample. Must load prior to setting properties, because the audio driver
     * might actually create the real buffer only upon loading.
     *
     * @note The sample is not reloaded if a sample with the same ID is already loaded on
     * the channel.
     */
    if (!sbuf.sample || sbuf.sample->id != sample->id)
    {
        sfx()->Load(&sbuf, sample);
    }

    // Update channel properties.
    selCh->updatePriority();

    // 3D sounds need a few extra properties set up.
    if (play3D)
    {
        // Init the buffer's min/max distances.
        // This is only done once, when the sound is started (i.e., here).
        const dfloat minDist = (selCh->flags() & SFXCF_NO_ATTENUATION) ? 10000 : ::soundMinDist;
        const dfloat maxDist = (selCh->flags() & SFXCF_NO_ATTENUATION) ? 20000 : ::soundMaxDist;

        sfx()->Set(&sbuf, SFXBP_MIN_DISTANCE, minDist);
        sfx()->Set(&sbuf, SFXBP_MAX_DISTANCE, maxDist);
    }

    // This'll commit all the deferred properties.
    sfx()->Listener(SFXLP_UPDATE, 0);

    // Start playing.
    sfx()->Play(&sbuf);

    allowSfxRefresh();

    // Take note of the start time.
    selCh->setStartTime(nowTime);

    // Sound successfully started.
    return true;
}

dfloat AudioSystem::rateSoundPriority(const mobj_t *emitter, const coord_t *point, dfloat volume,
    dint startTic)
{
    // In five seconds all priority of a sound is gone.
    const dfloat timeoff  = 1000 * (Timer_Ticks() - startTic) / (5.0f * TICSPERSEC);

    if (!d->sfxListener || (!emitter && !point))
    {
        // The sound does not have an origin.
        return 1000 * volume - timeoff;
    }

    // The sound has an origin, base the points on distance.
    const coord_t *origin;
    if (emitter)
    {
        origin = emitter->origin;
    }
    else
    {
        // No emitter mobj, use the fixed source position.
        origin = point;
    }

    return 1000 * volume - Mobj_ApproxPointDistance(d->sfxListener, origin) / 2 - timeoff;
}

audiointerface_sfx_generic_t *AudioSystem::sfx() const
{
    // The primary interface is the first one.
    audiointerface_sfx_generic_t *found = nullptr;
    d->forAllInterfaces(AUDIO_ISFX, [&found] (void *ifs)
    {
        found = (audiointerface_sfx_generic_t *)ifs;
        return LoopAbort;
    });
    return found;
}

audiointerface_cd_t *AudioSystem::cd() const
{
    // The primary interface is the first one.
    audiointerface_cd_t *found = nullptr;
    d->forAllInterfaces(AUDIO_ICD, [&found] (void *ifs)
    {
        found = (audiointerface_cd_t *)ifs;
        return LoopAbort;
    });
    return found;
}

audiodriverid_t AudioSystem::toDriverId(const AudioDriver *driver) const
{
    if (driver && driver >= &d->drivers[0] && driver <= &d->drivers[AUDIODRIVER_COUNT])
    {
        return audiodriverid_t( driver - d->drivers );
    }
    return AUDIOD_INVALID;
}
#endif

audio::SfxSampleCache /*const*/ &AudioSystem::sfxSampleCache() const
{
    return d->sfxSampleCache;
}

#ifdef __CLIENT__
bool AudioSystem::hasSfxChannels()
{
    return bool( d->sfxChannels );
}

audio::SfxChannels &AudioSystem::sfxChannels() const
{
    DE_ASSERT(d->sfxChannels.get() != nullptr);
    return *d->sfxChannels;
}

void AudioSystem::allowSfxRefresh(bool allow)
{
    if (!d->sfxAvail) return;
    if (allowRefresh == allow) return; // No change.

    allowRefresh = allow;

    // If we're denying refresh, let's make sure that if it's currently
    // running, we don't continue until it has stopped.
    if (!allow)
    {
        while (refreshing)
        {
            Sys_Sleep(0);
        }
    }

    // Sys_SuspendThread(::refreshHandle, !allow);
}

void AudioSystem::requestSfxListenerUpdate()
{
    // Request a listener reverb update at the end of the frame.
    d->sfxListenerSubsector = nullptr;
}

#endif  // __CLIENT__

void AudioSystem::startLogical(dint soundIdAndFlags, const mobj_t *emitter)
{
    d->sfxStartLogical(soundIdAndFlags, emitter);
}

void AudioSystem::aboutToUnloadMap()
{
    LOG_AS("AudioSystem");
    LOG_AUDIO_VERBOSE("Cleaning for map unload...");

    d->sfxClearLogical();

#ifdef __CLIENT__
    // Mobjs are about to be destroyed so stop all sound channels using one as an emitter.
    d->sfxChannels->forAll([] (audio::SfxChannel &ch)
    {
        if (ch.emitter())
        {
            ch.setEmitter(nullptr);
            ch.stop();
        }
        return LoopContinue;
    });

    // Sectors, too, for that matter.
    d->sfxListenerSubsector = nullptr;
#endif
}

#ifdef __CLIENT__
void AudioSystem::worldMapChanged()
{
    // Update who is listening now.
    setSfxListener(S_GetListenerMobj());
}
#endif

/**
 * Console command for playing a (local) sound effect.
 */
D_CMD(PlaySound)
{
    DE_UNUSED(src);

    if (argc < 2)
    {
        LOG_SCR_NOTE("Usage: %s (id) (volume) at (x) (y) (z)") << argv[0];
        LOG_SCR_MSG("(volume) must be in 0..1, but may be omitted");
        LOG_SCR_MSG("'at (x) (y) (z)' may also be omitted");
        LOG_SCR_MSG("The sound is always played locally");
        return true;
    }
    dint p = 0;

    // The sound ID is always first.
    const dint id = DED_Definitions()->getSoundNum(argv[1]);

    // The second argument may be a volume.
    dfloat volume = 1;
    if (argc >= 3 && String(argv[2]).compareWithoutCase("at"))
    {
        volume = String(argv[2]).toFloat();
        p = 3;
    }
    else
    {
        p = 2;
    }

    bool useFixedPos = false;
    coord_t fixedPos[3];
    if (argc >= p + 4 && !String(argv[p]).compareWithoutCase("at"))
    {
        useFixedPos = true;
        fixedPos[0] = String(argv[p + 1]).toDouble();
        fixedPos[1] = String(argv[p + 2]).toDouble();
        fixedPos[2] = String(argv[p + 3]).toDouble();
    }

    // Check that the volume is valid.
    volume = de::clamp(0.f, volume, 1.f);
    if (de::fequal(volume, 0)) return true;

    if (useFixedPos)
    {
        _api_S.LocalSoundAtVolumeFrom(id, nullptr, fixedPos, volume);
    }
    else
    {
        _api_S.LocalSoundAtVolume(id, nullptr, volume);
    }

    return true;
}

#ifdef __CLIENT__

/**
 * CCmd: Play a music track.
 */
D_CMD(PlayMusic)
{
    DE_UNUSED(src);

    LOG_AS("playmusic (Cmd)");

    if (!App_AudioSystem().musicIsAvailable())
    {
        LOGDEV_SCR_ERROR("Music subsystem is not available");
        return false;
    }

    const bool looped = true;

    if (argc == 2)
    {
        // Play a file associated with the referenced music definition.
        if (const Record *definition = DED_Definitions()->musics.tryFind("id", argv[1]))
        {
            return Mus_Start(*definition, looped);
        }
        LOG_RES_WARNING("Music '%s' not defined") << argv[1];
        return false;
    }

    if (argc == 3)
    {
        // Play a file referenced directly.
        if (!iCmpStrCase(argv[1], "lump"))
        {
            return Mus_StartLump(App_FileSystem().lumpNumForName(argv[2]), looped);
        }
        else if (!iCmpStrCase(argv[1], "file"))
        {
            return Mus_StartFile(argv[2], looped);
        }
        else if (!iCmpStrCase(argv[1], "cd"))
        {
            if (!App_AudioSystem().cd())
            {
                LOG_AUDIO_WARNING("No CD audio interface available");
                return false;
            }
            return Mus_StartCDTrack(String(argv[2]).toInt(), looped);
        }
        return false;
    }

    LOG_SCR_NOTE("Usage:\n  %s (music-def)") << argv[0];
    LOG_SCR_MSG("  %s lump (lumpname)") << argv[0];
    LOG_SCR_MSG("  %s file (filename)") << argv[0];
    LOG_SCR_MSG("  %s cd (track)") << argv[0];
    return true;
}

D_CMD(StopMusic)
{
    DE_UNUSED(src, argc, argv);

    App_AudioSystem().stopMusic();
    return true;
}

D_CMD(PauseMusic)
{
    DE_UNUSED(src, argc, argv);

    App_AudioSystem().pauseMusic(!App_AudioSystem().musicIsPaused());
    return true;
}

static void sfxReverbStrengthChanged()
{
    App_AudioSystem().requestSfxListenerUpdate();
}

static void musicMidiFontChanged()
{
    App_AudioSystem().updateMusicMidiFont();
}

D_CMD(ReverbParameters)
{
    DE_UNUSED(src, argc);

    dfloat args[NUM_REVERB_DATA];

    args[SFXLP_REVERB_VOLUME ] = String(argv[1]).toFloat();
    args[SFXLP_REVERB_SPACE  ] = String(argv[2]).toFloat();
    args[SFXLP_REVERB_DECAY  ] = String(argv[3]).toFloat();
    args[SFXLP_REVERB_DAMPING] = String(argv[4]).toFloat();

    LOG_SCR_MSG("Setting reverb parameters:\n"
                "- volume: %f\n"
                "- space: %f\n"
                "- decay: %f\n"
                "- damping: %f")
            << args[SFXLP_REVERB_VOLUME ]
            << args[SFXLP_REVERB_SPACE  ]
            << args[SFXLP_REVERB_DECAY  ]
            << args[SFXLP_REVERB_DAMPING];

    App_AudioSystem().sfx()->Listenerv(SFXLP_REVERB, args);

    return true;
}
#endif

void AudioSystem::consoleRegister()  // static
{
    // Sound effects:
#ifdef __CLIENT__
    //C_VAR_INT     ("sound-16bit",         &sfx16Bit,              0, 0, 1);
    C_VAR_INT     ("sound-3d",            &sfx3D,                 0, 0, 1);
#endif
    C_VAR_BYTE    ("sound-overlap-stop",  &sfxOneSoundPerEmitter, 0, 0, 1);
#ifdef __CLIENT__
    //C_VAR_INT     ("sound-rate",          &sfxSampleRate,         0, 11025, 44100);
    C_VAR_FLOAT2  ("sound-reverb-volume", &sfxReverbStrength,     0, 0, 1.5f, sfxReverbStrengthChanged);
    C_VAR_INT     ("sound-volume",        &sfxVolume,             0, 0, 255);

    C_CMD_FLAGS("playsound",  nullptr, PlaySound,  CMDF_NO_DEDICATED);

    // Music:
    C_VAR_CHARPTR2("music-soundfont",     &musMidiFontPath,       0, 0, 0, musicMidiFontChanged);
    C_VAR_INT     ("music-source",        &musSourcePreference,   0, 0, 2);
    C_VAR_INT     ("music-volume",        &musVolume,             0, 0, 255);

    C_CMD_FLAGS("pausemusic", nullptr, PauseMusic, CMDF_NO_DEDICATED);
    C_CMD_FLAGS("playmusic",  nullptr, PlayMusic,  CMDF_NO_DEDICATED);
    C_CMD_FLAGS("stopmusic",  "",      StopMusic,  CMDF_NO_DEDICATED);

    C_CMD("reverbparams", "ffff", ReverbParameters);

    // Debug:
    C_VAR_INT     ("sound-info",          &showSoundInfo,         0, 0, 1);
#endif
}

// Music: ---------------------------------------------------------------------------

bool Mus_IsPlaying()
{
#ifdef __CLIENT__
    return App_AudioSystem().musicIsPlaying();
#else
    return false;
#endif
}

#undef S_StopMusic
void S_StopMusic()
{
#ifdef __CLIENT__
    App_AudioSystem().stopMusic();
#endif
}

#undef S_PauseMusic
void S_PauseMusic(dd_bool paused)
{
#ifdef __CLIENT__
    App_AudioSystem().pauseMusic(paused);
#else
    DE_UNUSED(paused);
#endif
}

dint Mus_Start(const Record &definition, bool looped)
{
#ifdef __CLIENT__
    return App_AudioSystem().playMusic(definition, looped);
#else
    DE_UNUSED(definition, looped);
    return 0;
#endif
}

dint Mus_StartLump(lumpnum_t lumpNum, bool looped)
{
#ifdef __CLIENT__
    return App_AudioSystem().playMusicLump(lumpNum, looped);
#else
    DE_UNUSED(lumpNum, looped);
    return 0;
#endif
}

dint Mus_StartFile(const char *filePath, bool looped)
{
#ifdef __CLIENT__
    return App_AudioSystem().playMusicFile(filePath, looped);
#else
    DE_UNUSED(filePath, looped);
    return 0;
#endif
}

dint Mus_StartCDTrack(dint cdTrack, bool looped)
{
#ifdef __CLIENT__
    return App_AudioSystem().playMusicCDTrack(cdTrack, looped);
#else
    DE_UNUSED(cdTrack, looped);
    return 0;
#endif
}

#undef S_StartMusicNum
dint S_StartMusicNum(dint musicId, dd_bool looped)
{
#ifdef __CLIENT__
    if (::isDedicated) return true;

    if (musicId >= 0 && musicId < DED_Definitions()->musics.size())
    {
        const Record &def = DED_Definitions()->musics[musicId];
        return Mus_Start(def, looped);
    }
    return false;
#else
    DE_UNUSED(musicId, looped);
    return false;
#endif
}

#undef S_StartMusic
dint S_StartMusic(const char *musicId, dd_bool looped)
{
    LOG_AS("S_StartMusic");
    dint idx = DED_Definitions()->getMusicNum(musicId);
    if (idx < 0)
    {
        if (musicId && !String(musicId).isEmpty())
        {
#if defined __CLIENT__
            // Fallback: maybe there's a lump with this name instead.
            const String musicLumpName = String::format("d_%s.lmp", musicId);
            const lumpnum_t lumpNum = App_FileSystem().lumpNumForName(musicLumpName);
            if (lumpNum >= 0)
            {
                LOG_AUDIO_MSG("No Music definition for \"%s\", but found lump \"%s\" (%d) instead")
                    << musicId << musicLumpName << lumpNum;
                if (const auto result = App_AudioSystem().playMusicLump(lumpNum, looped))
                {
                    return result;
                }
            }
#endif // __CLIENT__
            LOG_AUDIO_WARNING("Music \"%s\" not defined, cannot start playback") << musicId;
        }
        return false;
    }
    return S_StartMusicNum(idx, looped);
}

// Sound Effects: -------------------------------------------------------------------

mobj_t *S_GetListenerMobj()
{
    return DD_Player(::displayPlayer)->publicData().mo;
}

#undef S_LocalSoundAtVolumeFrom
dint S_LocalSoundAtVolumeFrom(dint soundIdAndFlags, const mobj_t *origin, coord_t *point, dfloat volume)
{
#ifdef __CLIENT__
    LOG_AS("S_LocalSoundAtVolumeFrom");

    // A dedicated server never starts any local sounds (only logical sounds in the LSM).
    if (::isDedicated) return false;

    // Sounds cannot be started while in busy mode...
    if (DoomsdayApp::app().busyMode().isActive())
        return false;

    const dint soundId = (soundIdAndFlags & ~DDSF_FLAG_MASK);
    if (soundId <= 0 || soundId >= DED_Definitions()->sounds.size())
        return false;

    // Skip if sounds won't be heard.
    if (::sfxVolume <= 0 || volume <= 0)
        return false;

    if (volume > 1)
    {
        LOGDEV_AUDIO_WARNING("Volume is too high (%f > 1)") << volume;
    }

    dfloat freq = 1;
    // This is the sound we're going to play.
    sfxinfo_t *info = Def_GetSoundInfo(soundId, &freq, &volume);
    if (!info) return false;  // Hmm? This ID is not defined.

    const bool isRepeating = (soundIdAndFlags & DDSF_REPEAT) || Def_SoundIsRepeating(soundId);

    // Check the distance (if applicable).
    if (!(info->flags & SF_NO_ATTENUATION) && !(soundIdAndFlags & DDSF_NO_ATTENUATION))
    {
        // If origin is too far, don't even think about playing the sound.
        const coord_t *fixPoint = (origin ? origin->origin : point);

        if (Mobj_ApproxPointDistance(S_GetListenerMobj(), fixPoint) > soundMaxDist)
            return false;
    }

    // Load the sample.
    sfxsample_t *sample = App_AudioSystem().sfxSampleCache().cache(soundId);
    if (!sample)
    {
        if (App_AudioSystem().sfxIsAvailable())
        {
            LOG_AUDIO_VERBOSE("Caching of sound %i failed") << soundId;
        }
        return false;
    }

    // Random frequency alteration? (Multipliers chosen to match original
    // sound code.)
    if (!sfxNoRndPitch)
    {
        if (info->flags & SF_RANDOM_SHIFT)
        {
            freq += (RNG_RandFloat() - RNG_RandFloat()) * (7.0f / 255);
        }
        if (info->flags & SF_RANDOM_SHIFT2)
        {
            freq += (RNG_RandFloat() - RNG_RandFloat()) * (15.0f / 255);
        }
    }

    // If the sound has an exclusion group, either all or the same emitter's
    // iterations of this sound will stop.
    if (info->group)
    {
        const mobj_t *emitter = ((info->flags & SF_GLOBAL_EXCLUDE) ? nullptr : origin);
        S_StopSoundGroup(info->group, emitter);
    }

    // Let's play it.
    dint flags = 0;
    flags |= (((info->flags & SF_NO_ATTENUATION) || (soundIdAndFlags & DDSF_NO_ATTENUATION)) ? SF_NO_ATTENUATION : 0);
    flags |= (isRepeating ? SF_REPEAT : 0);
    flags |= ((info->flags & SF_DONT_STOP) ? SF_DONT_STOP : 0);
    return App_AudioSystem().playSound(sample, volume, freq, origin, point, flags);

#else
    DE_UNUSED(soundIdAndFlags, origin, point, volume);
    return false;
#endif
}

#undef S_LocalSoundAtVolume
dint S_LocalSoundAtVolume(dint soundIdAndFlags, const mobj_t *emitter, dfloat volume)
{
    return S_LocalSoundAtVolumeFrom(soundIdAndFlags, emitter, nullptr, volume);
}

#undef S_LocalSound
dint S_LocalSound(dint soundIdAndFlags, const mobj_t *emitter)
{
    // Play local sound at max volume.
    return S_LocalSoundAtVolumeFrom(soundIdAndFlags, emitter, nullptr, 1);
}

#undef S_LocalSoundFrom
dint S_LocalSoundFrom(dint soundIdAndFlags, coord_t *origin)
{
    return S_LocalSoundAtVolumeFrom(soundIdAndFlags, nullptr, origin, 1);
}

#undef S_StartSound
dint S_StartSound(dint soundIdAndFlags, const mobj_t *emitter)
{
#ifdef __SERVER__
    // The sound is audible to everybody.
    Sv_Sound(soundIdAndFlags, emitter, SVSF_TO_ALL);
#endif
    App_AudioSystem().startLogical(soundIdAndFlags, emitter);

    return S_LocalSound(soundIdAndFlags, emitter);
}

#undef S_StartSoundEx
dint S_StartSoundEx(dint soundIdAndFlags, const mobj_t *emitter)
{
#ifdef __SERVER__
    Sv_Sound(soundIdAndFlags, emitter, SVSF_TO_ALL | SVSF_EXCLUDE_ORIGIN);
#endif
    App_AudioSystem().startLogical(soundIdAndFlags, emitter);

    return S_LocalSound(soundIdAndFlags, emitter);
}

#undef S_StartSoundAtVolume
dint S_StartSoundAtVolume(dint soundIdAndFlags, const mobj_t *emitter, dfloat volume)
{
#ifdef __SERVER__
    Sv_SoundAtVolume(soundIdAndFlags, emitter, volume, SVSF_TO_ALL);
#endif
    App_AudioSystem().startLogical(soundIdAndFlags, emitter);

    // The sound is audible to everybody.
    return S_LocalSoundAtVolume(soundIdAndFlags, emitter, volume);
}

#undef S_ConsoleSound
dint S_ConsoleSound(dint soundId, mobj_t *emitter, dint targetConsole)
{
#ifdef __SERVER__
    Sv_Sound(soundId, emitter, targetConsole);
#endif

    // If it's for us, we can hear it.
    if (targetConsole == consolePlayer)
    {
        S_LocalSound(soundId, emitter);
    }

    return true;
}

#undef S_StopSound
void S_StopSound(dint soundId, const mobj_t *emitter)
{
    App_AudioSystem().stopSound(soundId, emitter);
}

#undef S_StopSound2
void S_StopSound2(dint soundId, const mobj_t *emitter, dint flags)
{
    App_AudioSystem().stopSound(soundId, emitter, flags);
}

#undef S_IsPlaying
dint S_IsPlaying(dint soundId, mobj_t *emitter)
{
    return (dint) App_AudioSystem().soundIsPlaying(soundId, emitter);
}

#ifdef __CLIENT__

void S_StopSoundGroup(dint group, const mobj_t *emitter)
{
    App_AudioSystem().stopSoundGroup(group, emitter);
}

dint S_StopSoundWithLowerPriority(dint soundId, mobj_t *emitter, dint defPriority)
{
    return App_AudioSystem().stopSoundWithLowerPriority(soundId, emitter, defPriority);
}

static Value *Function_Audio_LocalSound(Context &, const Function::ArgumentValues &args)
{
    const int   sound  = DED_Definitions()->getSoundNum(args.at(0)->asText());
    const float volume = float(args.at(1)->asNumber());
    if (sound >= 0)
    {
        S_LocalSoundAtVolume(sound, nullptr, volume);
    }
    else
    {
        throw Error("Function_Thing_StartSound", "Undefined sound: " + args.at(0)->asText());
    }
    return nullptr;
}

#endif  // __CLIENT__

DE_DECLARE_API(S) =
{
    { DE_API_SOUND },
    S_LocalSoundAtVolumeFrom,
    S_LocalSoundAtVolume,
    S_LocalSound,
    S_LocalSoundFrom,
    S_StartSound,
    S_StartSoundEx,
    S_StartSoundAtVolume,
    S_ConsoleSound,
    S_StopSound,
    S_StopSound2,
    S_IsPlaying,
    S_StartMusic,
    S_StartMusicNum,
    S_StopMusic,
    S_PauseMusic
};<|MERGE_RESOLUTION|>--- conflicted
+++ resolved
@@ -89,14 +89,11 @@
 
 static AudioSystem *theAudioSystem;
 
-<<<<<<< HEAD
+static duint const SOUND_LOGICAL_PURGEINTERVAL = 2000;  ///< 2 seconds
+
+static byte sfxOneSoundPerEmitter;  //< @c false= Traditional Doomsday behavior: allow sounds to overlap.
+
 static const duint SOUND_LOGICAL_PURGEINTERVAL = 2000;  ///< 2 seconds
-=======
-static duint const SOUND_LOGICAL_PURGEINTERVAL = 2000;  ///< 2 seconds
-
-static byte sfxOneSoundPerEmitter;  //< @c false= Traditional Doomsday behavior: allow sounds to overlap.
-
->>>>>>> 022839e0
 #ifdef __CLIENT__
 static const dint SOUND_CHANNEL_COUNT_DEFAULT  = 16;
 static const dint SOUND_CHANNEL_COUNT_MAX      = 256;
@@ -660,7 +657,7 @@
 
         // Script bindings.
         {
-            ScriptSystem::get().addNativeModule("Audio", module);
+        ScriptSystem::get().addNativeModule("Audio", module);
 #if defined(__CLIENT__)
             binder.init(module)
                 << DENG2_FUNC(Audio_LocalSound, "localSound", "id" << "volume");
