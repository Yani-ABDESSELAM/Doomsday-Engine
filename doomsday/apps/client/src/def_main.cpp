/** @file def_main.cpp  Definition subsystem.
 *
 * @authors Copyright © 2003-2017 Jaakko Keränen <jaakko.keranen@iki.fi>
 * @authors Copyright © 2005-2015 Daniel Swanson <danij@dengine.net>
 * @authors Copyright © 2006 Jamie Jones <jamie_jones_au@yahoo.com.au>
 *
 * @par License
 * GPL: http://www.gnu.org/licenses/gpl.html
 *
 * <small>This program is free software; you can redistribute it and/or modify
 * it under the terms of the GNU General Public License as published by the
 * Free Software Foundation; either version 2 of the License, or (at your
 * option) any later version. This program is distributed in the hope that it
 * will be useful, but WITHOUT ANY WARRANTY; without even the implied warranty
 * of MERCHANTABILITY or FITNESS FOR A PARTICULAR PURPOSE. See the GNU General
 * Public License for more details. You should have received a copy of the GNU
 * General Public License along with this program; if not, write to the Free
 * Software Foundation, Inc., 51 Franklin St, Fifth Floor, Boston, MA
 * 02110-1301 USA</small>
 */

#define DE_NO_API_MACROS_DEFINITIONS

#include "def_main.h"

#include "dd_main.h"
#include "dd_def.h"
#include "api_def.h"
#include "api_sound.h"

#include "Generator"
#ifdef __CLIENT__
#  include "render/rend_particle.h"
#endif

#include <doomsday/world/detailtexturemateriallayer.h>
#include <doomsday/world/shinetexturemateriallayer.h>
#include <doomsday/world/texturemateriallayer.h>
#ifdef __CLIENT__
#  include "resource/lightmaterialdecoration.h"
#endif

#include <doomsday/doomsdayapp.h>
#include <doomsday/console/cmd.h>
#include <doomsday/defs/decoration.h>
#include <doomsday/defs/dedfile.h>
#include <doomsday/defs/dedparser.h>
#include <doomsday/defs/material.h>
#include <doomsday/defs/sky.h>
#include <doomsday/defs/state.h>
#include <doomsday/filesys/fs_main.h>
#include <doomsday/filesys/fs_util.h>
#include <doomsday/resource/manifest.h>
#include <doomsday/resource/animgroups.h>
#include <doomsday/res/Bundles>
#include <doomsday/res/DoomsdayPackage>
#include <doomsday/res/Textures>
#include <doomsday/world/Materials>
#include <doomsday/world/MaterialManifest>
#include <doomsday/world/xg.h>

#include <de/Map>
#include <de/legacy/findfile.h>
#include <de/c_wrapper.h>
#include <de/App>
#include <de/PackageLoader>
#include <de/ScriptSystem>
#include <de/NativePath>
#include <de/RecordValue>

#include <cwctype>
#include <cstring>

using namespace de;
using namespace res;

#define LOOPi(n)    for (i = 0; i < (n); ++i)
#define LOOPk(n)    for (k = 0; k < (n); ++k)

RuntimeDefs runtimeDefs;

static bool defsInited;
static mobjinfo_t *gettingFor;

static inline FS1 &fileSys()
{
    return App_FileSystem();
}

void RuntimeDefs::clear()
{
    for (dint i = 0; i < sounds.size(); ++i)
    {
        Str_Free(&sounds[i].external);
    }
    sounds.clear();

    mobjInfo.clear();
    states.clear();
    texts.clear();
    stateInfo.clear();
}

void Def_Init()
{
    ::runtimeDefs.clear();
    DED_Definitions()->clear();

    auto &defs = *DED_Definitions();

    // Make the definitions visible in the global namespace.
    App::app().scriptSystem().addNativeModule("Defs", defs.names);

    // Constants for definitions.
    DE_ADD_NUMBER_CONSTANT(defs.names, SN_SPAWN);
    DE_ADD_NUMBER_CONSTANT(defs.names, SN_SEE);
    DE_ADD_NUMBER_CONSTANT(defs.names, SN_PAIN);
    DE_ADD_NUMBER_CONSTANT(defs.names, SN_MELEE);
    DE_ADD_NUMBER_CONSTANT(defs.names, SN_MISSILE);
    DE_ADD_NUMBER_CONSTANT(defs.names, SN_CRASH);
    DE_ADD_NUMBER_CONSTANT(defs.names, SN_DEATH);
    DE_ADD_NUMBER_CONSTANT(defs.names, SN_XDEATH);
    DE_ADD_NUMBER_CONSTANT(defs.names, SN_RAISE);

    DE_ADD_NUMBER_CONSTANT(defs.names, SDN_ACTIVE);
    DE_ADD_NUMBER_CONSTANT(defs.names, SDN_ATTACK);
    DE_ADD_NUMBER_CONSTANT(defs.names, SDN_DEATH);
    DE_ADD_NUMBER_CONSTANT(defs.names, SDN_PAIN);
    DE_ADD_NUMBER_CONSTANT(defs.names, SDN_SEE);
}

void Def_Destroy()
{
    App::app().scriptSystem().removeNativeModule("Defs");

    DED_Definitions()->clear();

    // Destroy the databases.
    ::runtimeDefs.clear();

    ::defsInited = false;
}

state_t *Def_GetState(dint num)
{
    if (num >= 0 && num < DED_Definitions()->states.size())
    {
        return &::runtimeDefs.states[num];
    }
    return nullptr;  // Not found.
}

sfxinfo_t *Def_GetSoundInfo(dint soundId, dfloat *freq, dfloat *volume)
{
    if (soundId <= 0 || soundId >= DED_Definitions()->sounds.size())
        return nullptr;

    dfloat dummy = 0;
    if (!freq)   freq   = &dummy;
    if (!volume) volume = &dummy;

    // Traverse all links when getting the definition. (But only up to 10, which is
    // certainly enough and prevents endless recursion.) Update the sound id at the
    // same time. The links were checked in Def_Read() so there cannot be any bogus
    // ones.
    sfxinfo_t *info = &::runtimeDefs.sounds[soundId];

    for (dint i = 0; info->link && i < 10;
        info     = info->link,
        *freq    = (info->linkPitch > 0    ? info->linkPitch  / 128.0f : *freq),
        *volume += (info->linkVolume != -1 ? info->linkVolume / 127.0f : 0),
        soundId  = ::runtimeDefs.sounds.indexOf(info),
       ++i)
    {}

    DE_ASSERT(soundId < DED_Definitions()->sounds.size());

    return info;
}

bool Def_SoundIsRepeating(dint soundId)
{
    if (sfxinfo_t *info = Def_GetSoundInfo(soundId, nullptr, nullptr))
    {
        return (info->flags & SF_REPEAT) != 0;
    }
    return false;
}

ded_compositefont_t *Def_GetCompositeFont(const char *uri)
{
    return DED_Definitions()->getCompositeFont(uri);
}

/// @todo $revise-texture-animation
static ded_reflection_t *tryFindReflection(const res::Uri &uri, /* bool hasExternal,*/ bool isCustom)
{
    for (dint i = DED_Definitions()->reflections.size() - 1; i >= 0; i--)
    {
        ded_reflection_t &def = DED_Definitions()->reflections[i];
        if (!def.material || *def.material !=  uri) continue;

        /*
        if (hasExternal)
        {
            if (!(def.flags & REFF_EXTERNAL)) continue;
        }
        else */
        if (!isCustom)
        {
            if (def.flags & REFF_NO_IWAD) continue;
        }
        else
        {
            if (!(def.flags & REFF_PWAD)) continue;
        }

        return &def;
    }
    return nullptr;  // Not found.
}

/// @todo $revise-texture-animation
static ded_detailtexture_t *tryFindDetailTexture(const res::Uri &uri, /*bool hasExternal,*/ bool isCustom)
{
    for (dint i = DED_Definitions()->details.size() - 1; i >= 0; i--)
    {
        ded_detailtexture_t &def = DED_Definitions()->details[i];
        for (dint k = 0; k < 2; ++k)
        {
            const res::Uri *matUri = (k == 0 ? def.material1 : def.material2);
            if (!matUri || *matUri != uri) continue;

            /*if (hasExternal)
            {
                if (!(def.flags & DTLF_EXTERNAL)) continue;
            }
            else*/
            if (!isCustom)
            {
                if (def.flags & DTLF_NO_IWAD) continue;
            }
            else
            {
                if (!(def.flags & DTLF_PWAD)) continue;
            }

            return &def;
        }
    }
    return nullptr;  // Not found.
}

ded_ptcgen_t *Def_GetGenerator(const res::Uri &uri)
{
    if (uri.isEmpty()) return nullptr;

    for (dint i = 0; i < DED_Definitions()->ptcGens.size(); ++i)
    {
        ded_ptcgen_t *def = &DED_Definitions()->ptcGens[i];
        if (!def->material) continue;

        // Is this suitable?
        if (*def->material == uri)
            return def;

#if 0  /// @todo $revise-texture-animation
        if (def->flags & PGF_GROUP)
        {
            // Generator triggered by all materials in the (animation) group.
            // A search is necessary only if we know both the used material and
            // the specified material in this definition are in *a* group.
            if (Material_IsGroupAnimated(defMat) && Material_IsGroupAnimated(mat) &&
               &Material_AnimGroup(defMat) == &Material_AnimGroup(mat))
            {
                // Both are in this group! This def will do.
                return def;
            }
        }
#endif
    }

    return nullptr;  // None found.
}

ded_ptcgen_t *Def_GetGenerator(const uri_s *uri)
{
    if (!uri) return nullptr;
    return Def_GetGenerator(reinterpret_cast<const res::Uri &>(*uri));
}

ded_ptcgen_t *Def_GetDamageGenerator(int mobjType)
{
    // Search for a suitable definition.
    for (dint i = 0; i < DED_Definitions()->ptcGens.size(); ++i)
    {
        ded_ptcgen_t *def = &DED_Definitions()->ptcGens[i];

        // It must be for this type of mobj.
        if (def->damageNum == mobjType)
            return def;
    }
    return nullptr;
}

/**
 * The following escape sequences are un-escaped:
 * <pre>
 *     \\n   Newline
 *     \\r   Carriage return
 *     \\t   Tab
 *     \\\_   Space
 *     \\s   Space
 * </pre>
 */
static void Def_InitTextDef(ddtext_t *txt, const char *str)
{
    DE_ASSERT(txt);

    // Handle null pointers with "".
    if (!str) str = "";

    txt->text = (char *) M_Calloc(strlen(str) + 1);

    const char *in = str;
    char *out = txt->text;
    for (; *in; out++, in++)
    {
        if (*in == '\\')
        {
            in++;

            if (*in == 'n')      *out = '\n'; // Newline.
            else if (*in == 'r') *out = '\r'; // Carriage return.
            else if (*in == 't') *out = '\t'; // Tab.
            else if (*in == '_'
                 || *in == 's') *out = ' '; // Space.
            else
            {
                *out = *in;
            }
        }
        else
        {
            *out = *in;
        }
    }

    // Adjust buffer to fix exactly.
    txt->text = (char *) M_Realloc(txt->text, strlen(txt->text) + 1);
}

/**
 * Prints a count with a 2-space indentation.
 */
static String defCountMsg(dint count, const String &label)
{
    if (!::verbose && !count)
        return "";  // Don't print zeros if not verbose.

    return Stringf(_E(Ta) "  %i " _E(Tb) "%s\n", count, label.c_str());
}

/**
 * Read all DD_DEFNS lumps in the primary lump index.
 */
static void Def_ReadLumpDefs()
{
    LOG_AS("Def_ReadLumpDefs");

    const LumpIndex &lumpIndex = fileSys().nameIndex();
    LumpIndex::FoundIndices foundDefns;
    lumpIndex.findAll("DD_DEFNS.lmp", foundDefns);
    for (const auto i : foundDefns)
    {
        if (!DED_ReadLump(DED_Definitions(), i))
        {
<<<<<<< HEAD
            App_Error("Def_ReadLumpDefs: Parse error reading \"%s:DD_DEFNS\".\n",
                      NativePath(lumpIndex[i].container().composePath()).pretty().c_str());
=======
            QByteArray path = NativePath(lumpIndex[*i].container().composePath()).pretty().toUtf8();
            LOG_RES_ERROR("Parse error reading \"%s:DD_DEFNS\": %s") << path.constData() << DED_Error();
>>>>>>> 81bcdfb0
        }
    }

    const auto numProcessedLumps = foundDefns.size();
    if (::verbose && numProcessedLumps > 0)
    {
        LOG_RES_NOTE("Processed %i %s")
                << numProcessedLumps << (numProcessedLumps != 1 ? "lumps" : "lump");
    }
}

/**
 * Uses gettingFor. Initializes the state-owners information.
 */
dint Def_StateForMobj(const String &state)
{
    dint num = DED_Definitions()->getStateNum(state);
    if (num < 0) num = 0;

    // State zero is the NULL state.
    if (num > 0)
    {
        ::runtimeDefs.stateInfo[num].owner = ::gettingFor;
        // Scan forward at most 'count' states, or until we hit a state with
        // an owner, or the NULL state.
        dint st, count = 16;
        for (st = ::runtimeDefs.states[num].nextState;
            st > 0 && count-- && !::runtimeDefs.stateInfo[st].owner;
            st = ::runtimeDefs.states[st].nextState)
        {
            ::runtimeDefs.stateInfo[st].owner = ::gettingFor;
        }
    }

    return num;
}

static void readDefinitionFile(const String& path)
{
    if (path.isEmpty()) return;

    LOG_RES_VERBOSE("Reading \"%s\"") << NativePath(path).pretty();
    Def_ReadProcessDED(DED_Definitions(), path);
}

#if 0
/**
 * Attempt to prepend the current work path. If @a src is already absolute do nothing.
 *
 * @param dst  Absolute path written here.
 * @param src  Original path.
 */
static void prependWorkPath(ddstring_t *dst, const ddstring_t *src)
{
    DE_ASSERT(dst && src);

    if (!F_IsAbsolute(src))
    {
        NativePath prepended = NativePath::workPath() / Str_Text(src);

        //char *curPath = Dir_CurrentPath();
        //Str_Prepend(dst, curPath.);
        //Dir_CleanPathStr(dst);
        //M_Free(curPath);

        return;
    }

    // Do we need to copy anyway?
    if (dst != src)
    {
        Str_Set(dst, Str_Text(src));
    }
}
#endif

/**
 * Returns a URN list (in load order) for all lumps whose name matches the pattern "MAPINFO.lmp".
 */
static StringList allMapInfoUrns()
{
    StringList foundPaths;

    // The game's main MAPINFO definitions should be processed first.
    bool ignoreNonCustom = false;
    try
    {
        String mainMapInfo = fileSys().findPath(res::Uri(App_CurrentGame().mainMapInfo()), RLF_MATCH_EXTENSION);
        if (!mainMapInfo.isEmpty())
        {
            foundPaths << mainMapInfo;
            ignoreNonCustom = true;
        }
    }
    catch (const FS1::NotFoundError &)
    {}  // Ignore this error.

    // Process all other lumps named MAPINFO.lmp
    const LumpIndex &lumpIndex = fileSys().nameIndex();
    LumpIndex::FoundIndices foundLumps;
    lumpIndex.findAll("MAPINFO.lmp", foundLumps);
    for (const auto &lumpNumber : foundLumps)
    {
        // Ignore MAPINFO definition data in IWADs?
        if (ignoreNonCustom)
        {
            const File1 &file = lumpIndex[lumpNumber];
            /// @todo Custom status for contained files is not inherited from the container?
            if (file.isContained())
            {
                if (!file.container().hasCustom())
                    continue;
            }
            else if (!file.hasCustom())
                continue;
        }

        foundPaths << Stringf("LumpIndex:%i", lumpNumber);
    }

    return foundPaths;
}

/**
 * @param mapInfoUrns  MAPINFO definitions to translate, in load order.
 */
static void translateMapInfos(const StringList &mapInfoUrns, String &xlat, String &xlatCustom)
{
    xlat.clear();
    xlatCustom.clear();

    String delimitedPaths = String::join(mapInfoUrns, ";");
    if (delimitedPaths.isEmpty()) return;

    ddhook_mapinfo_convert_t parm;
    Str_InitStd(&parm.paths);
    Str_InitStd(&parm.translated);
    Str_InitStd(&parm.translatedCustom);
    try
    {
        Str_Set(&parm.paths, delimitedPaths);
        if (DoomsdayApp::plugins().callAllHooks(HOOK_MAPINFO_CONVERT, 0, &parm))
        {
            xlat       = Str_Text(&parm.translated);
            xlatCustom = Str_Text(&parm.translatedCustom);
        }
    }
    catch (...)
    {}
    Str_Free(&parm.translatedCustom);
    Str_Free(&parm.translated);
    Str_Free(&parm.paths);
}

static void readAllDefinitions()
{
    Time begunAt;

    // Start with engine's own top-level definition file.
    readDefinitionFile(App::packageLoader().package("net.dengine.base").root()
                       .locate<File const>("defs/doomsday.ded").path());

    if (App_GameLoaded())
    {
        const Game &game = App_CurrentGame();

<<<<<<< HEAD
        // Some games use definitions that are translated to DED.
        StringList mapInfoUrns = allMapInfoUrns();
=======
        // Some games use definitions (MAPINFO lumps) that are translated to DED.
        QStringList mapInfoUrns = allMapInfoUrns();
>>>>>>> 81bcdfb0
        if (!mapInfoUrns.isEmpty())
        {
            String xlat, xlatCustom;
            translateMapInfos(mapInfoUrns, xlat, xlatCustom);

            if (!xlat.isEmpty())
            {
                LOG_AS("Non-custom translated");
                LOGDEV_MAP_VERBOSE("MAPINFO definitions:\n") << xlat;

                if (!DED_ReadData(DED_Definitions(), xlat,
                                 "[TranslatedMapInfos]", false /*not custom*/))
                {
                    LOG_RES_ERROR("DED parse error: %s") << DED_Error();
                }
            }

            if (!xlatCustom.isEmpty())
            {
                LOG_AS("Custom translated");
                LOGDEV_MAP_VERBOSE("MAPINFO definitions:\n") << xlatCustom;

                if (!DED_ReadData(DED_Definitions(), xlatCustom,
                                 "[TranslatedMapInfos]", true /*custom*/))
                {
                    LOG_RES_ERROR("DED parse error: %s") << DED_Error();
                }
            }
        }

        // Now any startup definition files required by the game.
        const Game::Manifests &gameResources = game.manifests();
        dint packageIdx = 0;
        const auto foundRes = gameResources.equal_range(RC_DEFINITION);
        for (auto i = foundRes.first; i != foundRes.second; ++i, ++packageIdx)
        {
            ResourceManifest &record = *i->second;
            /// Try to locate this resource now.
            const String &path = record.resolvedPath(true/*try to locate*/);
            if (path.isEmpty())
            {
<<<<<<< HEAD
                App_Error(
                    "readAllDefinitions: Error, failed to locate required game definition \"%s\".",
                    String::join(record.names(), ";").c_str());
=======
                const auto names = record.names().join(";");
                LOG_RES_ERROR("Failed to locate required game definition \"%s\"") << names;
>>>>>>> 81bcdfb0
            }
            readDefinitionFile(path);
        }

        // Next are definition files in the games' /auto directory.
        if (!CommandLine_Exists("-noauto"))
        {
            FS1::PathList foundPaths;
            if (fileSys().findAllPaths(res::makeUri("$(App.DefsPath)/$(GamePlugin.Name)/auto/*.ded").resolved(), 0, foundPaths))
            {
                for (const FS1::PathListItem &found : foundPaths)
                {
                    // Ignore directories.
                    if (found.attrib & A_SUBDIR) continue;

                    readDefinitionFile(found.path);
                }
            }
        }
    }

    // Definitions from loaded data bundles.
    for (const DataBundle *bundle : DataBundle::loadedBundles())
    {
        if (bundle->format() == DataBundle::Ded)
        {
            const String bundleRoot = bundle->rootPath();
            for (const Value *path : bundle->packageMetadata().geta("dataFiles").elements())
            {
                readDefinitionFile(bundleRoot / path->asText());
            }
        }
    }

    // Definitions from loaded packages.
    for (Package *pkg : App::packageLoader().loadedPackagesInOrder())
    {
        res::DoomsdayPackage ddPkg(*pkg);
        if (ddPkg.hasDefinitions())
        {
            // Relative to package root.
            const Folder &defsFolder = pkg->root().locate<Folder const>(ddPkg.defsPath());

            // Read all the DED files found in this folder, in alphabetical order.
            // Subfolders are not checked -- the DED files need to manually `Include`
            // any files from subfolders.
            defsFolder.forContents([] (String name, File &file)
            {
                if (!name.fileNameExtension().compare(".ded", CaseInsensitive))
                {
                    readDefinitionFile(file.path());
                }
                return LoopContinue;
            });
        }
    }

    // Last are DD_DEFNS definition lumps from loaded add-ons.
    /// @todo Shouldn't these be processed before definitions on the command line?
    Def_ReadLumpDefs();

    LOG_RES_VERBOSE("readAllDefinitions: Completed in %.2f seconds") << begunAt.since();
}

static void defineFlaremap(const res::Uri &resourceUri)
{
    if (resourceUri.isEmpty()) return;

    // Reference to none?
    if (!resourceUri.path().toString().compareWithoutCase("-")) return;

    // Reference to a "built-in" flaremap?
    const String resourcePathStr = resourceUri.path();
    if (resourcePathStr.length() == 1 &&
        resourcePathStr.first() >= '0' && resourcePathStr.first() <= '4')
        return;

    res::Textures::get().defineTexture("Flaremaps", resourceUri);
}

static void defineLightmap(const res::Uri &resourceUri)
{
    if (resourceUri.isEmpty()) return;

    // Reference to none?
    if (!resourceUri.path().toString().compareWithoutCase("-")) return;

    res::Textures::get().defineTexture("Lightmaps", resourceUri);
}

static void generateMaterialDefForTexture(const res::TextureManifest &manifest)
{
    LOG_AS("generateMaterialDefForTexture");

    Record &mat = DED_Definitions()->materials[DED_Definitions()->addMaterial()];
    mat.set("autoGenerated", true);

    const res::Uri texUri = manifest.composeUri();
    mat.set("id", res::Uri(DD_MaterialSchemeNameForTextureScheme(texUri.scheme()), texUri.path()).compose());

    if (manifest.hasTexture())
    {
        res::Texture &tex = manifest.texture();
        mat.set("dimensions", new ArrayValue(tex.dimensions()));
        mat.set("flags", dint(tex.isFlagged(res::Texture::NoDraw) ? MATF_NO_DRAW : 0));
    }
    else
    {
        LOGDEV_RES_MSG("Texture \"%s\" not yet defined, resultant Material will inherit dimensions") << texUri;
    }

    // The first layer and stage is implicit.
    defn::Material matDef(mat);
    defn::MaterialLayer layerDef(matDef.addLayer());

    Record &st0 = layerDef.addStage();
    st0.set("texture", texUri.compose());

    // Is there an animation for this?
    const res::AnimGroup *anim = res::AnimGroups::get().animGroupForTexture(manifest);
    if (anim && anim->frameCount() > 1)
    {
        // Determine the start frame.
        dint startFrame = 0;
        while (&anim->frame(startFrame).textureManifest() != &manifest)
        {
            startFrame++;
        }

        // Just animate the first in the sequence?
        if (startFrame && (anim->flags() & AGF_FIRST_ONLY))
            return;

        // Complete configuration of the first stage.
        const res::AnimGroupFrame &animFrame0 = anim->frame(startFrame);
        st0.set("tics", dint( animFrame0.tics() + animFrame0.randomTics()) );
        if (animFrame0.randomTics())
        {
            st0.set("variance", animFrame0.randomTics() / st0.getf("tics"));
        }

        // Add further stages according to the animation group.
        startFrame++;
        for (dint i = 0; i < anim->frameCount() - 1; ++i)
        {
            const res::AnimGroupFrame &animFrame      = anim->frame(de::wrap(startFrame + i, 0, anim->frameCount()));
            const res::TextureManifest &frameManifest = animFrame.textureManifest();

            Record &st = layerDef.addStage();
            st.set("texture", frameManifest.composeUrn().compose());
            st.set("tics", dint( animFrame.tics() + animFrame.randomTics() ));
            if (animFrame.randomTics())
            {
                st.set("variance", animFrame.randomTics() / st.getf("tics"));
            }
        }
    }
}

static void generateMaterialDefsForAllTexturesInScheme(res::TextureScheme &scheme)
{
    PathTreeIterator<res::TextureScheme::Index> iter(scheme.index().leafNodes());
    while (iter.hasNext()) generateMaterialDefForTexture(iter.next());
}

static inline void generateMaterialDefsForAllTexturesInScheme(const String &schemeName)
{
    generateMaterialDefsForAllTexturesInScheme(res::Textures::get().textureScheme(schemeName));
}

static void generateMaterialDefs()
{
    generateMaterialDefsForAllTexturesInScheme("Textures");
    generateMaterialDefsForAllTexturesInScheme("Flats");
    generateMaterialDefsForAllTexturesInScheme("Sprites");
}

#ifdef __CLIENT__

/**
 * Returns @c true iff @a decorDef is compatible with the specified context.
 */
static bool decorationIsCompatible(const Record &decorDef, const res::Uri &textureUri,
                                   bool materialIsCustom)
{
    if (res::makeUri(decorDef.gets("texture")) != textureUri)
        return false;

    if (materialIsCustom)
    {
        return (decorDef.geti("flags") & DCRF_PWAD) != 0;
    }
    return (decorDef.geti("flags") & DCRF_NO_IWAD) == 0;
}

/**
 * (Re)Decorate the given @a material according to definition @a def. Any existing
 * decorations will be cleared in the process.
 *
 * @param material  The material being (re)decorated.
 * @param def       Definition to apply.
 */
static void redecorateMaterial(ClientMaterial &material, const Record &def)
{
    defn::Material matDef(def);

    material.clearAllDecorations();

    // Prefer decorations defined within the material.
    for (dint i = 0; i < matDef.decorationCount(); ++i)
    {
        defn::MaterialDecoration decorDef(matDef.decoration(i));

        for (dint k = 0; k < decorDef.stageCount(); ++k)
        {
            const Record &st = decorDef.stage(k);

            defineLightmap(res::makeUri(st.gets("lightmapUp")));
            defineLightmap(res::makeUri(st.gets("lightmapDown")));
            defineLightmap(res::makeUri(st.gets("lightmapSide")));
            defineFlaremap(res::makeUri(st.gets("haloTexture")));
        }

        material.addDecoration(LightMaterialDecoration::fromDef(decorDef.def()));
    }

    if (material.hasDecorations())
        return;

    // Perhaps old style linked decoration definitions?
    if (material.layerCount())
    {
        // The animation configuration of layer0 determines decoration animation.
        const auto &decorationsByTexture = DED_Definitions()->decorations.lookup("texture").elements();
        const auto &layer0               = material.layer(0).as<world::TextureMaterialLayer>();

        bool haveDecorations = false;
        List<const Record *> stageDecorations(layer0.stageCount());
        for (dint i = 0; i < layer0.stageCount(); ++i)
        {
            const world::TextureMaterialLayer::AnimationStage &stage = layer0.stage(i);
            try
            {
                res::TextureManifest &texManifest = res::Textures::get().textureManifest(stage.texture);
                const res::Uri texUri = texManifest.composeUri();
                for (const auto &pair : decorationsByTexture)
                {
                    const Record &rec = *pair.second->as<RecordValue>().record();
                    if (decorationIsCompatible(rec, texUri, material.manifest().isCustom()))
                    {
                        stageDecorations[i] = &rec;
                        haveDecorations = true;
                        break;
                    }
                }
            }
            catch (const Resources::MissingResourceManifestError &)
            {}  // Ignore this error
        }

        if (!haveDecorations) return;

        for (dint i = 0; i < layer0.stageCount(); ++i)
        {
            if (!stageDecorations[i]) continue;

            defn::Decoration mainDef(*stageDecorations[i]);
            for (dint k = 0; k < mainDef.lightCount(); ++k)
            {
                defn::MaterialDecoration decorDef(mainDef.light(k));
                DE_ASSERT(decorDef.stageCount() == 1); // sanity check.

                std::unique_ptr<LightMaterialDecoration> decor(
                        new LightMaterialDecoration(Vec2i(decorDef.geta("patternSkip")),
                                                    Vec2i(decorDef.geta("patternOffset")),
                                                    false /*don't use interpolation*/));

                std::unique_ptr<LightMaterialDecoration::AnimationStage> definedDecorStage(
                        LightMaterialDecoration::AnimationStage::fromDef(decorDef.stage(0)));

                definedDecorStage->tics = layer0.stage(i).tics;

                for (dint m = 0; m < i; ++m)
                {
                    LightMaterialDecoration::AnimationStage preStage(*definedDecorStage);
                    preStage.tics  = layer0.stage(m).tics;
                    preStage.color = Vec3f();
                    decor->addStage(preStage);  // makes a copy.
                }

                decor->addStage(*definedDecorStage);

                for (dint m = i + 1; m < layer0.stageCount(); ++m)
                {
                    LightMaterialDecoration::AnimationStage postStage(*definedDecorStage);
                    postStage.tics  = layer0.stage(m).tics;
                    postStage.color = Vec3f();
                    decor->addStage(postStage);
                }

                material.addDecoration(decor.release());  // takes ownership.
            }
        }
    }
}

#endif // __CLIENT__

static ded_group_t *findGroupForMaterialLayerAnimation(const res::Uri &uri)
{
    if (uri.isEmpty()) return nullptr;

    // Reverse iteration (later defs override earlier ones).
    for (dint i = DED_Definitions()->groups.size(); i--> 0; )
    {
        ded_group_t &grp = DED_Definitions()->groups[i];

        // We aren't interested in precache groups.
        if (grp.flags & AGF_PRECACHE) continue;

        // Or empty/single-frame groups.
        if (grp.members.size() < 2) continue;

        // The referenced material must be a member.
        if (!grp.tryFindFirstMemberWithMaterial(uri)) continue;

        // Only consider groups where each frame has a valid duration.
        dint k;
        for (k = 0; k < grp.members.size(); ++k)
        {
            if (grp.members[k].tics < 0) break;
        }
        if (k < grp.members.size()) continue;

        // Found a suitable Group.
        return &grp;
    }

    return nullptr;  // Not found.
}

static void configureMaterial(world::Material &mat, const Record &definition)
{
    defn::Material matDef(definition);
    res::Uri const materialUri(matDef.gets("id"), RC_NULL);

    // Reconfigure basic properties.
    mat.setDimensions(Vec2ui(matDef.geta("dimensions")));
    mat.markDontDraw((matDef.geti("flags") & MATF_NO_DRAW) != 0);
    mat.markSkyMasked((matDef.geti("flags") & MATF_SKYMASK) != 0);

#ifdef __CLIENT__
    static_cast<ClientMaterial &>(mat).setAudioEnvironment(S_AudioEnvironmentId(&materialUri));
#endif

    // Reconfigure the layers.
    mat.clearAllLayers();
    for (dint i = 0; i < matDef.layerCount(); ++i)
    {
        mat.addLayerAt(world::TextureMaterialLayer::fromDef(matDef.layer(i)), mat.layerCount());
    }

    if (mat.layerCount() && mat.layer(0).stageCount())
    {
        auto &layer0 = mat.layer(0).as<world::TextureMaterialLayer>();
        world::TextureMaterialLayer::AnimationStage &stage0 = layer0.stage(0);

        if (!stage0.texture.isEmpty())
        {
            // We may need to interpret the layer animation from the now
            // deprecated Group definitions.

            if (matDef.getb(DE_STR("autoGenerated")) && layer0.stageCount() == 1)
            {
                const res::Uri &textureUri = stage0.texture;

                // Possibly; see if there is a compatible definition with
                // a member named similarly to the texture for layer #0.

                if (const ded_group_t *grp = findGroupForMaterialLayerAnimation(textureUri))
                {
                    // Determine the start frame.
                    dint startFrame = 0;
                    while (!grp->members[startFrame].material ||
                           *grp->members[startFrame].material != textureUri)
                    {
                        startFrame++;
                    }

                    // Configure the first stage.
                    const ded_group_member_t &gm0 = grp->members[startFrame];
                    stage0.tics     = gm0.tics;
                    stage0.variance = de::max(gm0.randomTics, 0) / dfloat( gm0.tics );

                    // Add further stages for each frame in the group.
                    startFrame++;
                    for (dint i = 0; i < grp->members.size() - 1; ++i)
                    {
                        const dint frame             = de::wrap(startFrame + i, 0, grp->members.size());
                        const ded_group_member_t &gm = grp->members[frame];

                        if (gm.material)
                        {
                            const dint tics       = gm.tics;
                            const dfloat variance = de::max(gm.randomTics, 0) / dfloat( gm.tics );

                            layer0.addStage(world::TextureMaterialLayer::AnimationStage(*gm.material, tics, variance));
                        }
                    }
                }
            }

            // Are there Detail definitions we need to produce a layer for?
            world::DetailTextureMaterialLayer *dlayer = nullptr;
            for (dint i = 0; i < layer0.stageCount(); ++i)
            {
                world::TextureMaterialLayer::AnimationStage &stage = layer0.stage(i);
                const ded_detailtexture_t *detailDef =
                    tryFindDetailTexture(stage.texture, /*UNKNOWN VALUE,*/ mat.manifest().isCustom());

                if (!detailDef || !detailDef->stage.texture)
                    continue;

                if (!dlayer)
                {
                    // Add a new detail layer.
                    mat.addLayerAt(dlayer = world::DetailTextureMaterialLayer::fromDef(*detailDef), 0);
                }
                else
                {
                    // Add a new stage.
                    try
                    {
                        res::TextureManifest &texture = res::Textures::get().textureScheme("Details")
                                .findByResourceUri(*detailDef->stage.texture);
                        dlayer->addStage(world::DetailTextureMaterialLayer::AnimationStage
                                         (texture.composeUri(), stage.tics, stage.variance,
                                          detailDef->stage.scale, detailDef->stage.strength,
                                          detailDef->stage.maxDistance));

                        if (dlayer->stageCount() == 2)
                        {
                            // Update the first stage with timing info.
                            const world::TextureMaterialLayer::AnimationStage &stage0 = layer0.stage(0);
                            world::TextureMaterialLayer::AnimationStage &dstage0      = dlayer->stage(0);

                            dstage0.tics     = stage0.tics;
                            dstage0.variance = stage0.variance;
                        }
                    }
                    catch (const Resources::MissingResourceManifestError &)
                    {}  // Ignore this error.
                }
            }

            // Are there Reflection definition we need to produce a layer for?
            world::ShineTextureMaterialLayer *slayer = nullptr;
            for (dint i = 0; i < layer0.stageCount(); ++i)
            {
                world::TextureMaterialLayer::AnimationStage &stage = layer0.stage(i);
                const ded_reflection_t *shineDef =
                    tryFindReflection(stage.texture, /*UNKNOWN VALUE,*/ mat.manifest().isCustom());

                if (!shineDef || !shineDef->stage.texture)
                    continue;

                if (!slayer)
                {
                    // Add a new shine layer.
                    mat.addLayerAt(slayer = world::ShineTextureMaterialLayer::fromDef(*shineDef), mat.layerCount());
                }
                else
                {
                    // Add a new stage.
                    try
                    {
                        res::TextureManifest &texture = res::Textures::get().textureScheme("Reflections")
                                                               .findByResourceUri(*shineDef->stage.texture);

                        if (shineDef->stage.maskTexture)
                        {
                            try
                            {
                                res::TextureManifest *maskTexture = &res::Textures::get().textureScheme("Masks")
                                                   .findByResourceUri(*shineDef->stage.maskTexture);

                                slayer->addStage(world::ShineTextureMaterialLayer::AnimationStage
                                                 (texture.composeUri(), stage.tics, stage.variance,
                                                  maskTexture->composeUri(), shineDef->stage.blendMode,
                                                  shineDef->stage.shininess,
                                                  Vec3f(shineDef->stage.minColor),
                                                  Vec2f(shineDef->stage.maskWidth, shineDef->stage.maskHeight)));
                            }
                            catch (const Resources::MissingResourceManifestError &)
                            {}  // Ignore this error.
                        }

                        if (slayer->stageCount() == 2)
                        {
                            // Update the first stage with timing info.
                            const world::TextureMaterialLayer::AnimationStage &stage0 = layer0.stage(0);
                            world::TextureMaterialLayer::AnimationStage &sstage0      = slayer->stage(0);

                            sstage0.tics     = stage0.tics;
                            sstage0.variance = stage0.variance;
                        }
                    }
                    catch (const Resources::MissingResourceManifestError &)
                    {}  // Ignore this error.
                }
            }
        }
    }

#ifdef __CLIENT__
    redecorateMaterial(static_cast<ClientMaterial &>(mat), definition);
#endif

    // At this point we know the material is usable.
    mat.markValid();
}

static void interpretMaterialDef(const Record &definition)
{
    LOG_AS("interpretMaterialDef");
    defn::Material matDef(definition);
    res::Uri const materialUri(matDef.gets("id"), RC_NULL);
    try
    {
        // Create/retrieve a manifest for the would-be material.
        world::MaterialManifest *manifest = &world::Materials::get().declareMaterial(materialUri);

        // Update manifest classification:
        manifest->setFlags(world::MaterialManifest::AutoGenerated, matDef.getb("autoGenerated")? SetFlags : UnsetFlags);
        manifest->setFlags(world::MaterialManifest::Custom, UnsetFlags);
        if (matDef.layerCount())
        {
            defn::MaterialLayer layerDef(matDef.layer(0));
            if (layerDef.stageCount() > 0)
            {
                res::Uri const textureUri(layerDef.stage(0).gets("texture"), RC_NULL);
                try
                {
                    res::TextureManifest &texManifest = res::Textures::get().textureManifest(textureUri);
                    if (texManifest.hasTexture() && texManifest.texture().isFlagged(res::Texture::Custom))
                    {
                        manifest->setFlags(world::MaterialManifest::Custom);
                    }
                }
                catch (const Resources::MissingResourceManifestError &er)
                {
                    // Log but otherwise ignore this error.
                    LOG_RES_MSG("Ignoring unknown texture \"%s\" in Material \"%s\" (layer 0 stage 0): %s")
                        << textureUri
                        << materialUri
                        << er.asText();
                }
            }
        }

        // (Re)configure the material.
        /// @todo Defer until necessary.
        configureMaterial(*manifest->derive(), definition);
    }
    catch (const Resources::UnknownSchemeError &er)
    {
        LOG_RES_WARNING("Failed to declare material \"%s\": %s")
            << materialUri << er.asText();
    }
    catch (const world::MaterialScheme::InvalidPathError &er)
    {
        LOG_RES_WARNING("Failed to declare material \"%s\": %s")
            << materialUri << er.asText();
    }
}

static void invalidateAllMaterials()
{
    world::Materials::get().forAllMaterials([] (world::Material &material)
    {
        material.markValid(false);
        return LoopContinue;
    });
}

#ifdef __CLIENT__
static void clearFontDefinitionLinks()
{
    for (AbstractFont *font : ClientResources::get().allFonts())
    {
        if (CompositeBitmapFont *compFont = maybeAs<CompositeBitmapFont>(font))
        {
            compFont->setDefinition(nullptr);
        }
    }
}
#endif // __CLIENT__

void Def_Read()
{
    LOG_AS("Def_Read");

    if (defsInited)
    {
        // We've already initialized the definitions once.
        // Get rid of everything.
        FS1::Scheme &scheme = fileSys().scheme(App_ResourceClass("RC_MODEL").defaultScheme());
        scheme.reset();

        invalidateAllMaterials();
#ifdef __CLIENT__
        clearFontDefinitionLinks();
#endif
        defsInited = false;
    }

    auto &defs = *DED_Definitions();

    // Now we can clear all existing definitions and re-init.
    defs.clear();
    runtimeDefs.clear();

    // Generate definitions.
    generateMaterialDefs();

    // Read all definitions files and lumps.
    LOG_RES_MSG("Parsing definition files...");
    readAllDefinitions();

    // Any definition hooks?
    DoomsdayApp::plugins().callAllHooks(HOOK_DEFS, 0, &defs);

#ifdef __CLIENT__
    // Composite fonts.
    for (dint i = 0; i < defs.compositeFonts.size(); ++i)
    {
        ClientResources::get().newFontFromDef(defs.compositeFonts[i]);
    }
#endif

    // States.
    ::runtimeDefs.states.append(defs.states.size());
    for (dint i = 0; i < ::runtimeDefs.states.size(); ++i)
    {
        Record &dst = defs.states[i];

        // Make sure duplicate IDs overwrite the earliest.
        dint stateNum = defs.getStateNum(dst.gets("id"));
        if (stateNum == -1) continue;

        Record &dstNew = defs.states[stateNum];
        state_t *st = &::runtimeDefs.states[stateNum];

        st->sprite    = defs.getSpriteNum(dst.gets("sprite"));
        st->flags     = dst.geti("flags");
        st->frame     = dst.geti("frame");
        st->tics      = dst.geti("tics");
        st->action    = P_GetAction(dst.gets("action"));
        st->nextState = defs.getStateNum(dst.gets("nextState"));

        const auto &misc = dst.geta("misc");
        for (dint k = 0; k < NUM_STATE_MISC; ++k)
        {
            st->misc[k] = misc[k].asInt();
        }

        // Replace the older execute string.
        if (&dst != &dstNew)
        {
            dstNew.set("execute", dst.gets("execute"));
        }
    }

    ::runtimeDefs.stateInfo.append(defs.states.size());

    // Mobj info.
    ::runtimeDefs.mobjInfo.append(defs.things.size());
    for (dint i = 0; i < runtimeDefs.mobjInfo.size(); ++i)
    {
        Record *dmo = &defs.things[i];

        // Make sure duplicate defs overwrite the earliest.
        mobjinfo_t *mo = &runtimeDefs.mobjInfo[defs.getMobjNum(dmo->gets("id"))];

        gettingFor       = mo;
        mo->doomEdNum    = dmo->geti("doomEdNum");
        mo->spawnHealth  = dmo->geti("spawnHealth");
        mo->reactionTime = dmo->geti("reactionTime");
        mo->painChance   = dmo->geti("painChance");
        mo->speed        = dmo->getf("speed");
        mo->radius       = dmo->getf("radius");
        mo->height       = dmo->getf("height");
        mo->mass         = dmo->geti("mass");
        mo->damage       = dmo->geti("damage");
        mo->flags        = dmo->geta("flags")[0].asInt();
        mo->flags2       = dmo->geta("flags")[1].asInt();
        mo->flags3       = dmo->geta("flags")[2].asInt();

        const auto &states = dmo->geta("states");
        const auto &sounds = dmo->geta("sounds");

        for (dint k = 0; k < STATENAMES_COUNT; ++k)
        {
            mo->states[k] = Def_StateForMobj(states[k].asText());
        }

        mo->seeSound     = defs.getSoundNum(sounds[SDN_SEE].asText());
        mo->attackSound  = defs.getSoundNum(sounds[SDN_ATTACK].asText());
        mo->painSound    = defs.getSoundNum(sounds[SDN_PAIN].asText());
        mo->deathSound   = defs.getSoundNum(sounds[SDN_DEATH].asText());
        mo->activeSound  = defs.getSoundNum(sounds[SDN_ACTIVE].asText());

        for (dint k = 0; k < NUM_MOBJ_MISC; ++k)
        {
            mo->misc[k] = dmo->geta("misc")[k].asInt();
        }
    }

    // Decorations. (Define textures).
    for (dint i = 0; i < defs.decorations.size(); ++i)
    {
        defn::Decoration decorDef(defs.decorations[i]);
        for (dint k = 0; k < decorDef.lightCount(); ++k)
        {
            const Record &st = defn::MaterialDecoration(decorDef.light(k)).stage(0);
            if (Vec3f(st.geta("color")) != Vec3f(0.0f))
            {
                defineLightmap(res::makeUri(st["lightmapUp"]));
                defineLightmap(res::makeUri(st["lightmapDown"]));
                defineLightmap(res::makeUri(st["lightmapSide"]));
                defineFlaremap(res::makeUri(st["haloTexture"]));
            }
        }
    }

    // Detail textures (Define textures).
    res::Textures::get().textureScheme("Details").clear();
    for (dint i = 0; i < defs.details.size(); ++i)
    {
        ded_detailtexture_t *dtl = &defs.details[i];

        // Ignore definitions which do not specify a material.
        if ((!dtl->material1 || dtl->material1->isEmpty()) &&
           (!dtl->material2 || dtl->material2->isEmpty())) continue;

        if (!dtl->stage.texture) continue;

        res::Textures::get().defineTexture("Details", *dtl->stage.texture);
    }

    // Surface reflections (Define textures).
    res::Textures::get().textureScheme("Reflections").clear();
    res::Textures::get().textureScheme("Masks").clear();
    for (dint i = 0; i < defs.reflections.size(); ++i)
    {
        ded_reflection_t *ref = &defs.reflections[i];

        // Ignore definitions which do not specify a material.
        if (!ref->material || ref->material->isEmpty()) continue;

        if (ref->stage.texture)
        {
            res::Textures::get().defineTexture("Reflections", *ref->stage.texture);
        }
        if (ref->stage.maskTexture)
        {
            res::Textures::get().defineTexture("Masks", *ref->stage.maskTexture,
                            Vec2ui(ref->stage.maskWidth, ref->stage.maskHeight));
        }
    }

    // Materials.
    for (dint i = 0; i < defs.materials.size(); ++i)
    {
        interpretMaterialDef(defs.materials[i]);
    }

    // Dynamic lights. Update the sprite numbers.
    for (dint i = 0; i < defs.lights.size(); ++i)
    {
        const dint stateIdx = defs.getStateNum(defs.lights[i].state);
        if (stateIdx < 0)
        {
            // It's probably a bias light definition, then?
            if (!defs.lights[i].uniqueMapID[0])
            {
                LOG_RES_WARNING("Undefined state '%s' in Light definition") << defs.lights[i].state;
            }
            continue;
        }
        ::runtimeDefs.stateInfo[stateIdx].light = &defs.lights[i];
    }

    // Sound effects.
    ::runtimeDefs.sounds.append(defs.sounds.size());
    for (dint i = 0; i < ::runtimeDefs.sounds.size(); ++i)
    {
        ded_sound_t *snd = &defs.sounds[i];
        // Make sure duplicate defs overwrite the earliest.
        sfxinfo_t *si    = &::runtimeDefs.sounds[defs.getSoundNum(snd->id)];

        strcpy(si->id, snd->id);
        strcpy(si->lumpName, snd->lumpName);
        si->lumpNum     = (strlen(snd->lumpName) > 0? fileSys().lumpNumForName(snd->lumpName) : -1);
        strcpy(si->name, snd->name);

        const dint soundIdx = defs.getSoundNum(snd->link);
        si->link        = (soundIdx >= 0 ? &::runtimeDefs.sounds[soundIdx] : 0);

        si->linkPitch   = snd->linkPitch;
        si->linkVolume  = snd->linkVolume;
        si->priority    = snd->priority;
        si->channels    = snd->channels;
        si->flags       = snd->flags;
        si->group       = snd->group;

        Str_Init(&si->external);
        if (snd->ext)
        {
            Str_Set(&si->external, snd->ext->pathCStr());
        }
    }

    // Music.
    for (int i = defs.musics.size() - 1; i >= 0; --i)
    {
        const Record &mus = defs.musics[i];

        // Make sure duplicate defs overwrite contents from the earlier ones.
        // IDs can't be fully trusted because music definitions are sometimes
        // generated by idtech1importer, so they might have IDs that don't
        // match the vanilla IDs.

        for (int k = i - 1; k >= 0; --k)
        {
            Record &earlier = defs.musics[k];

            if (mus.gets("id").compareWithoutCase(earlier.gets("id")) == 0)
            {
                earlier.set("lumpName", mus.gets("lumpName"));
                earlier.set("cdTrack", mus.geti("cdTrack"));
                earlier.set("path", mus.gets("path"));
            }
            else if (mus.gets("lumpName").compareWithoutCase(earlier.gets("lumpName")) == 0)
            {
                earlier.set("path", mus.gets("path"));
                earlier.set("cdTrack", mus.geti("cdTrack"));
            }
        }
    }

    // Text.
    ::runtimeDefs.texts.append(defs.text.size());
    for (dint i = 0; i < defs.text.size(); ++i)
    {
        Def_InitTextDef(&::runtimeDefs.texts[i], defs.text[i].text);
    }
    // Handle duplicate strings.
    for (dint i = 0; i < ::runtimeDefs.texts.size(); ++i)
    {
        if (!::runtimeDefs.texts[i].text) continue;

        for (dint k = i + 1; k < ::runtimeDefs.texts.size(); ++k)
        {
            if (!::runtimeDefs.texts[k].text) continue; // Already done.
            if (iCmpStrCase(defs.text[i].id, defs.text[k].id)) continue; // ID mismatch.

            // Update the earlier string.
            ::runtimeDefs.texts[i].text = (char *) M_Realloc(
                ::runtimeDefs.texts[i].text, strlen(::runtimeDefs.texts[k].text) + 1);
            strcpy(::runtimeDefs.texts[i].text, ::runtimeDefs.texts[k].text);

            // Free the later string, it isn't used (>NUMTEXT).
            M_Free(::runtimeDefs.texts[k].text);
            ::runtimeDefs.texts[k].text = nullptr;
        }
    }

    // Particle generators.
    for (dint i = 0; i < defs.ptcGens.size(); ++i)
    {
        ded_ptcgen_t *pg = &defs.ptcGens[i];
        dint st = defs.getStateNum(pg->state);

        if (!iCmpStr(pg->type, "*"))
            pg->typeNum = DED_PTCGEN_ANY_MOBJ_TYPE;
        else
            pg->typeNum = defs.getMobjNum(pg->type);
        pg->type2Num  = defs.getMobjNum(pg->type2);
        pg->damageNum = defs.getMobjNum(pg->damage);

        // Figure out embedded sound ID numbers.
        for (dint k = 0; k < pg->stages.size(); ++k)
        {
            if (pg->stages[k].sound.name[0])
            {
                pg->stages[k].sound.id = defs.getSoundNum(pg->stages[k].sound.name);
            }
            if (pg->stages[k].hitSound.name[0])
            {
                pg->stages[k].hitSound.id = defs.getSoundNum(pg->stages[k].hitSound.name);
            }
        }

        if (st <= 0)
            continue; // Not state triggered, then...

        stateinfo_t *stinfo = &::runtimeDefs.stateInfo[st];

        // Link the definition to the state.
        if (pg->flags & world::Generator::StateChain)
        {
            // Add to the chain.
            pg->stateNext = stinfo->ptcGens;
            stinfo->ptcGens = pg;
        }
        else
        {
            // Make sure the previously built list is unlinked.
            while (stinfo->ptcGens)
            {
                ded_ptcgen_t *temp = stinfo->ptcGens->stateNext;

                stinfo->ptcGens->stateNext = nullptr;
                stinfo->ptcGens = temp;
            }
            stinfo->ptcGens = pg;
            pg->stateNext = nullptr;
        }
    }

    // Map infos.
    for (dint i = 0; i < defs.mapInfos.size(); ++i)
    {
        Record &mi = defs.mapInfos[i];

        // Historically, the map info flags field was used for sky flags, here we copy
        // those flags to the embedded sky definition for backward-compatibility.
        if (mi.geti("flags") & MIF_DRAW_SPHERE)
        {
            mi.set("sky.flags", mi.geti("sky.flags") | SIF_DRAW_SPHERE);
        }
    }

    // Log a summary of the definition database.
    LOG_RES_MSG(_E(b) "Definitions:");
    String str;
    str += defCountMsg(defs.episodes.size(),         "episodes");
    str += defCountMsg(defs.groups.size(),           "animation groups");
    str += defCountMsg(defs.compositeFonts.size(),   "composite fonts");
    str += defCountMsg(defs.details.size(),          "detail textures");
    str += defCountMsg(defs.finales.size(),          "finales");
    str += defCountMsg(defs.lights.size(),           "lights");
    str += defCountMsg(defs.lineTypes.size(),        "line types");
    str += defCountMsg(defs.mapInfos.size(),         "map infos");

    dint nonAutoGeneratedCount = 0;
    for (dint i = 0; i < defs.materials.size(); ++i)
    {
        if (!defs.materials[i].getb("autoGenerated"))
            ++nonAutoGeneratedCount;
    }
    str += defCountMsg(nonAutoGeneratedCount,        "materials");

    str += defCountMsg(defs.models.size(),           "models");
    str += defCountMsg(defs.ptcGens.size(),          "particle generators");
    str += defCountMsg(defs.skies.size(),            "skies");
    str += defCountMsg(defs.sectorTypes.size(),      "sector types");
    str += defCountMsg(defs.musics.size(),           "songs");
    str += defCountMsg(::runtimeDefs.sounds.size(),  "sound effects");
    str += defCountMsg(defs.sprites.size(),          "sprite names");
    str += defCountMsg(::runtimeDefs.states.size(),  "states");
    str += defCountMsg(defs.decorations.size(),      "surface decorations");
    str += defCountMsg(defs.reflections.size(),      "surface reflections");
    str += defCountMsg(::runtimeDefs.texts.size(),   "text strings");
    str += defCountMsg(defs.textureEnv.size(),       "texture environments");
    str += defCountMsg(::runtimeDefs.mobjInfo.size(),"things");

    LOG_RES_MSG("%s") << str.rightStrip();

    ::defsInited = true;
}

static void initMaterialGroup(ded_group_t &def)
{
    world::Materials::MaterialManifestGroup *group = nullptr;
    for (dint i = 0; i < def.members.size(); ++i)
    {
        ded_group_member_t *gm = &def.members[i];
        if (!gm->material) continue;

        try
        {
            world::MaterialManifest &manifest = world::Materials::get().materialManifest(*gm->material);

            if (def.flags & AGF_PRECACHE) // A precache group.
            {
                // Only create the group once the first material has been found.
                if (!group)
                {
                    group = &world::Materials::get().newMaterialGroup();
                }

                group->insert(&manifest);
            }
#if 0 /// @todo $revise-texture-animation
            else // An animation group.
            {
                // Only create the group once the first material has been found.
                if (animNumber == -1)
                {
                    animNumber = resSys().newAnimGroup(def.flags & ~AGF_PRECACHE);
                }

                resSys().animGroup(animNumber).addFrame(manifest.material(), gm->tics, gm->randomTics);
            }
#endif
        }
        catch (const Resources::MissingResourceManifestError &er)
        {
            // Log but otherwise ignore this error.
            LOG_RES_WARNING("Unknown material \"%s\" in group def %i: %s")
                    << *gm->material
                    << i << er.asText();
        }
    }
}

void Def_PostInit()
{
#ifdef __CLIENT__

    // Particle generators: model setup.
    for (dint i = 0; i < DED_Definitions()->ptcGens.size(); ++i)
    {
        ded_ptcgen_t *gen = &DED_Definitions()->ptcGens[i];

        for (dint k = 0; k < gen->stages.size(); ++k)
        {
            ded_ptcstage_t *st = &gen->stages[k];

            if (st->type < PTC_MODEL || st->type >= PTC_MODEL + MAX_PTC_MODELS)
                continue;

            st->model = -1;
            try
            {
                FrameModelDef &modef = ClientResources::get().modelDef(
                    Stringf("Particle%02i", st->type - PTC_MODEL));
                if (modef.subModelId(0) == NOMODELID)
                {
                    continue;
                }

                FrameModel &mdl = ClientResources::get().model(modef.subModelId(0));

                st->model = ClientResources::get().indexOf(&modef);
                st->frame = mdl.frameNumber(st->frameName);
                if (st->frame < 0) st->frame = 0;
                if (st->endFrameName[0])
                {
                    st->endFrame = mdl.frameNumber(st->endFrameName);
                    if (st->endFrame < 0) st->endFrame = 0;
                }
                else
                {
                    st->endFrame = -1;
                }
            }
            catch (const ClientResources::MissingModelDefError &)
            {}  // Ignore this error.
        }
    }

#endif // __CLIENT__

    // Lights.
    for (dint i = 0; i < DED_Definitions()->lights.size(); ++i)
    {
        ded_light_t &lightDef = DED_Definitions()->lights[i];

        if (lightDef.up)    defineLightmap(*lightDef.up);
        if (lightDef.down)  defineLightmap(*lightDef.down);
        if (lightDef.sides) defineLightmap(*lightDef.sides);
        if (lightDef.flare) defineFlaremap(*lightDef.flare);
    }

    // Material groups (e.g., for precaching).
    world::Materials::get().clearAllMaterialGroups();
    for (dint i = 0; i < DED_Definitions()->groups.size(); ++i)
    {
        initMaterialGroup(DED_Definitions()->groups[i]);
    }
}

bool Def_SameStateSequence(state_t *snew, state_t *sold)
{
    if (!snew || !sold) return false;
    if (snew == sold) return true;  // Trivial.

    const dint target = ::runtimeDefs.states.indexOf(snew);
    const dint start  = ::runtimeDefs.states.indexOf(sold);

    dint count = 0;
    for (dint it = sold->nextState; it >= 0 && it != start && count < 16;
        it = ::runtimeDefs.states[it].nextState, ++count)
    {
        if (it == target)
            return true;

        if (it == ::runtimeDefs.states[it].nextState)
            break;
    }
    return false;
}

String Def_GetStateName(const state_t *state)
{
    if (!state) return "(nullptr)";
    const dint idx = ::runtimeDefs.states.indexOf(state);
    DE_ASSERT(idx >= 0);
    return DED_Definitions()->states[idx].gets("id");
}

static inline dint Friendly(dint num)
{
    return de::max(0, num);
}

/**
 * Converts a DED line type to the internal format.
 * Bit of a nuisance really...
 */
void Def_CopyLineType(linetype_t *l, ded_linetype_t *def)
{
    DE_ASSERT(l && def);

    l->id               = def->id;
    l->flags            = def->flags[0];
    l->flags2           = def->flags[1];
    l->flags3           = def->flags[2];
    l->lineClass        = def->lineClass;
    l->actType          = def->actType;
    l->actCount         = def->actCount;
    l->actTime          = def->actTime;
    l->actTag           = def->actTag;

    for (dint i = 0; i < 10; ++i)
    {
        if (i == 9)
            l->aparm[i] = DED_Definitions()->getMobjNum(def->aparm9);
        else
            l->aparm[i] = def->aparm[i];
    }

    l->tickerStart      = def->tickerStart;
    l->tickerEnd        = def->tickerEnd;
    l->tickerInterval   = def->tickerInterval;
    l->actSound         = Friendly(DED_Definitions()->getSoundNum(def->actSound));
    l->deactSound       = Friendly(DED_Definitions()->getSoundNum(def->deactSound));
    l->evChain          = def->evChain;
    l->actChain         = def->actChain;
    l->deactChain       = def->deactChain;
    l->actLineType      = def->actLineType;
    l->deactLineType    = def->deactLineType;
    l->wallSection      = def->wallSection;

    if (def->actMaterial)
    {
        try
        {
            l->actMaterial = world::Materials::get().materialManifest(*def->actMaterial).id();
        }
        catch (const Resources::MissingResourceManifestError &)
        {}  // Ignore this error.
    }

    if (def->deactMaterial)
    {
        try
        {
            l->deactMaterial = world::Materials::get().materialManifest(*def->deactMaterial).id();
        }
        catch (const Resources::MissingResourceManifestError &)
        {}  // Ignore this error.
    }

    l->actMsg            = def->actMsg;
    l->deactMsg          = def->deactMsg;
    l->materialMoveAngle = def->materialMoveAngle;
    l->materialMoveSpeed = def->materialMoveSpeed;

    dint i;
    LOOPi(20) l->iparm[i] = def->iparm[i];
    LOOPi(20) l->fparm[i] = def->fparm[i];
    LOOPi(5)  l->sparm[i] = def->sparm[i];

    // Some of the parameters might be strings depending on the line class.
    // Find the right mapping table.
    for (dint k = 0; k < 20; ++k)
    {
        const dint a = XG_Class(l->lineClass)->iparm[k].map;
        if (a < 0) continue;

        if (a & MAP_SND)
        {
            l->iparm[k] = Friendly(DED_Definitions()->getSoundNum(def->iparmStr[k]));
        }
        else if (a & MAP_MATERIAL)
        {
            if (def->iparmStr[k][0])
            {
                if (!iCmpStrCase(def->iparmStr[k], "-1"))
                {
                    l->iparm[k] = -1;
                }
                else
                {
                    try
                    {
                        l->iparm[k] = world::Materials::get().materialManifest(res::makeUri(def->iparmStr[k])).id();
                    }
                    catch (const Resources::MissingResourceManifestError &)
                    {}  // Ignore this error.
                }
            }
        }
        else if (a & MAP_MUS)
        {
            dint temp = Friendly(DED_Definitions()->getMusicNum(def->iparmStr[k]));

            if (temp == 0)
            {
                temp = DED_Definitions()->evalFlags(def->iparmStr[k]);
                if (temp)
                    l->iparm[k] = temp;
            }
            else
            {
                l->iparm[k] = Friendly(DED_Definitions()->getMusicNum(def->iparmStr[k]));
            }
        }
        else
        {
            dint temp = DED_Definitions()->evalFlags(def->iparmStr[k]);
            if (temp)
                l->iparm[k] = temp;
        }
    }
}

/**
 * Converts a DED sector type to the internal format.
 */
void Def_CopySectorType(sectortype_t *s, ded_sectortype_t *def)
{
    DE_ASSERT(s && def);
    dint i, k;

    s->id           = def->id;
    s->flags        = def->flags;
    s->actTag       = def->actTag;
    LOOPi(5)
    {
        s->chain[i]      = def->chain[i];
        s->chainFlags[i] = def->chainFlags[i];
        s->start[i]      = def->start[i];
        s->end[i]        = def->end[i];
        LOOPk(2) s->interval[i][k] = def->interval[i][k];
        s->count[i]      = def->count[i];
    }
    s->ambientSound = Friendly(DED_Definitions()->getSoundNum(def->ambientSound));
    LOOPi(2)
    {
        s->soundInterval[i]     = def->soundInterval[i];
        s->materialMoveAngle[i] = def->materialMoveAngle[i];
        s->materialMoveSpeed[i] = def->materialMoveSpeed[i];
    }
    s->windAngle    = def->windAngle;
    s->windSpeed    = def->windSpeed;
    s->verticalWind = def->verticalWind;
    s->gravity      = def->gravity;
    s->friction     = def->friction;
    s->lightFunc    = def->lightFunc;
    LOOPi(2) s->lightInterval[i] = def->lightInterval[i];
    LOOPi(3)
    {
        s->colFunc[i] = def->colFunc[i];
        LOOPk(2) s->colInterval[i][k] = def->colInterval[i][k];
    }
    s->floorFunc    = def->floorFunc;
    s->floorMul     = def->floorMul;
    s->floorOff     = def->floorOff;
    LOOPi(2) s->floorInterval[i] = def->floorInterval[i];
    s->ceilFunc     = def->ceilFunc;
    s->ceilMul      = def->ceilMul;
    s->ceilOff      = def->ceilOff;
    LOOPi(2) s->ceilInterval[i] = def->ceilInterval[i];
}

dint Def_Get(dint type, const char *id, void *out)
{
    switch (type)
    {
    case DD_DEF_ACTION:
        if (acfnptr_t action = P_GetAction(id))
        {
            if (out) *(acfnptr_t *)out = action;
            return true;
        }
        return false;

    case DD_DEF_SOUND_LUMPNAME: {
        dint32 i = *((dint32 *) id);
        if (i < 0 || i >= ::runtimeDefs.sounds.size())
            return false;
        strcpy((char *)out, ::runtimeDefs.sounds[i].lumpName);
        return true; }

    case DD_DEF_LINE_TYPE: {
        dint typeId = strtol(id, (char **)nullptr, 10);
        for (dint i = DED_Definitions()->lineTypes.size() - 1; i >= 0; i--)
        {
            if (DED_Definitions()->lineTypes[i].id != typeId) continue;
            if (out) Def_CopyLineType((linetype_t *)out, &DED_Definitions()->lineTypes[i]);
            return true;
        }
        return false; }

    case DD_DEF_SECTOR_TYPE: {
        dint typeId = strtol(id, (char **)nullptr, 10);
        for (dint i = DED_Definitions()->sectorTypes.size() - 1; i >= 0; i--)
        {
            if (DED_Definitions()->sectorTypes[i].id != typeId) continue;
            if (out) Def_CopySectorType((sectortype_t *)out, &DED_Definitions()->sectorTypes[i]);
            return true;
        }
        return false; }

    default: return false;
    }
}

dint Def_Set(dint type, dint index, dint value, const void *ptr)
{
    LOG_AS("Def_Set");

    switch (type)
    {
    case DD_DEF_SOUND:
        if (index < 0 || index >= ::runtimeDefs.sounds.size())
        {
            DE_ASSERT_FAIL("Sound index is invalid");
            return false;
        }

        switch (value)
        {
        case DD_LUMP:
            S_StopSound(index, 0);
            strcpy(::runtimeDefs.sounds[index].lumpName, (const char *) ptr);
            if (strlen(::runtimeDefs.sounds[index].lumpName))
            {
                ::runtimeDefs.sounds[index].lumpNum = fileSys().lumpNumForName(::runtimeDefs.sounds[index].lumpName);
                if (::runtimeDefs.sounds[index].lumpNum < 0)
                {
                    LOG_RES_WARNING("Unknown sound lump name \"%s\"; sound #%i will be inaudible")
                            << ::runtimeDefs.sounds[index].lumpName << index;
                }
            }
            else
            {
                ::runtimeDefs.sounds[index].lumpNum = 0;
            }
            break;

        default: break;
        }
        break;

    default: return false;
    }

    return true;
}

/**
 * Prints a list of all the registered mobjs to the console.
 * @todo Does this belong here?
 */
D_CMD(ListMobjs)
{
    DE_UNUSED(src, argc, argv);

    if (DED_Definitions()->things.size() <= 0)
    {
        LOG_RES_MSG("No mobjtypes defined/loaded");
        return true;
    }

    LOG_RES_MSG(_E(b) "Registered Mobjs (ID | Name):");
    for (dint i = 0; i < DED_Definitions()->things.size(); ++i)
    {
        const auto &name = DED_Definitions()->things[i].gets("name");
        if (!name.isEmpty())
            LOG_RES_MSG(" %s | %s") << DED_Definitions()->things[i].gets("id") << name;
        else
            LOG_RES_MSG(" %s | " _E(l) "(Unnamed)") << DED_Definitions()->things[i].gets("id");
    }

    return true;
}

void Def_ConsoleRegister()
{
    C_CMD("listmobjtypes", "", ListMobjs);
}

DE_DECLARE_API(Def) =
{
    { DE_API_DEFINITIONS },

    Def_Get,
    Def_Set
};<|MERGE_RESOLUTION|>--- conflicted
+++ resolved
@@ -375,13 +375,8 @@
     {
         if (!DED_ReadLump(DED_Definitions(), i))
         {
-<<<<<<< HEAD
-            App_Error("Def_ReadLumpDefs: Parse error reading \"%s:DD_DEFNS\".\n",
-                      NativePath(lumpIndex[i].container().composePath()).pretty().c_str());
-=======
             QByteArray path = NativePath(lumpIndex[*i].container().composePath()).pretty().toUtf8();
             LOG_RES_ERROR("Parse error reading \"%s:DD_DEFNS\": %s") << path.constData() << DED_Error();
->>>>>>> 81bcdfb0
         }
     }
 
@@ -548,13 +543,8 @@
     {
         const Game &game = App_CurrentGame();
 
-<<<<<<< HEAD
-        // Some games use definitions that are translated to DED.
+        // Some games use definitions (MAPINFO lumps) that are translated to DED.
         StringList mapInfoUrns = allMapInfoUrns();
-=======
-        // Some games use definitions (MAPINFO lumps) that are translated to DED.
-        QStringList mapInfoUrns = allMapInfoUrns();
->>>>>>> 81bcdfb0
         if (!mapInfoUrns.isEmpty())
         {
             String xlat, xlatCustom;
@@ -596,14 +586,8 @@
             const String &path = record.resolvedPath(true/*try to locate*/);
             if (path.isEmpty())
             {
-<<<<<<< HEAD
-                App_Error(
-                    "readAllDefinitions: Error, failed to locate required game definition \"%s\".",
-                    String::join(record.names(), ";").c_str());
-=======
-                const auto names = record.names().join(";");
+                const auto names = String::join(record.names(), ";");
                 LOG_RES_ERROR("Failed to locate required game definition \"%s\"") << names;
->>>>>>> 81bcdfb0
             }
             readDefinitionFile(path);
         }
