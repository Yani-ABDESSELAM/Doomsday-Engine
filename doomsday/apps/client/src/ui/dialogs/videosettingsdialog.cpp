--- conflicted
+++ resolved
@@ -26,23 +26,11 @@
 #include "dd_main.h"
 
 #include <doomsday/console/exec.h>
-<<<<<<< HEAD
-#include <de/Config>
-#include <de/VariableToggleWidget>
-#include <de/VariableSliderWidget>
-#include <de/ChoiceWidget>
-#include <de/SequentialLayout>
-#include <de/GridLayout>
-#include <de/SignalAction>
-#include <de/DisplayMode>
-#include <QPoint>
-=======
 #include <de/variabletogglewidget.h>
 #include <de/variablesliderwidget.h>
 #include <de/choicewidget.h>
 #include <de/sequentiallayout.h>
 #include <de/gridlayout.h>
->>>>>>> 1dacc451
 
 using namespace de;
 using namespace de::ui;
@@ -109,39 +97,21 @@
 
         area.add(fpsLimiter = new ToggleWidget);
         fpsLimiter->margins().setTop("dialog.separator");
-        fpsLimiter->setText(tr("FPS Limiter"));
-        QObject::connect(fpsLimiter, &ToggleWidget::stateChangedByUser, [this] (ToggleWidget::ToggleState st) {
-            fpsMax->enable(st == ToggleWidget::Active);
+        fpsLimiter->setText("FPS Limiter");
+        fpsLimiter->audienceForUserToggle() += [this]() {
+            fpsMax->enable(fpsLimiter->isActive());
             applyFpsMax();
-        });
+        };
 
         area.add(fpsMax = new SliderWidget);
         fpsMax->margins().setTop("dialog.separator");
         fpsMax->setRange(Ranged(35, 60));
         fpsMax->setPrecision(0);
         fpsMax->rule().setInput(Rule::Width, centered->rule().width());
-        QObject::connect(fpsMax, &SliderWidget::valueChangedByUser, [this] (double) { applyFpsMax(); });
+        fpsMax->audienceForUserValue() += [this]() { applyFpsMax(); };
 
         if (App_GameLoaded())
         {
-<<<<<<< HEAD
-=======
-            area.add(fpsLimiter = new ToggleWidget);
-            fpsLimiter->margins().setTop("dialog.separator");
-            fpsLimiter->setText("FPS Limiter");
-            fpsLimiter->audienceForUserToggle() += [this]() {
-                fpsMax->enable(fpsLimiter->isActive());
-                applyFpsMax();
-            };
-
-            area.add(fpsMax = new SliderWidget);
-            fpsMax->margins().setTop("dialog.separator");
-            fpsMax->setRange(Ranged(35, 60));
-            fpsMax->setPrecision(0);
-            fpsMax->rule().setInput(Rule::Width, centered->rule().width());
-            fpsMax->audienceForUserValue() += [this]() { applyFpsMax(); };
-
->>>>>>> 1dacc451
             stretchChoices
                 << new ChoiceItem("Smart",        SCALEMODE_SMART_STRETCH)
                 << new ChoiceItem("Original 1:1", SCALEMODE_NO_STRETCH)
@@ -225,11 +195,7 @@
         // FPS limit.
         if (fpsMax)
         {
-<<<<<<< HEAD
             const int max = Config::get().geti("window.main.maxFps", 0);
-=======
-            const int max = CVar_Integer(Con_FindVariable("refresh-rate-maximum"));
->>>>>>> 1dacc451
             fpsLimiter->setActive(max != 0);
             fpsMax->enable(max != 0);
             fpsMax->setValue(!max ? 35 : max);
