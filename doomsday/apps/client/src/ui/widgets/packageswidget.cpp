/** @file packageswidget.cpp  Widget for searching and examining packages.
 *
 * @authors Copyright (c) 2015-2017 Jaakko Keränen <jaakko.keranen@iki.fi>
 *
 * @par License
 * GPL: http://www.gnu.org/licenses/gpl.html
 *
 * <small>This program is free software; you can redistribute it and/or modify
 * it under the terms of the GNU General Public License as published by the
 * Free Software Foundation; either version 2 of the License, or (at your
 * option) any later version. This program is distributed in the hope that it
 * will be useful, but WITHOUT ANY WARRANTY; without even the implied warranty
 * of MERCHANTABILITY or FITNESS FOR A PARTICULAR PURPOSE. See the GNU General
 * Public License for more details. You should have received a copy of the GNU
 * General Public License along with this program; if not, see:
 * http://www.gnu.org/licenses</small>
 */

#include "ui/widgets/packageswidget.h"
#include "ui/widgets/homeitemwidget.h"
#include "ui/widgets/homemenuwidget.h"
#include "ui/widgets/panelbuttonwidget.h"
#include "ui/dialogs/packageinfodialog.h"
#include "ui/widgets/packagecontentoptionswidget.h"
#include "ui/clientrootwidget.h"
#include "clientapp.h"

#include <de/AtlasProceduralImage>
#include <de/CallbackAction>
#include <de/ChildWidgetOrganizer>
#include <de/DocumentPopupWidget>
#include <de/FileSystem>
#include <de/LineEditWidget>
#include <de/Loop>
#include <de/MenuWidget>
#include <de/NativeFile>
#include <de/PackageIconBank>
#include <de/PackageLoader>
#include <de/PopupButtonWidget>
#include <de/ProgressWidget>
#include <de/SequentialLayout>
#include <de/SignalAction>
#include <de/TaskPool>
#include <de/ui/FilteredData>
#include <de/ui/VariantActionItem>

#include <doomsday/DoomsdayApp>
#include <doomsday/resource/bundles.h>

#include <QTimer>
#include <set>

using namespace de;

<<<<<<< HEAD
static String const VAR_TITLE ("title");
static String const VAR_TAGS  ("tags");

=======
static String const VAR_TITLE("title");
static String const VAR_TAGS("tags");
>>>>>>> b1befc66
static String const TAG_HIDDEN("hidden");
static String const TAG_LOADED("loaded");
static String const TAG_CACHED("cached");

static TimeSpan const REFILTER_DELAY(0.2);

struct PackageLoadStatus : public PackagesWidget::IPackageStatus {
    bool isPackageHighlighted(String const &packageId) const
    {
        return App::packageLoader().isLoaded(packageId);
    }
};
static PackageLoadStatus isPackageLoaded;

PackagesWidget::IPackageStatus::~IPackageStatus() {}

DENG_GUI_PIMPL(PackagesWidget)
//, DENG2_OBSERVES(res::Bundles, Identify)
, DENG2_OBSERVES(FileSystem, Busy)
, public ChildWidgetOrganizer::IWidgetFactory
{
    /**
     * Information about an available package.
     */
    struct PackageItem
        : public ui::Item
        , DENG2_OBSERVES(File, Deletion) {
        SafePtr<const File> file;
        const Record *      info = nullptr;
        NativePath          nativePath;

        PackageItem(File const &packFile)
        {
            setFile(packFile);
        }

        void setFile(File const &packFile)
        {
            if (file)
            {
                file->audienceForDeletion() -= this;
            }
            DENG2_GUARD(packFile);
            packFile.audienceForDeletion() += this;
            file.reset(&packFile);
            if (const auto *nat = maybeAs<NativeFile>(packFile.source()))
            {
                nativePath = nat->nativePath();
            }
            else
            {
                nativePath.clear();
            }
            info = &file->objectNamespace().subrecord(Package::VAR_PACKAGE);
            setData(Package::versionedIdentifierForFile(packFile));
            setLabel(info->gets(Package::VAR_TITLE));
            notifyChange();
        }

        void fileBeingDeleted(File const &)
        {
            info = nullptr;
            nativePath.clear();
        }

        bool isLoaded() const
        {
            DENG2_GUARD(file);
            if (!file) return false;
            return PackageLoader::get().isLoaded(*file);
        }
    };

    //---------------------------------------------------------------------------------------

    /**
     * Widget showing information about a package and containing buttons for manipulating
     * the package.
     */
    class PackageListItemWidget
        : public HomeItemWidget
        , DENG2_OBSERVES(ChildWidgetOrganizer, WidgetCreation) // actions
        , DENG2_OBSERVES(ChildWidgetOrganizer, WidgetUpdate)   // actions
        , DENG2_OBSERVES(Bank, Load)                           // package icons
    {
    public:
        PackageListItemWidget(PackageItem const &item, PackagesWidget &owner)
            : HomeItemWidget(NonAnimatedHeight) // virtualized, so don't make things difficult
            , _owner(owner)
            , _item(&item)
        {
            icon().setImageFit(ui::FitToWidth | ui::OriginalAspectRatio);
            icon().margins().set("gap").setRight("");
            icon().rule().setInput(Rule::Width, style().fonts().font("default").height() * 3);

            _actions = new MenuWidget;
            _actions->enablePageKeys(false);
            _actions->enableScrolling(false);
            _actions->margins().setZero();
            _actions->organizer().audienceForWidgetCreation() += this;
            _actions->organizer().audienceForWidgetUpdate() += this;
            _actions->setGridSize(0, ui::Expand, 1, ui::Expand);
            _actions->setItems(*owner.d->actionItems);
            connect(this, &HomeItemWidget::doubleClicked, [this]() { triggerAction(); });
            addButton(_actions);
            setKeepButtonsVisible(!_owner.d->actionOnlyForSelection);

            createTagButtons();
            fetchIcon();
        }

        void setItem(PackageItem const &item)
        {
            if (_item != &item)
            {
                iconBank().audienceForLoad() -= this;
                setSelected(false);
                _packagePath.clear();
                _item = &item;
                destroyTagButtons();
                createTagButtons();
                fetchIcon();
            }
        }

        void createTagButtons()
        {
            if (!_item->file) return;

            SequentialLayout layout(label().rule().left() + label().margins().left(),
                                    label().rule().bottom() - label().margins().bottom(),
                                    ui::Right);

            for (QString tag : Package::tags(*_item->file))
            {
                auto *btn = new ButtonWidget;
                btn->setText(_E(l) + tag.toLower());
                btn->setActionFn([this, tag]() {
                    String terms = _owner.d->search->text();
                    if (!terms.isEmpty() && !terms.last().isSpace()) terms += " ";
                    terms += tag.toLower();
                    _owner.d->search->setText(terms);
                });
                updateTagButtonStyle(btn, "accent");
                btn->setSizePolicy(ui::Expand, ui::Expand);
                btn->margins()
                    .setTop(RuleBank::UNIT)
                    .setBottom(RuleBank::UNIT)
                    .setLeft("gap")
                    .setRight("gap");
                add(btn);

                layout << *btn;
                _tags.append(btn);
            }

            if (!_tags.isEmpty())
            {
                //rule().setInput(Rule::Height, label().rule().height());
                label().margins().setBottom(rule(RuleBank::UNIT) * 2 +
                                            style().fonts().font("small").height() + rule("gap"));
            }
            else
            {
                label().margins().setBottom(rule("gap"));
            }
        }

        void destroyTagButtons()
        {
            foreach (ButtonWidget *button, _tags)
            {
                GuiWidget::destroy(button);
            }
            _tags.clear();
        }

        void updateTagButtonStyle(ButtonWidget *tag, String const &color)
        {
            tag->setFont("small");
            tag->setTextColor(color);
            tag->set(Background(Background::Rounded, style().colors().colorf(color), 6));
        }

        PackageIconBank &iconBank()
        {
            return _owner.root().as<ClientRootWidget>().packageIconBank();
        }

        void fetchIcon()
        {
            _iconId = Id::None;

            if (_item && _item->file)
            {
                _packagePath = _item->file->path();

                if (Id pkgIcon = iconBank().packageIcon(*_item->file))
                {
                    setPackageIcon(pkgIcon);
                }
                else
                {
                    iconBank().audienceForLoad() += this;
                }
            }
        }

        void widgetCreatedForItem(GuiWidget &widget, ui::Item const &) override
        {
            // An action button has been created.
            LabelWidget &label = widget.as<LabelWidget>();
            label.setSizePolicy(ui::Expand, ui::Expand);
        }

        void widgetUpdatedForItem(GuiWidget &widget, ui::Item const &item) override
        {
            // An action button needs updating.
            LabelWidget &label = widget.as<LabelWidget>();

            if (ui::VariantActionItem const *varItem = maybeAs<ui::VariantActionItem>(item))
            {
                label.setText(varItem->label(_actions->variantItemsEnabled()));
                label.setStyleImage(varItem->styleImageId(_actions->variantItemsEnabled()),
                                    label.fontId());
            }
            else
            {
                label.setText(item.label());
                if (ui::ImageItem const *imgItem = maybeAs<ui::ImageItem>(item))
                {
                    if (imgItem->styleImageId().isEmpty())
                    {
                        label.setImage(imgItem->image());
                    }
                    else
                    {
                        label.setStyleImage(imgItem->styleImageId(), label.fontId());
                    }
                }
            }
        }

        void updateContents()
        {
            bool isFile   = false;
            auto pkgIdVer = Package::split(packageId());

            if (pkgIdVer.first.startsWith("file."))
            {
                isFile = true;
                if (!_iconId)
                {
                    icon().setStyleImage("file", "default");
                    icon().setImageScale(.5f);
                }

                // Local files should not be indicated to be packages.
<<<<<<< HEAD
                if (NativeFile const *native = maybeAs<NativeFile>(_item->file->source()))
=======
                if (!_item->nativePath.isEmpty())
>>>>>>> b1befc66
                {
                    pkgIdVer.first = _item->nativePath.pretty();
                }
            }
            else if (!_iconId)
            {
                icon().setStyleImage("package.icon", "default");
                icon().setImageScale(.5f);
            }

            String labelText =
                String(_E(b) "%1\n" _E(l) _E(s) "%2").arg(_item->label()).arg(pkgIdVer.first);

            if (!isFile && pkgIdVer.second.isValid())
            {
                labelText += String(_E(C) " %1" _E(.)).arg(pkgIdVer.second.compactNumber());
            }
            label().setText(labelText);

            bool const highlight = _owner.d->packageStatus->isPackageHighlighted(packageId());
            _actions->setVariantItemsEnabled(highlight);

            for (GuiWidget *w : _actions->childWidgets())
            {
                if (ButtonWidget *button = maybeAs<ButtonWidget>(w))
                {
                    button->setImageColor(
                        style().colors().colorf(highlight ? "text" : "inverted.text"));
                    button->setColorTheme(highlight ? invertColorTheme(_owner.d->selectedItemHilit)
                                                    : invertColorTheme(_owner.d->selectedItem));
                }
            }

            String auxColor = "accent";
            if (highlight)
            {
                useColorTheme(_owner.d->unselectedItemHilit, _owner.d->selectedItemHilit);
                auxColor = "background";
            }
            else
            {
                useColorTheme(_owner.d->unselectedItem, _owner.d->selectedItem);
            }

            for (ButtonWidget *b : _tags)
            {
                updateTagButtonStyle(b, auxColor);
            }

            checkIconColor();
        }

        void setSelected(bool selected) override
        {
            HomeItemWidget::setSelected(selected);
            checkIconColor();
        }

        void checkIconColor()
        {
            // Package icons should always use their original colors.
            if (_iconId)
            {
                icon().setImageColor(Vector4f(1, 1, 1, 1));
            }
        }

        String packageId() const { return _item->data().toString(); }

        PopupWidget *makeInfoPopup() const
        {
            return new PackageInfoDialog(_item->file, _owner.d->packageInfoMode);
        }

        float estimatedHeight() const override
        {
            float const fontHeight = style().fonts().font("default").height().value();
            float       estimate   = fontHeight * 2 + label().margins().height().value();
            return estimate;
        }

        void triggerAction(bool defaultAction = true)
        {
            // Click the default action button (the last one).
            if (!_actions->items().isEmpty())
            {
<<<<<<< HEAD
                auto *w = (defaultAction? _actions->childWidgets().last()
                                        : _actions->childWidgets().first());
=======
                auto *w = (defaultAction ? _actions->childWidgets().last()
                                         : _actions->childWidgets().first());
>>>>>>> b1befc66
                if (auto *button = maybeAs<ButtonWidget>(w))
                {
                    button->trigger();
                }
            }
        }

        void itemRightClicked() override
        {
            if (_owner.d->rightClickToOpenContextMenu)
            {
                triggerAction(false);
            }
        }

        void bankLoaded(DotPath const &path) override
        {
            if (_iconId) return;

            DENG2_ASSERT_IN_MAIN_THREAD();

            auto &bank = iconBank();

            if (_packagePath == path)
            {
                setPackageIcon(bank.texture(path));
                bank.audienceForLoad() -= this;
            }
        }

        void setPackageIcon(Id const &id)
        {
            _iconId = id;

            if (_iconId)
            {
                auto *img = new AtlasProceduralImage(_owner);
                img->setPreallocatedImage(_iconId);
                icon().setImage(img);
                icon().setImageScale(1);
                checkIconColor();
            }
        }

    private:
        PackagesWidget &      _owner;
        PackageItem const *   _item;
        Path                  _packagePath;
        QList<ButtonWidget *> _tags;
        MenuWidget *          _actions = nullptr;
        Id                    _iconId;
    };

    //---------------------------------------------------------------------------------------

    using Strings = std::set<String>;

    LoopCallback mainCall;
    LoopCallback mainCallForIdentify;

    // Search filter:
    LineEditWidget *search;
    Rule const *    searchMinY = nullptr;
    ButtonWidget *  clearSearch;
    Animation       searchBackgroundOpacity{0.f, Animation::Linear};
    QStringList     filterTerms;
    Strings         hiddenTagsInEffect;
    QTimer          refilterTimer;

    ProgressWidget *refreshProgress;

    // Packages list:
    StringList                 hiddenTags; // Packages with these not shown unless filterTerms has the tag.
    StringList                 manualPackagePaths; // if empty, all available packages used
    HomeMenuWidget *           menu;
    ui::ListDataT<PackageItem> allPackages;
    ui::FilteredData           filteredPackages{allPackages};
    ui::ListData               defaultActionItems;
    ui::Data const *           actionItems                 = &defaultActionItems;
    bool                       populateEnabled             = true;
    bool                       showOnlyLoaded              = false;
    bool                       actionOnlyForSelection      = true;
    bool                       rightClickToOpenContextMenu = false;
    PackageInfoDialog::Mode    packageInfoMode             = PackageInfoDialog::EnableActions;

    IPackageStatus const *packageStatus = &isPackageLoaded;

    GuiWidget::ColorTheme unselectedItem      = GuiWidget::Normal;
    GuiWidget::ColorTheme selectedItem        = GuiWidget::Normal;
    GuiWidget::ColorTheme unselectedItemHilit = GuiWidget::Inverted;
    GuiWidget::ColorTheme selectedItemHilit   = GuiWidget::Inverted;

    //- PackagesWidget::Pimpl Methods -------------------------------------------------------

    /**
     * Initializes the PackagesWidget private implementation.
     * @param i  Public instance.
     */
    Impl(Public * i)
        : Base(i)
        , hiddenTags({"hidden", "core", "gamedata"})
    {
        defaultActionItems << new ui::VariantActionItem(
            tr("Load"), tr("Unload"), new CallbackAction([this]() {
                DENG2_ASSERT(menu->interactedItem());

                String const packageId =
                    menu->interactedItem()->as<PackageItem>().data().toString();

                auto &loader = App::packageLoader();
                if (loader.isLoaded(packageId))
                {
                    loader.unload(packageId);
                }
                else
                {
                    try
                    {
                        loader.load(packageId);
                    }
                    catch (Error const &er)
                    {
                        LOG_RES_ERROR("Package \"" + packageId +
                                      "\" could not be loaded: " + er.asText());
                    }
                }
                menu->interactedItem()->notifyChange();
            }));

        self().add(menu = new HomeMenuWidget);
        self().add(search = new LineEditWidget);
        self().add(clearSearch = new ButtonWidget);

        // Search/filter terms.
        search->rule()
            .setInput(Rule::Left, self().rule().left() + self().margins().left())
            .setInput(Rule::Right, self().rule().right() - self().margins().right())
            .setInput(Rule::Top, self().rule().top() + self().margins().top());
        search->setEmptyContentHint("Enter search terms");
        search->setSignalOnEnter(true);
        search->margins().setRight(style().fonts().font("default").height() + rule("gap"));

        clearSearch->set(Background());
        clearSearch->setStyleImage("close.ring", "default");
        clearSearch->setSizePolicy(ui::Filled, ui::Filled);
        clearSearch->margins().set("");
        clearSearch->rule()
            .setInput(Rule::Right, search->rule().right() - rule("gap"))
            .setInput(Rule::Height, search->font().lineSpacing())
            .setInput(Rule::Width, search->font().lineSpacing())
            .setMidAnchorY(search->rule().midY());
        clearSearch->setActionFn([this]() {
            search->setText("");
            root().setFocus(search);
        });

        // Filtered list of packages.
        filteredPackages.setFilter([this](ui::Item const &it) {
            auto &item = it.as<PackageItem>();

            // The terms are looked in:
            // - title
            // - identifier
            // - tags

            if (!item.info)
            {
                // Don't know what this is (probably deleted), can't show it.
                return false;
            }
            if (showOnlyLoaded && !item.isLoaded())
            {
                return false;
            }
            {
                bool isHidden = false;
                for (const auto &h : hiddenTagsInEffect)
                {
                    if (Package::matchTags(*item.file, h))
                    {
                        isHidden = true;
                        break;
                    }
                }
                if (isHidden)
                {
                    return false;
                }
            }
            return filterTerms.isEmpty() || checkTerms({item.data().toString(),      // ID
                                                        item.file->source()->name(), // file name
                                                        item.info->gets(VAR_TITLE),
                                                        item.info->gets(VAR_TAGS)});
        });
        menu->setItems(filteredPackages);
        menu->setBehavior(ChildVisibilityClipping);
        if (!self().name().isEmpty())
        {
            menu->setOpacity(0); // initially
        }
        menu->layout().setRowPadding(Const(0));
        menu->rule()
            .setInput(Rule::Left, self().rule().left() + self().margins().left())
            .setInput(Rule::Right, self().rule().right() - self().margins().right())
            .setInput(Rule::Top,
                      self().rule().top() + self().margins().top() + search->rule().height());
        menu->organizer().setWidgetFactory(*this);
        menu->setVirtualizationEnabled(
            true,
            rule("gap").valuei() * 2 + rule(RuleBank::UNIT).valuei() +
                int(style().fonts().font("default").height().value() * 3));
        menu->organizer().setRecyclingEnabled(true); // homogeneous widgets

        QObject::connect(
            search, &LineEditWidget::editorContentChanged, [this]() { updateFilterTerms(); });
        QObject::connect(
            search, &LineEditWidget::enterPressed, [this]() { focusFirstListedPackage(); });

        refilterTimer.setSingleShot(true);
        refilterTimer.setInterval(int(REFILTER_DELAY.asMilliSeconds()));
        QObject::connect(&refilterTimer, &QTimer::timeout, [this]() { updateFilterTerms(true); });

        // Refresh progress indicator.
        refreshProgress = new ProgressWidget;
        refreshProgress->setMode(ProgressWidget::Indefinite);
        refreshProgress->setImageScale(.3f);
        self().add(refreshProgress);

        // By default, only the progress indicator is shown.
        showProgressIndicator(true);

        self().rule().setInput(Rule::Height,
                               search->rule().height() + menu->rule().height() +
                                   self().margins().height());
    }

    ~Impl() override
    {
        //releaseRef(maxPanelHeight);
        releaseRef(searchMinY);

        // Private instance deleted before child widgets.
        menu->useDefaultItems();
    }

    void showProgressIndicator(bool show)
    {
        if (show)
        {
            refreshProgress->setOpacity(1);
            menu->hide();
            search->hide();
            clearSearch->hide();
        }
        else
        {
            refreshProgress->setOpacity(0, 0.3);
            menu->show();
            search->show();
            clearSearch->show();
        }
    }

    void setManualPackages(StringList ids)
    {
        auto &loader = PackageLoader::get();

        manualPackagePaths.clear();
        for (String id : ids)
        {
            if (File const *file = loader.select(id))
            {
                manualPackagePaths << file->path();
            }
            else
            {
                throw UnavailableError("PackagesWidget::setManualPackages",
                                       "Package \"" + id + "\" not found");
            }
        }
    }

    void populate()
    {
        if (!populateEnabled) return;

        //qDebug() << "Populating" << &self;

        showProgressIndicator(false);

        StringList packages = (manualPackagePaths.isEmpty() ? App::packageLoader().findAllPackages()
                                                            : manualPackagePaths);

        // Remove from the list those packages that are no longer listed.
        for (ui::DataPos i = 0; i < allPackages.size(); ++i)
        {
            auto &pkgItem = allPackages.at(i);
            if (!pkgItem.info || !packages.contains(pkgItem.data().toString()))
            {
                allPackages.remove(i--);
            }
        }

        // Add/update the listed packages.
        for (String const &path : packages)
        {
            const File &pack = App::rootFolder().locate<File>(path);

            // Is this already in the list?
            const ui::DataPos pos = allPackages.findData(Package::versionedIdentifierForFile(pack));
            if (pos != ui::Data::InvalidPos)
            {
                allPackages.at(pos).setFile(pack);
            }
            else
            {
                allPackages << new PackageItem(pack);
            }
        }

        allPackages.sort();

        emit self().itemCountChanged(filteredPackages.size(), allPackages.size());
    }

    void updateItems()
    {
        filteredPackages.forAll([](ui::Item &item) {
            item.as<PackageItem>().notifyChange();
            return LoopContinue;
        });
    }

    void updateFilterTerms(bool immediately = false)
    {
        if (!immediately)
        {
            if (!refilterTimer.isActive())
            {
                menu->setOpacity(0.f, REFILTER_DELAY);
            }
            refilterTimer.start();
        }
        else
        {
            // Refiltering will potentially alter the widget tree, so doing it during
            // event handling is not a great idea.
            mainCall.enqueue([this]() {
                /// @todo Parse quoted terms. -jk
                setFilterTerms(
                    search->text().strip().split(QRegExp("\\s"), QString::SkipEmptyParts));

                menu->setOpacity(1.f, REFILTER_DELAY);
            });
        }
    }

    void setFilterTerms(QStringList terms)
    {
        filterTerms = terms;
        hiddenTagsInEffect.clear();
        for (const auto &t : hiddenTags)
        {
            if (!terms.contains(t))
            {
                hiddenTagsInEffect.insert("\\b" + t + "\\b"); // tag regexp
            }
        }
        clearSearch->show(!terms.isEmpty());
        if ((showOnlyLoaded = filterTerms.contains(TAG_LOADED)) != false)
        {
            filterTerms.removeAll(TAG_LOADED);
        }

        filteredPackages.refilter();

        emit self().itemCountChanged(filteredPackages.size(), allPackages.size());
    }

    void focusFirstListedPackage()
    {
        if (filteredPackages.size() > 0)
        {
            menu->scrollY(0);
            root().setFocus(menu->childWidgets().first());
        }
    }

    void fileSystemBusyStatusChanged(FS::BusyStatus bs) override
    {
        if (bs == FS::Busy)
        {
            showProgressIndicator(true);
        }
        else if (DoomsdayApp::bundles().isEverythingIdentified())
        {
            // After bundles have been refreshed, make sure the list items are up to date.
            if (!mainCallForIdentify)
            {
<<<<<<< HEAD
                //qDebug() << "Bundles identified, re-populating" << &self;
                root().window().glActivate();
                populateEnabled = true;
                self().populate();
            });
=======
                mainCallForIdentify.enqueue([this]() {
                    root().window().glActivate();
                    populateEnabled = true;
                    self().populate();
                });
            }
>>>>>>> b1befc66
        }
    }

    /**
     * Checks whether the filter terms can be found in the provided text strings.
     * All terms must be found in at least one string, but all terms need not be found in
     * every provided string.
     *
     * @param texts  Text strings.
     *
     * @return @c true, if all filter terms found.
     */
    bool checkTerms(StringList texts) const
    {
        for (QString const &filterTerm : filterTerms)
        {
            bool found = false;
            for (String const &text : texts)
            {
                if (text.contains(filterTerm, Qt::CaseInsensitive))
                {
                    found = true;
                    break;
                }
            }
            if (!found) return false;
        }
        return true;
    }

    //- ChildWidgetOrganizer::IWidgetFactory --------------------------------------

    GuiWidget *makeItemWidget(ui::Item const &item, GuiWidget const *) override
    {
        return new PackageListItemWidget(item.as<PackageItem>(), self());
    }

    void updateItemWidget(GuiWidget & widget, ui::Item const &item) override
    {
        auto &w = widget.as<PackageListItemWidget>();
        w.setItem(item.as<PackageItem>());
        DENG2_ASSERT_IN_MAIN_THREAD();
        w.updateContents();
    }
};

PackagesWidget::PackagesWidget(PopulateBehavior initBehavior, String const &name)
    : GuiWidget(name)
    , d(new Impl(this))
{
    d->populateEnabled = (initBehavior == PopulationEnabled);
    FS::get().audienceForBusy() += d;
    populate();
}

PackagesWidget::PackagesWidget(StringList manualPackageIds, String const &name)
    : GuiWidget(name)
    , d(new Impl(this))
{
    margins().set(ConstantRule::zero());
    setManualPackageIds(manualPackageIds);
}

HomeMenuWidget &PackagesWidget::menu()
{
    return *d->menu;
}

ProgressWidget &PackagesWidget::progress()
{
    return *d->refreshProgress;
}

void PackagesWidget::setManualPackageIds(StringList manualPackageIds)
{
    d->setManualPackages(manualPackageIds);
    populate();
}

void PackagesWidget::setAllowPackageInfoActions(bool allowActions)
{
    d->packageInfoMode =
        allowActions ? PackageInfoDialog::EnableActions : PackageInfoDialog::InformationOnly;
}

void PackagesWidget::setRightClickToOpenContextMenu(bool enable)
{
    d->rightClickToOpenContextMenu = enable;
}

void PackagesWidget::setHiddenTags(StringList hiddenTags)
{
    d->hiddenTags = hiddenTags;
    populate();
}

void PackagesWidget::setPopulationEnabled(bool enable)
{
    d->populateEnabled = enable;
}

void PackagesWidget::setFilterEditorMinimumY(Rule const &minY)
{
    d->search->rule().setInput(Rule::Top,
                               OperatorRule::maximum(minY, rule().top() + margins().top()));
    changeRef(d->searchMinY, minY);
}

void PackagesWidget::setPackageStatus(IPackageStatus const &packageStatus)
{
    d->packageStatus = &packageStatus;
}

void PackagesWidget::showProgressIndicator()
{
    d->showProgressIndicator(true);
}

void PackagesWidget::setActionItems(ui::Data const &actionItems)
{
    d->actionItems = &actionItems;
}

ui::Data &PackagesWidget::actionItems()
{
    return *const_cast<ui::Data *>(d->actionItems);
}

void PackagesWidget::setActionsAlwaysShown(bool showActions)
{
    d->actionOnlyForSelection = !showActions;

    // Update existing widgets.
    for (auto *w : d->menu->childWidgets())
    {
        if (HomeItemWidget *item = maybeAs<HomeItemWidget>(w))
        {
            item->setKeepButtonsVisible(showActions);
        }
    }
}

void PackagesWidget::setColorTheme(ColorTheme unselectedItem,
                                   ColorTheme selectedItem,
                                   ColorTheme unselectedItemHilit,
                                   ColorTheme selectedItemHilit,
                                   ColorTheme search)
{
    d->unselectedItem      = unselectedItem;
    d->selectedItem        = selectedItem;
    d->unselectedItemHilit = unselectedItemHilit;
    d->selectedItemHilit   = selectedItemHilit;

    d->search->setColorTheme(search);
    d->clearSearch->setImageColor(d->search->textColorf());

    d->populate();
}

void PackagesWidget::populate()
{
    d->populate();
}

void PackagesWidget::updateItems()
{
    d->updateItems();
}

dsize PackagesWidget::itemCount() const
{
    return d->allPackages.size();
}

ui::Item const *PackagesWidget::itemForPackage(String const &packageId) const
{
    ui::DataPos found = d->filteredPackages.findData(packageId);
    if (found != ui::Data::InvalidPos)
    {
        return &d->filteredPackages.at(found);
    }
    return nullptr;
}

String PackagesWidget::actionPackage() const
{
    if (d->menu->interactedItem())
    {
        return d->menu->interactedItem()->as<Impl::PackageItem>().data().toString();
    }
    return String();
}

GuiWidget *PackagesWidget::actionWidget() const
{
    if (d->menu->interactedItem())
    {
        return d->menu->organizer().itemWidget(*d->menu->interactedItem());
    }
    return nullptr;
}

ui::Item const *PackagesWidget::actionItem() const
{
    return d->menu->interactedItem();
}

void PackagesWidget::scrollToPackage(String const &packageId) const
{
    if (auto const *item = itemForPackage(packageId))
    {
        auto &scrollArea = d->menu->findTopmostScrollable();

        // If the widget exists currently, we can just scroll to it.
        if (auto const *widget = d->menu->organizer().itemWidget(*item))
        {
            scrollArea.scrollToWidget(*widget);
        }
        else
        {
            auto const pos = d->filteredPackages.find(*item);

            // Estimate the position.
            scrollArea.scrollY(pos * d->menu->organizer().averageChildHeight() -
                                   scrollArea.rule().height().value() / 2,
                               0.3);
        }
    }
}

LineEditWidget &PackagesWidget::searchTermsEditor()
{
    return *d->search;
}

void PackagesWidget::initialize()
{
    GuiWidget::initialize();
    d->menu->organizer().setVisibleArea(root().viewTop(), root().viewBottom());
}

void PackagesWidget::update()
{
    GuiWidget::update();

    if (d->searchMinY)
    {
        TimeSpan const SPAN = 0.3;

        // Time to show or hide the background?
        if (d->searchBackgroundOpacity.target() < .5f &&
            d->search->rule().top().valuei() == d->searchMinY->valuei())
        {
            d->searchBackgroundOpacity.setValue(1.f, SPAN);
        }
        else if (d->searchBackgroundOpacity.target() > .5f &&
                 d->search->rule().top().valuei() > d->searchMinY->valuei())
        {
            d->searchBackgroundOpacity.setValue(0.f, SPAN);
        }

        // Update search field background opacity.
        d->search->setUnfocusedBackgroundOpacity(d->searchBackgroundOpacity);
    }
}

void PackagesWidget::operator>>(PersistentState &toState) const
{
    if (name().isEmpty()) return;

    Record &rec = toState.objectNamespace();
    rec.set(name().concatenateMember("search"), d->search->text());
}

void PackagesWidget::operator<<(PersistentState const &fromState)
{
    if (name().isEmpty()) return;

    Record const &rec = fromState.objectNamespace();
    d->search->setText(rec.gets(name().concatenateMember("search"), ""));
    d->updateFilterTerms(true);
}<|MERGE_RESOLUTION|>--- conflicted
+++ resolved
@@ -52,14 +52,8 @@
 
 using namespace de;
 
-<<<<<<< HEAD
-static String const VAR_TITLE ("title");
-static String const VAR_TAGS  ("tags");
-
-=======
 static String const VAR_TITLE("title");
 static String const VAR_TAGS("tags");
->>>>>>> b1befc66
 static String const TAG_HIDDEN("hidden");
 static String const TAG_LOADED("loaded");
 static String const TAG_CACHED("cached");
@@ -318,11 +312,7 @@
                 }
 
                 // Local files should not be indicated to be packages.
-<<<<<<< HEAD
-                if (NativeFile const *native = maybeAs<NativeFile>(_item->file->source()))
-=======
                 if (!_item->nativePath.isEmpty())
->>>>>>> b1befc66
                 {
                     pkgIdVer.first = _item->nativePath.pretty();
                 }
@@ -409,13 +399,8 @@
             // Click the default action button (the last one).
             if (!_actions->items().isEmpty())
             {
-<<<<<<< HEAD
-                auto *w = (defaultAction? _actions->childWidgets().last()
-                                        : _actions->childWidgets().first());
-=======
                 auto *w = (defaultAction ? _actions->childWidgets().last()
                                          : _actions->childWidgets().first());
->>>>>>> b1befc66
                 if (auto *button = maybeAs<ButtonWidget>(w))
                 {
                     button->trigger();
@@ -815,20 +800,12 @@
             // After bundles have been refreshed, make sure the list items are up to date.
             if (!mainCallForIdentify)
             {
-<<<<<<< HEAD
-                //qDebug() << "Bundles identified, re-populating" << &self;
-                root().window().glActivate();
-                populateEnabled = true;
-                self().populate();
-            });
-=======
                 mainCallForIdentify.enqueue([this]() {
                     root().window().glActivate();
                     populateEnabled = true;
                     self().populate();
                 });
             }
->>>>>>> b1befc66
         }
     }
 
