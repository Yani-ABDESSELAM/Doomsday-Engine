--- conflicted
+++ resolved
@@ -353,10 +353,7 @@
 {
     return new UpdaterSettingsDialog(UpdaterSettingsDialog::WithApplyAndCheckButton);
 }
-<<<<<<< HEAD
-=======
 #endif
->>>>>>> b1befc66
 
 TaskBarWidget::TaskBarWidget() : GuiWidget("taskbar"), d(new Impl(this))
 {
@@ -470,13 +467,9 @@
             << new ui::SubwidgetItem(style().images().image("network"),   tr("Network"),        ui::Left, makePopup<NetworkSettingsDialog>)
             << new ui::Item(ui::Item::Separator)
             << new ui::SubwidgetItem(style().images().image("package.icon"), tr("Data Files"),     ui::Left, makePopup<DataFileSettingsDialog>)
-<<<<<<< HEAD
-            << new ui::SubwidgetItem(style().images().image("home.icon"), tr("User Interface"), ui::Left, makePopup<UISettingsDialog>)
-=======
             << new ui::SubwidgetItem(style().images().image("home.icon"), tr("User Interface"), ui::Left, makePopup<UISettingsDialog>);
 #if defined (DENG_HAVE_UPDATER)
     d->configMenu->items()
->>>>>>> b1befc66
             << new ui::SubwidgetItem(style().images().image("updater"),   tr("Updater"),        ui::Left, makeUpdaterSettings);
 #endif
 
