/** @file homeitemwidget.cpp
 *
 * @authors Copyright (c) 2016-2017 Jaakko Keränen <jaakko.keranen@iki.fi>
 *
 * @par License
 * GPL: http://www.gnu.org/licenses/gpl.html
 *
 * <small>This program is free software; you can redistribute it and/or modify
 * it under the terms of the GNU General Public License as published by the
 * Free Software Foundation; either version 2 of the License, or (at your
 * option) any later version. This program is distributed in the hope that it
 * will be useful, but WITHOUT ANY WARRANTY; without even the implied warranty
 * of MERCHANTABILITY or FITNESS FOR A PARTICULAR PURPOSE. See the GNU General
 * Public License for more details. You should have received a copy of the GNU
 * General Public License along with this program; if not, see:
 * http://www.gnu.org/licenses</small>
 */

#include "ui/widgets/homeitemwidget.h"
#include "ui/widgets/homemenuwidget.h"
#include "ui/home/columnwidget.h"
#include "resource/idtech1image.h"

#include <doomsday/LumpCatalog>
#include <doomsday/Game>
#include <de/SequentialLayout>
#include <QTimer>

using namespace de;

DENG_GUI_PIMPL(HomeItemWidget)
, DENG2_OBSERVES(MenuWidget, ItemTriggered)
{
    // Event handler for mouse clicks on the item.
    struct ClickHandler : public GuiWidget::IEventHandler
    {
        Public &owner;

        ClickHandler(Public &owner)
            : owner(owner) {}

        void acquireFocus()
        {
            owner.acquireFocus();
        }

        bool handleEvent(GuiWidget &widget, Event const &event)
        {
            if (widget.isDisabled()) return false;

            if (event.type() == Event::MouseButton)
            {
                MouseEvent const &mouse = event.as<MouseEvent>();
                if (owner.hitTest(event))
                {
                    if (mouse.button() == MouseEvent::Right)
                    {
                        switch (widget.handleMouseClick(event, MouseEvent::Right))
                        {
                        case MouseClickStarted:
                            acquireFocus();
                            return true;

                        case MouseClickAborted:
                            return true;

                        case MouseClickFinished:
                            owner.itemRightClicked();
                            emit owner.openContextMenu();
                            return true;

                        default:
                            return false; // Ignore.
                        }
                    }

                    if (mouse.state() == MouseEvent::Pressed ||
                        mouse.state() == MouseEvent::DoubleClick)
                    {
                        acquireFocus();
                    }
                    if (mouse.state()  == MouseEvent::DoubleClick &&
                        mouse.button() == MouseEvent::Left)
                    {
                        emit owner.doubleClicked();
                        return true;
                    }
                }
            }
            return false;
        }
    };

    Flags flags;
    AssetGroup assets;
    LabelWidget *background;
    LabelWidget *icon { nullptr };
    LabelWidget *label;
    QList<GuiWidget *> buttons;
    AnimationRule *labelRightMargin;
    IndirectRule *labelMinRightMargin = new IndirectRule;
    Rule const *buttonsWidth = nullptr;
    bool selected = false;
    bool keepButtonsVisible = false;
    bool buttonsShown = false;
    DotPath bgColor           { "transparent" };
    DotPath selectedBgColor   { "background" };
    DotPath textColor         { "text" };
    DotPath selectedTextColor { "text" };
    QTimer buttonHideTimer;

    Impl(Public *i, Flags flags) : Base(i), flags(flags)
    {
        labelRightMargin = new AnimationRule(0);

        self().add(background = new LabelWidget);
        if (!(flags & WithoutIcon))
        {
            self().add(icon = new LabelWidget);
        }
        self().add(label = new LabelWidget);

        // Observe state of the labels.
        assets += *background;
        assets += *label;

        if (icon)
        {
            assets += *icon;

            icon->setBehavior(ContentClipping);
            icon->setImageFit(ui::CoverArea | ui::OriginalAspectRatio);
            icon->setSizePolicy(ui::Filled, ui::Filled);
            icon->margins().setZero();
        }

        label->setSizePolicy(ui::Filled, ui::Expand);
        label->setTextLineAlignment(ui::AlignLeft);
        label->setAlignment(ui::AlignLeft);
        label->setBehavior(ChildVisibilityClipping);

        //background->setBehavior(Focusable);

        buttonHideTimer.setSingleShot(true);
        QObject::connect(&buttonHideTimer, &QTimer::timeout, [this] ()
        {
            for (auto *button : buttons)
            {
                button->setAttribute(DontDrawContent);
            }
        });
    }

    ~Impl()
    {
        releaseRef(labelRightMargin);
        releaseRef(labelMinRightMargin);
        releaseRef(buttonsWidth);
    }

    void updateButtonLayout()
    {
        SequentialLayout layout(label->rule().right() - *labelRightMargin,
                                label->rule().top(), ui::Right);
        for (auto *button : buttons)
        {
            if (!button->behavior().testFlag(Hidden))
            {
                layout << *button;
            }
            button->rule().setMidAnchorY(label->rule().midY());
        }
        changeRef(buttonsWidth, layout.width() + rule("gap"));

        if (buttonsShown)
        {
            labelRightMargin->set(*buttonsWidth,
<<<<<<< HEAD
                                  labelRightMargin->animation().done()? TimeDelta(0.4) :
=======
                                  labelRightMargin->animation().done()? TimeSpan(0.4) :
>>>>>>> b1befc66
                                  labelRightMargin->animation().remainingTime());
        }
    }

    void showButtons(bool show)
    {
        buttonsShown = show;
        if (!buttonsWidth) return;

        if (show)
        {
            buttonHideTimer.stop();
            for (auto *button : buttons)
            {
                button->setAttribute(DontDrawContent, false);
                button->setBehavior(Focusable);
            }
        }
        else
        {
            for (auto *button : buttons)
            {
                button->setBehavior(Focusable, false);
            }
        }

        TimeSpan const SPAN = (self().hasBeenUpdated()? 0.4 : 0.0);
        if (show)
        {
            labelRightMargin->set(*buttonsWidth, SPAN/2);
        }
        else
        {
            labelRightMargin->set(-rule("halfunit"), SPAN);
            buttonHideTimer.setInterval(SPAN.asMilliSeconds());
            buttonHideTimer.start();
        }
    }

    void menuItemTriggered(ui::Item const &actionItem) override
    {
        // Let the parent menu know which of its items is being interacted with.
        self().parentMenu()->setInteractedItem(self().parentMenu()->organizer()
                                             .findItemForWidget(self()),
                                             &actionItem);
    }

    void updateColors()
    {
        auto bg = Background(style().colors().colorf(selected? selectedBgColor : bgColor));
        background->set(bg);
        label->setTextColor(selected? selectedTextColor : textColor);
        // Icon matches text color.
        if (icon)
        {
            icon->setImageColor(label->textColorf());
            icon->set(bg);
        }
    }

    /**
     * Determines if this item is inside a Home column. This is not true if the item
     * is used in a standalone dialog, for example.
     */
    bool hasColumnAncestor() const
    {
        for (Widget *i = self().parentWidget(); i; i = i->parent())
        {
            if (is<ColumnWidget>(i)) return true;
        }
        return false;
    }
};

HomeItemWidget::HomeItemWidget(Flags flags, String const &name)
    : GuiWidget(name)
    , d(new Impl(this, flags))
{
    setBehavior(Focusable | ContentClipping);
    setAttribute(AutomaticOpacity);
    addEventHandler(new Impl::ClickHandler(*this));

    AutoRef<Rule> height;
    if (flags.testFlag(AnimatedHeight))
    {
        height.reset(new AnimationRule(d->label->rule().height(), 0.3));
    }
    else
    {
        height.reset(d->label->rule().height());
    }

    d->background->rule()
            .setInput(Rule::Top,    rule().top())
            .setInput(Rule::Height, height)
            .setInput(Rule::Left,   d->icon? d->icon->rule().right() : rule().left())
            .setInput(Rule::Right,  rule().right());

    if (d->icon)
    {
        d->icon->rule()
                .setSize(d->label->margins().height() +
                         style().fonts().font("default").height() +
                         style().fonts().font("default").lineSpacing(),
                         height)
                .setInput(Rule::Left, rule().left())
                .setInput(Rule::Top,  rule().top());
        d->icon->set(Background(Background::BorderGlow,
                                style().colors().colorf("home.icon.shadow"), 20));
    }

    d->label->rule()
            .setInput(Rule::Top,   rule().top())
            .setInput(Rule::Left,  d->icon? d->icon->rule().right() : rule().left())
            .setInput(Rule::Right, rule().right());
    d->label->margins().setRight(OperatorRule::maximum(*d->labelMinRightMargin,
                                                       *d->labelRightMargin) + rule("gap"));

    // Use an animated height rule for smoother list layout behavior.
    rule().setInput(Rule::Height, height);
}

AssetGroup &HomeItemWidget::assets()
{
    return d->assets;
}

LabelWidget &HomeItemWidget::icon()
{
    DENG2_ASSERT(d->icon);
    return *d->icon;
}

LabelWidget &HomeItemWidget::label()
{
    return *d->label;
}

LabelWidget const &HomeItemWidget::label() const
{
    return *d->label;
}

void HomeItemWidget::setSelected(bool selected)
{
    if (d->selected != selected)
    {
        d->selected = selected;
        if (selected)
        {
            d->showButtons(true);
        }
        else if (!d->keepButtonsVisible)
        {
            d->showButtons(false);
        }
        d->updateColors();
    }
}

bool HomeItemWidget::isSelected() const
{
    return d->selected;
}

void HomeItemWidget::useNormalStyle()
{
    useColorTheme(Normal);
}

void HomeItemWidget::useInvertedStyle()
{
    useColorTheme(Inverted);
}

void HomeItemWidget::useColorTheme(ColorTheme style)
{
    useColorTheme(style, style);
}

void HomeItemWidget::useColorTheme(ColorTheme unselected, ColorTheme selected)
{
    // Color for a non-selected item.
    if (unselected == Inverted)
    {
        d->bgColor   = "inverted.background";
        d->textColor = "inverted.text";
    }
    else
    {
        d->bgColor   = "transparent";
        d->textColor = "text";
    }

    // Color for a selected item.
    if (selected == Inverted)
    {
        d->selectedBgColor   = "home.item.background.selected.inverted";
        d->selectedTextColor = "inverted.text";
    }
    else
    {
        d->selectedBgColor   = "background";
        d->selectedTextColor = "text";
    }

    d->updateColors();
}

DotPath const &HomeItemWidget::textColorId() const
{
    return d->textColor;
}

void HomeItemWidget::acquireFocus()
{
    root().setFocus(this);
}

HomeMenuWidget *HomeItemWidget::parentMenu()
{
    return maybeAs<HomeMenuWidget>(parentWidget());
}

bool HomeItemWidget::handleEvent(Event const &event)
{
    if (hasFocus() && event.isKey())
    {
        auto const &key = event.as<KeyEvent>();

        if (key.ddKey() == DDKEY_LEFTARROW || key.ddKey() == DDKEY_RIGHTARROW ||
            key.ddKey() == DDKEY_UPARROW   || key.ddKey() == DDKEY_DOWNARROW)
        {
            if ( ! ((key.ddKey() == DDKEY_UPARROW    && isFirstChild()) ||
                    (key.ddKey() == DDKEY_DOWNARROW  && isLastChild())  ||
                    (key.ddKey() == DDKEY_LEFTARROW  && !d->hasColumnAncestor()) ||
                    (key.ddKey() == DDKEY_RIGHTARROW && !d->hasColumnAncestor())) )
            {
                // Fall back to menu and HomeWidget for navigation.
                return false;
            }
        }
    }
    return GuiWidget::handleEvent(event);
}

void HomeItemWidget::focusGained()
{
    setSelected(true);
    emit selected();
    emit mouseActivity();
}

void HomeItemWidget::focusLost()
{
    //setSelected(false);
    //emit deselected();
}

void HomeItemWidget::itemRightClicked()
{}

void HomeItemWidget::addButton(GuiWidget *widget)
{
    // Common styling.
    if (auto *label = maybeAs<LabelWidget>(widget))
    {
        label->setSizePolicy(ui::Expand, ui::Expand);
    }

    // Observing triggers.
    if (auto *menu = maybeAs<MenuWidget>(widget))
    {
        menu->audienceForItemTriggered() += d;
    }

    d->buttons << widget;
    d->label->add(widget);
    widget->setAttribute(DontDrawContent);
    widget->setBehavior(Focusable, false);
    d->updateButtonLayout();
}

GuiWidget &HomeItemWidget::buttonWidget(int index) const
{
    return *d->buttons.at(index);
}

void HomeItemWidget::setKeepButtonsVisible(bool yes)
{
    d->keepButtonsVisible = yes;
    if (yes)
    {
        d->showButtons(true);
    }
    else if (!d->selected)
    {
        d->showButtons(false);
    }
}

void HomeItemWidget::setLabelMinimumRightMargin(Rule const &rule)
{
    d->labelMinRightMargin->setSource(rule);
}

void HomeItemWidget::updateButtonLayout()
{
    d->updateButtonLayout();
}<|MERGE_RESOLUTION|>--- conflicted
+++ resolved
@@ -175,11 +175,7 @@
         if (buttonsShown)
         {
             labelRightMargin->set(*buttonsWidth,
-<<<<<<< HEAD
-                                  labelRightMargin->animation().done()? TimeDelta(0.4) :
-=======
                                   labelRightMargin->animation().done()? TimeSpan(0.4) :
->>>>>>> b1befc66
                                   labelRightMargin->animation().remainingTime());
         }
     }
