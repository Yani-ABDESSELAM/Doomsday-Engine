--- conflicted
+++ resolved
@@ -113,16 +113,8 @@
 
 static Value *Function_Thing_Type(Context &ctx, const Function::ArgumentValues &)
 {
-<<<<<<< HEAD
-    // Global functions.
-    {
-        binder.init(worldModule)
-            << DE_FUNC_NOARG(World_ConsolePlayer, "consolePlayer");
-    }
-=======
     return new NumberValue(ClientServerWorld::contextMobj(ctx).type);
 }
->>>>>>> 022839e0
 
 //-------------------------------------------------------------------------------------------------
 
@@ -136,23 +128,16 @@
         startSoundArgs["volume"] = new NumberValue(1.0);
 
         binder.init(thing)
-<<<<<<< HEAD
+                << DE_FUNC      (Thing_AddMom,     "addMom", "delta")
                 << DE_FUNC_NOARG(Thing_Id,         "id")
                 << DE_FUNC_NOARG(Thing_Health,     "health")
+                << DE_FUNC_NOARG(Thing_Height,     "height")
+                << DE_FUNC_NOARG(Thing_Mom,        "mom")
+                << DE_FUNC_NOARG(Thing_Player,     "player")
+                << DE_FUNC_NOARG(Thing_Pos,        "pos")
                 << DE_FUNC_DEFS (Thing_StartSound, "startSound", "id" << "volume", startSoundArgs)
-                << DE_FUNC      (Thing_Recoil,     "recoil", "force");
-=======
-                << DENG2_FUNC      (Thing_AddMom,     "addMom", "delta")
-                << DENG2_FUNC_NOARG(Thing_Id,         "id")
-                << DENG2_FUNC_NOARG(Thing_Health,     "health")
-                << DENG2_FUNC_NOARG(Thing_Height,     "height")
-                << DENG2_FUNC_NOARG(Thing_Mom,        "mom")
-                << DENG2_FUNC_NOARG(Thing_Player,     "player")
-                << DENG2_FUNC_NOARG(Thing_Pos,        "pos")
-                << DENG2_FUNC_DEFS (Thing_StartSound, "startSound", "id" << "volume", startSoundArgs)
-                << DENG2_FUNC      (Thing_Recoil,     "recoil", "force")
-                << DENG2_FUNC_NOARG(Thing_Type,       "type");
->>>>>>> 022839e0
+                << DE_FUNC      (Thing_Recoil,     "recoil", "force")
+                << DE_FUNC_NOARG(Thing_Type,       "type");
     }
 }
 
