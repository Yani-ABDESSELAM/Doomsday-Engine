--- conflicted
+++ resolved
@@ -187,11 +187,7 @@
  * @param fixedFov        If non-zero, overrides the user's FOV with a fixed value.
  * @param clipRangeScale  Multiplier to apply to clip plane distances.
  */
-<<<<<<< HEAD
-de::Mat4f Rend_GetProjectionMatrix(float fixedFov = 0.f);
-=======
-de::Matrix4f Rend_GetProjectionMatrix(float fixedFov = 0.0f, float clipRangeScale = 1.0f);
->>>>>>> 022839e0
+de::Mat4f Rend_GetProjectionMatrix(float fixedFov = 0.0f, float clipRangeScale = 1.0f);
 
 #define Rend_PointDist2D(c) (abs((vOrigin.z-(c)[VY])*viewsidex - (vOrigin.x-(c)[VX])*viewsidey))
 
