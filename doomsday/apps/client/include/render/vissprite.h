--- conflicted
+++ resolved
@@ -161,20 +161,12 @@
 /// @ingroup render
 struct vispsprite_t
 {
-<<<<<<< HEAD
-    vispspritetype_t type;
-    ddpsprite_t *psp;
-    de::Vec3d origin;
-    const world::BspLeaf *bspLeaf;
-    VisEntityLighting light;
-=======
     vispspritetype_t      type;
     ddpsprite_t *         psp;
-    de::Vector3d          origin;
+    de::Vec3d             origin;
     const world::BspLeaf *bspLeaf;
     VisEntityLighting     light;
     float                 alpha; // overall opacity
->>>>>>> 81bcdfb0
 
     union vispsprite_data_u {
         struct vispsprite_model_s {
@@ -200,13 +192,8 @@
         struct vispsprite_model2_s {
             const render::Model *model;
             const render::StateAnimator *animator;
-<<<<<<< HEAD
-            de::dfloat pitchAngleOffset;
-            de::dfloat yawAngleOffset;
-=======
             float pitchAngleOffset;
             float yawAngleOffset;
->>>>>>> 81bcdfb0
         } model2;
     } data;
 };
