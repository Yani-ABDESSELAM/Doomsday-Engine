/** @file game_init.cpp  Routines for initializing a game.
 *
 * @authors Copyright (c) 2003-2017 Jaakko Keränen <jaakko.keranen@iki.fi>
 * @authors Copyright (c) 2005-2015 Daniel Swanson <danij@dengine.net>
 *
 * @par License
 * GPL: http://www.gnu.org/licenses/gpl.html
 *
 * <small>This program is free software; you can redistribute it and/or modify
 * it under the terms of the GNU General Public License as published by the
 * Free Software Foundation; either version 2 of the License, or (at your
 * option) any later version. This program is distributed in the hope that it
 * will be useful, but WITHOUT ANY WARRANTY; without even the implied warranty
 * of MERCHANTABILITY or FITNESS FOR A PARTICULAR PURPOSE. See the GNU General
 * Public License for more details. You should have received a copy of the GNU
 * General Public License along with this program; if not, see:
 * http://www.gnu.org/licenses</small>
 */

#include "doomsday/doomsdayapp.h"
#include "doomsday/games.h"
#include "doomsday/busymode.h"
#include "doomsday/AbstractSession"
#include "doomsday/console/var.h"
#include "doomsday/filesys/fs_main.h"
#include "doomsday/filesys/virtualmappings.h"
#include "doomsday/filesys/wad.h"
#include "doomsday/resource/bundles.h"
#include "doomsday/resource/manifest.h"
#include "doomsday/world/entitydef.h"

#include <de/App>
#include <de/ArchiveFeed>
#include <de/ArchiveEntryFile>
#include <de/LogBuffer>
#include <de/NativeFile>
#include <de/PackageLoader>
#include <de/findfile.h>
#include <de/memory.h>

using namespace de;

static void updateProgress(int progress)
{
    DENG2_FOR_EACH_OBSERVER(Games::ProgressAudience, i,
                            DoomsdayApp::games().audienceForProgress())
    {
        i->gameWorkerProgress(progress);
    }
}

int beginGameChangeBusyWorker(void *context)
{
    DoomsdayApp::GameChangeParameters const *parms = reinterpret_cast<
            DoomsdayApp::GameChangeParameters *>(context);

    P_InitMapEntityDefs();
    if (parms->initiatedBusyMode)
    {
        updateProgress(200);
    }
    return 0;
}

static File1 *tryLoadFile(de::Uri const &search, size_t baseOffset = 0)
{
    auto &fs1 = App_FileSystem();
    try
    {
        FileHandle &hndl = fs1.openFile(search.path(), "rb", baseOffset, false /* no duplicates */);

        de::Uri foundFileUri = hndl.file().composeUri();
        LOG_VERBOSE("Loading \"%s\"...") << NativePath(foundFileUri.asText()).pretty().toUtf8().constData();

        fs1.index(hndl.file());

        return &hndl.file();
    }
    catch (FS1::NotFoundError const&)
    {
        if (fs1.accessFile(search))
        {
            // Must already be loaded.
            LOG_RES_XVERBOSE("\"%s\" already loaded", NativePath(search.asText()).pretty());
        }
    }
    return nullptr;
}

namespace de {

// Helper function for accessing files via the legacy FS1.
static void forNativeDataFiles(DataBundle const &bundle, std::function<void (String const &)> func)
{
    DENG2_ASSERT(bundle.isLinkedAsPackage()); // couldn't be accessed otherwise

    switch (bundle.format())
    {
    case DataBundle::Iwad:
    case DataBundle::Pwad:
    case DataBundle::Lump:
    case DataBundle::Pk3:
    {
        Record const &meta = bundle.packageMetadata();
        for (auto const *v : meta.geta("dataFiles").elements())
        {
//            LOG_RES_MSG("bundle root: %s -> trying to load %s") << bundle.rootPath()
//                     << v->asText();
            String const dataFilePath = bundle.rootPath() / v->asText();
            if (File const *dataFile = FS::tryLocate<File const>(dataFilePath))
            {
                if (is<NativeFile>(dataFile->source()))
                {
                    func(dataFilePath);
                }
                else
                {
                    LOG_RES_WARNING("%s: cannot access data file within another file")
                            << dataFile->description();
                }
            }
        }
        break;
    }

    default:
        break;
    }
}

File1 *File1::tryLoad(LoadFileMode loadMode, Uri const &search, size_t baseOffset) // static
{
    File1 *file = tryLoadFile(search, baseOffset);
    if (file)
    {
        file->setCustom(loadMode == LoadAsCustomFile);
    }
    return file;
}

bool File1::tryUnload(Uri const &search) // static
{
    try
    {
        File1 &file = App_FileSystem().find(search);
        de::Uri foundFileUri = file.composeUri();
        NativePath nativePath(foundFileUri.asText());

        // Do not attempt to unload a resource required by the current game.
        if (DoomsdayApp::game().isRequiredFile(file))
        {
            LOG_RES_NOTE("\"%s\" is required by the current game."
                         " Required game files cannot be unloaded in isolation.")
                    << nativePath.pretty();
            return false;
        }

        LOG_RES_VERBOSE("Unloading \"%s\"...") << nativePath.pretty();

        App_FileSystem().deindex(file);
        delete &file;

        return true;
    }
    catch (FS1::NotFoundError const &er)
    {
        LOG_RES_MSG("Cannot unload file: %s") << er.asText();
        return false;
    }
}

File1 *File1::tryLoad(DataBundle const &bundle)
{
    // If the bundle has been identified based on the known criteria, treat it as
    // one of the vanilla files.
    LoadFileMode loadMode = bundle.packageMetadata().geti("bundleScore", 0) > 0? File1::LoadAsVanillaFile
                                                                               : File1::LoadAsCustomFile;
    LOG_RES_NOTE("Loading %s (as %s)")
            << bundle.description()
            << (loadMode == LoadAsVanillaFile? "vanilla" : "custom");

    File1 *result = nullptr;
    forNativeDataFiles(bundle, [&result, loadMode] (String const &path)
    {
        NativeFile const &dataFile = App::rootFolder().locate<File const>(path).source()->as<NativeFile>();
        if (File1 *file = tryLoad(loadMode, de::Uri::fromNativePath(dataFile.nativePath())))
        {
            result = file; // note: multiple files may actually be loaded
            LOG_RES_VERBOSE("%s: ok") << dataFile.nativePath();
        }
        else
        {
            LOG_RES_WARNING("%s: could not load file") << dataFile.nativePath();
        }
    });
    return result;
}

bool File1::tryUnload(DataBundle const &bundle)
{
    LOG_RES_NOTE("Unloading %s") << bundle.description();

    bool unloaded = false;
    forNativeDataFiles(bundle, [&unloaded] (String const &path)
    {
        NativeFile const &dataFile = App::rootFolder().locate<File const>(path).source()->as<NativeFile>();
        unloaded = tryUnload(de::Uri::fromNativePath(dataFile.nativePath()));
    });
    return unloaded;
}

} // namespace de

static void loadResource(ResourceManifest &manifest)
{
    DENG2_ASSERT(manifest.resourceClass() == RC_PACKAGE);

    de::Uri path(manifest.resolvedPath(false/*do not locate resource*/), RC_NULL);
    if (path.isEmpty()) return;

    if (File1 *file = tryLoadFile(path))
    {
        // Mark this as an original game resource.
        file->setCustom(false);

        // Print the 'CRC' number of IWADs, so they can be identified.
        if (Wad *wad = maybeAs<Wad>(file))
        {
            LOG_RES_MSG("IWAD identification: %08x") << wad->calculateCRC();
        }
    }
}

static void parseStartupFilePathsAndAddFiles(char const *pathString)
{
    static char const *ATWSEPS = ",; \t";

    if (!pathString || !pathString[0]) return;

    size_t len = strlen(pathString);
    char *buffer = (char *) M_Malloc(len + 1);

    strcpy(buffer, pathString);
    char *token = strtok(buffer, ATWSEPS);
    while (token)
    {
        tryLoadFile(de::makeUri(token));
        token = strtok(nullptr, ATWSEPS);
    }
    M_Free(buffer);
}

<<<<<<< HEAD
static dint addListFiles(QStringList list, FileType const &ftype)
=======
static dint addListFiles(const StringList &list, FileType const &ftype)
>>>>>>> b1befc66
{
    dint numAdded = 0;
    for (const auto &path : list)
    {
        if (&ftype != &DD_GuessFileTypeFromFileName(path))
        {
            continue;
        }
        if (tryLoadFile(de::makeUri(path)))
        {
            numAdded += 1;
        }
    }
    return numAdded;
}

int loadGameStartupResourcesBusyWorker(void *context)
{
    DoomsdayApp::GameChangeParameters &parms = *(DoomsdayApp::GameChangeParameters *) context;

    // Reset file Ids so previously seen files can be processed again.
    App_FileSystem().resetFileIds();
    FS_InitVirtualPathMappings();
    App_FileSystem().resetAllSchemes();

    if (parms.initiatedBusyMode)
    {
        updateProgress(50);
    }

    if (App_GameLoaded())
    {
        // Create default Auto mappings in the runtime directory.

        // Data class resources.
        App_FileSystem().addPathMapping("auto/", de::makeUri("$(App.DataPath)/$(GamePlugin.Name)/auto/").resolved());

        // Definition class resources.
        App_FileSystem().addPathMapping("auto/", de::makeUri("$(App.DefsPath)/$(GamePlugin.Name)/auto/").resolved());
    }

    // Load data files.
    for (DataBundle const *bundle : DataBundle::loadedBundles())
    {
        File1::tryLoad(*bundle);
    }

    /**
     * Open all the files, load headers, count lumps, etc, etc...
     * @note  Duplicate processing of the same file is automatically guarded
     *        against by the virtual file system layer.
     */
    GameManifests const &gameManifests = DoomsdayApp::game().manifests();
    int const numPackages = gameManifests.count(RC_PACKAGE);
    if (numPackages)
    {
        LOG_RES_MSG("Loading game resources...");

        int packageIdx = 0;
        for (GameManifests::const_iterator i = gameManifests.find(RC_PACKAGE);
            i != gameManifests.end() && i.key() == RC_PACKAGE; ++i, ++packageIdx)
        {
            loadResource(**i);

            // Update our progress.
            if (parms.initiatedBusyMode)
            {
                updateProgress((packageIdx + 1) * (200 - 50) / numPackages - 1);
            }
        }
    }

    if (parms.initiatedBusyMode)
    {
        updateProgress(200);
    }

    return 0;
}

/**
 * Find all game data file paths in the auto directory with the extensions
 * wad, lmp, pk3, zip and deh.
 *
 * @param found  List of paths to be populated.
 *
 * @return  Number of paths added to @a found.
 */
static dint findAllGameDataPaths(FS1::PathList &found)
{
    static String const extensions[] = {
        "wad", "lmp", "pk3", "zip", "deh"
#ifdef UNIX
        "WAD", "LMP", "PK3", "ZIP", "DEH" // upper case alternatives
#endif
    };
    dint const numFoundSoFar = found.count();
    for (String const &ext : extensions)
    {
        DENG2_ASSERT(!ext.isEmpty());
        String const searchPath = de::Uri(Path("$(App.DataPath)/$(GamePlugin.Name)/auto/*." + ext)).resolved();
        App_FileSystem().findAllPaths(searchPath, 0, found);
    }
    return found.count() - numFoundSoFar;
}

/**
 * Find and try to load all game data file paths in auto directory.
 *
 * @return Number of new files that were loaded.
 */
static dint loadFilesFromDataGameAuto()
{
    FS1::PathList found;
    findAllGameDataPaths(found);

    dint numLoaded = 0;
    DENG2_FOR_EACH_CONST(FS1::PathList, i, found)
    {
        // Ignore directories.
        if (i->attrib & A_SUBDIR) continue;

        if (tryLoadFile(de::makeUri(i->path)))
        {
            numLoaded += 1;
        }
    }
    return numLoaded;
}

/**
 * Looks for new files to autoload from the auto-load data directory.
 */
static void autoLoadFiles()
{
    /**
     * Keep loading files if any are found because virtual files may now
     * exist in the auto-load directory.
     */
    dint numNewFiles;
    while ((numNewFiles = loadFilesFromDataGameAuto()) > 0)
    {
        LOG_RES_VERBOSE("Autoload round completed with %i new files") << numNewFiles;
    }
}

int loadAddonResourcesBusyWorker(void *context)
{
    DoomsdayApp::GameChangeParameters &parms = *(DoomsdayApp::GameChangeParameters *) context;

    char const *startupFiles = CVar_String(Con_FindVariable("file-startup"));

    /**
     * Add additional game-startup files.
     * @note These must take precedence over Auto but not game-resource files.
     */
    if (startupFiles && startupFiles[0])
    {
        parseStartupFilePathsAndAddFiles(startupFiles);
    }

    if (parms.initiatedBusyMode)
    {
        updateProgress(50);
    }

    if (App_GameLoaded())
    {
        /**
         * Phase 3: Add real files from the Auto directory.
         */
        //auto &prof = AbstractSession::profile();
        StringList resourceFiles;

        FS1::PathList found;
        findAllGameDataPaths(found);
        DENG2_FOR_EACH_CONST(FS1::PathList, i, found)
        {
            // Ignore directories.
            if (i->attrib & A_SUBDIR) continue;

            /// @todo Is expansion of symbolics still necessary here?
            resourceFiles << NativePath(i->path).expand().withSeparators('/');
        }

        if (!resourceFiles.isEmpty())
        {
            // First ZIPs then WADs (they may contain WAD files).
            addListFiles(resourceFiles, DD_FileTypeByName("FT_ZIP"));
            addListFiles(resourceFiles, DD_FileTypeByName("FT_WAD"));
        }

        // Final autoload round.
        autoLoadFiles();
    }

    if (parms.initiatedBusyMode)
    {
        updateProgress(180);
    }

    FS_InitPathLumpMappings();

    // Re-initialize the resource locator as there are now new resources to be found
    // on existing search paths (probably that is).
    App_FileSystem().resetAllSchemes();

    if (parms.initiatedBusyMode)
    {
        updateProgress(200);
    }

    return 0;
}<|MERGE_RESOLUTION|>--- conflicted
+++ resolved
@@ -250,11 +250,7 @@
     M_Free(buffer);
 }
 
-<<<<<<< HEAD
-static dint addListFiles(QStringList list, FileType const &ftype)
-=======
 static dint addListFiles(const StringList &list, FileType const &ftype)
->>>>>>> b1befc66
 {
     dint numAdded = 0;
     for (const auto &path : list)
