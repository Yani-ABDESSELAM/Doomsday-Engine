/** @file bundles.cpp  Data bundle indexing.
 *
 * @authors Copyright (c) 2016-2017 Jaakko Keränen <jaakko.keranen@iki.fi>
 *
 * @par License
 * GPL: http://www.gnu.org/licenses/gpl.html
 *
 * <small>This program is free software; you can redistribute it and/or modify
 * it under the terms of the GNU General Public License as published by the
 * Free Software Foundation; either version 2 of the License, or (at your
 * option) any later version. This program is distributed in the hope that it
 * will be useful, but WITHOUT ANY WARRANTY; without even the implied warranty
 * of MERCHANTABILITY or FITNESS FOR A PARTICULAR PURPOSE. See the GNU General
 * Public License for more details. You should have received a copy of the GNU
 * General Public License along with this program; if not, see:
 * http://www.gnu.org/licenses</small>
 */

#include "doomsday/resource/bundles.h"
#include "doomsday/filesys/datafile.h"
#include "doomsday/filesys/datafolder.h"

#include <de/App>
#include <de/Config>
#include <de/DictionaryValue>
#include <de/PackageLoader>
#include <de/LinkFile>
#include <de/Loop>
#include <de/TaskPool>

#include <QList>
#include <QSet>

using namespace de;

namespace res {

static int const MATCH_MAXIMUM_SCORE = 4; // in case 5 specified, allow 1 to not match for flexibility

static String const VAR_REQUIRED_SCORE = "requiredScore";

DENG2_PIMPL(Bundles)
, DENG2_OBSERVES(FileIndex, Addition)
, DENG2_OBSERVES(FileIndex, Removal)
, public Lockable
{
    de::Info identityRegistry;
    QSet<DataBundle const *> bundlesToIdentify; // lock for access
    LoopCallback mainCall;
    QHash<DataBundle::Format, BlockElements> formatEntries;
    TaskPool tasks;

    Impl(Public *i) : Base(i)
    {
        // Observe new data files.
        App::fileSystem().indexFor(DENG2_TYPE_NAME(DataFile))  .audienceForAddition() += this;
        App::fileSystem().indexFor(DENG2_TYPE_NAME(DataFile))  .audienceForRemoval()  += this;
        App::fileSystem().indexFor(DENG2_TYPE_NAME(DataFolder)).audienceForAddition() += this;
        App::fileSystem().indexFor(DENG2_TYPE_NAME(DataFolder)).audienceForRemoval()  += this;
    }

    ~Impl()
    {
        // Ongoing identification tasks should first finish.
        {
            DENG2_GUARD(this);
            bundlesToIdentify.clear();
        }
        tasks.waitForDone();
    }

    void fileAdded(File const &dataFile, FileIndex const &)
    {
        DENG2_ASSERT(is<DataBundle>(dataFile));
        {
            DENG2_GUARD(this);
            bundlesToIdentify.insert(maybeAs<DataBundle>(dataFile));
        }
        // Use a deferred call to avoid spamming.
        if (!mainCall)
        {
            mainCall.enqueue([this] () { self().identify(); });
        }
    }

    void fileRemoved(File const &dataFile, FileIndex const &)
    {
        DENG2_ASSERT(is<DataBundle>(dataFile));

        DENG2_GUARD(this);
        bundlesToIdentify.remove(maybeAs<DataBundle>(dataFile));
    }

    DataBundle const *nextToIdentify()
    {
        DENG2_GUARD(this);
        if (bundlesToIdentify.isEmpty())
        {
            return nullptr;
        }
        auto const *bundle = *bundlesToIdentify.begin();
        bundlesToIdentify.remove(bundle);
        return bundle;
    }

    bool identifyAddedDataBundles()
    {
        Folder::waitForPopulation();

        DENG2_ASSERT(App::rootFolder().has("/sys/bundles"));

        bool wasIdentified = false;
        int  count         = 0;
        Time startedAt;

        while (auto const *bundle = nextToIdentify())
        {
            ++count;
            if (bundle->identifyPackages())
            {
                wasIdentified = true;
            }
        }
        if (count)
        {
            LOG_RES_MSG("Identified %i data bundles in %.1f seconds") << count << startedAt.since();
        }
        return wasIdentified;
    }

    void parseRegistry()
    {
        DENG2_GUARD(this);

        if (!identityRegistry.isEmpty()) return;

        String const defPath = "/packs/net.dengine.base/databundles.dei";

        formatEntries.clear();
        identityRegistry.parse(App::rootFolder().locate<File const>(defPath));

        for (auto *elem : identityRegistry.root().contentsInOrder())
        {
            using Info = de::Info;

<<<<<<< HEAD
=======
            if (!elem->isBlock())
            {
                // Looking for "package" blocks.
                continue;
            }

>>>>>>> b1befc66
            Info::BlockElement &block = elem->as<Info::BlockElement>();
            if (block.blockType() != QStringLiteral("package"))
            {
                // Not sure what this is...
                continue;
            }

            String format = block.keyValue(QStringLiteral("format")).text.toLower();

            DataBundle::Format bundleFormat =
                    (format == "iwad"? DataBundle::Iwad :
                     format == "pwad"? DataBundle::Pwad :
                     format == "pk3"?  DataBundle::Pk3 :
                     format == "lmp"?  DataBundle::Lump :
                     format == "deh"?  DataBundle::Dehacked :
                     format == "ded"?  DataBundle::Ded :
                                       DataBundle::Unknown);

            if (bundleFormat == DataBundle::Unknown)
            {
                throw InvalidError("Bundles::parseRegistry",
                                   defPath + ": invalid format for \"" + block.name() + "\"");
            }

            // How many rules required?
            if (!block.contains(VAR_REQUIRED_SCORE))
            {
                int const ruleCount = block.size() - 1; // not counting "info"
                block.add(new Info::KeyElement(VAR_REQUIRED_SCORE,
                        String::format("%i", de::min(MATCH_MAXIMUM_SCORE, ruleCount))));
            }

            formatEntries[bundleFormat].append(&block);
        }
    }

    DENG2_PIMPL_AUDIENCE(Identify)
};

DENG2_AUDIENCE_METHOD(Bundles, Identify)

Bundles::Bundles()
    : d(new Impl(this))
{}

de::Info const &Bundles::identityRegistry() const
{
    d->parseRegistry();
    return d->identityRegistry;
}

Bundles::BlockElements Bundles::formatEntries(DataBundle::Format format) const
{
    d->parseRegistry();
    return d->formatEntries[format];
}

void Bundles::identify()
{
    FS::get().changeBusyLevel(+1);
    d->tasks.start([this] ()
    {
        d->identifyAddedDataBundles();
        if (isEverythingIdentified())
        {
            DENG2_FOR_AUDIENCE2(Identify, i)
            {
                i->dataBundlesIdentified();
            }
        }
        FS::get().changeBusyLevel(-1);
    });
}

bool Bundles::isEverythingIdentified() const
{
    DENG2_GUARD(d);
    return d->bundlesToIdentify.isEmpty();
}

/*void Bundles::waitForEverythingIdentified()
{
    identify();
    d->tasks.waitForDone();
}*/

Bundles::MatchResult Bundles::match(DataBundle const &bundle) const
{
    using Info = de::Info;

    LOG_AS("res::Bundles");

    MatchResult match;
    File const &source = bundle.asFile();

    // Find the best match from the registry.
    for (auto const *def : formatEntries(bundle.format()))
    {
        int score = 0;

        // Match the file name.
        if (auto const *fileName = def->find(QStringLiteral("fileName")))
        {
            if (fileName->isKey() &&
                fileName->as<Info::KeyElement>().value()
                    .text.compareWithoutCase(source.name()) == 0)
            {
                ++score;
            }
            else if (fileName->isList())
            {
                // Any of the provided alternatives will be accepted.
                for (auto const &cand : fileName->as<Info::ListElement>().values())
                {
                    if (!cand.text.compareWithoutCase(source.name()))
                    {
                        ++score;
                        break;
                    }
                }
            }
        }

        // Match the file type.
        String fileType = def->keyValue(QStringLiteral("fileType"));
        if (fileType.isEmpty()) fileType = "file"; // prefer files by default
        if ((!fileType.compareWithoutCase(QStringLiteral("file"))   && source.status().type() == File::Type::File) ||
            (!fileType.compareWithoutCase(QStringLiteral("folder")) && source.status().type() == File::Type::Folder))
        {
            ++score;
        }

        // Match the file size.
        String fileSize = def->keyValue(QStringLiteral("fileSize"));
        if (!fileSize.isEmpty() && fileSize.toUInt() == source.size())
        {
            ++score;
        }

        bool crcMismatch = false;

        // Additional criteria for recognizing WADs.
        if (bundle.format() == DataBundle::Iwad ||
            bundle.format() == DataBundle::Pwad)
        {
            String lumpDirCRC32 = def->keyValue(QStringLiteral("lumpDirCRC32"));
            if (!lumpDirCRC32.isEmpty())
            {
                if (lumpDirCRC32.toUInt(nullptr, 16) == bundle.lumpDirectory()->crc32())
                {
                    // Low probability of a false negative => more significant.
                    score += 2;
                }
                else
                {
                    crcMismatch = true;
                }
            }

            if (auto const *lumps = maybeAs<Info::ListElement>(def->find(QStringLiteral("lumps"))))
            {
                ++score; // will be subtracted if not matched

                for (auto const &val : lumps->values())
                {
                    QRegExp const sizeCondition("(.*)==([0-9]+)");
                    Block lumpName;
                    int requiredSize = 0;

                    if (sizeCondition.exactMatch(val))
                    {
                        lumpName     = sizeCondition.cap(1).toUtf8();
                        requiredSize = sizeCondition.cap(2).toInt();
                    }
                    else
                    {
                        lumpName     = val.text.toUtf8();
                        requiredSize = -1;
                    }

                    if (!bundle.lumpDirectory()->has(lumpName))
                    {
                        --score;
                        break;
                    }

                    if (requiredSize >= 0 &&
                        bundle.lumpDirectory()->lumpSize(lumpName) != duint32(requiredSize))
                    {
                        --score;
                        break;
                    }
                }
            }
        }

        if (score < def->keyValue(VAR_REQUIRED_SCORE).text.toInt())
        {
            score = 0;
        }

        if (score > 0 && score >= match.bestScore)
        {
            match.bestMatch = def;
            match.bestScore = score;

            auto const idVer = Package::split(def->name());

            match.packageId = idVer.first;
            // If the specified CRC32 doesn't match, we can't be certain of
            // which version this actually is.
            match.packageVersion = (!crcMismatch? idVer.second : Version(""));
        }
    }

    if (!match.bestScore)
    {
        // No go.
        return MatchResult();
    }

    LOG_RES_VERBOSE("Matched: %s %s %s score: %i")
            << match.packageId
            << match.packageVersion.fullNumber()
            << bundle.description()
            << match.bestScore;

    return match;
}

} // namespace res<|MERGE_RESOLUTION|>--- conflicted
+++ resolved
@@ -143,15 +143,12 @@
         {
             using Info = de::Info;
 
-<<<<<<< HEAD
-=======
             if (!elem->isBlock())
-            {
+        {
                 // Looking for "package" blocks.
                 continue;
             }
 
->>>>>>> b1befc66
             Info::BlockElement &block = elem->as<Info::BlockElement>();
             if (block.blockType() != QStringLiteral("package"))
             {
