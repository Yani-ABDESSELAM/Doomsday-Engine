/** @file api_gameexport.h  Data structures for the engine/plugin interfaces.
 *
 * @authors Copyright © 2003-2017 Jaakko Keränen <jaakko.keranen@iki.fi>
 * @authors Copyright © 2006-2015 Daniel Swanson <danij@dengine.net>
 *
 * @par License
 * GPL: http://www.gnu.org/licenses/gpl.html
 *
 * <small>This program is free software; you can redistribute it and/or modify
 * it under the terms of the GNU General Public License as published by the
 * Free Software Foundation; either version 2 of the License, or (at your
 * option) any later version. This program is distributed in the hope that it
 * will be useful, but WITHOUT ANY WARRANTY; without even the implied warranty
 * of MERCHANTABILITY or FITNESS FOR A PARTICULAR PURPOSE. See the GNU General
 * Public License for more details. You should have received a copy of the GNU
 * General Public License along with this program; if not, write to the Free
 * Software Foundation, Inc., 51 Franklin St, Fifth Floor, Boston, MA
 * 02110-1301 USA</small>
 */

#ifndef LIBDOOMSDAY_GAME_API_H
#define LIBDOOMSDAY_GAME_API_H

#include <de/types.h>
#include <de/rect.h>
#include "world/valuetype.h"

#ifdef __cplusplus
extern "C" {
#endif

struct event_s;

/// General constants.
enum {
    DD_DISABLE = 0,
    DD_ENABLE = 1,
    DD_YES = 2,
    DD_NO = 3,
    DD_PRE = 4,
    DD_POST = 5,

    DD_GAME_CONFIG = 0x100,         ///< String: dm/co-op, jumping, etc.
    DD_GAME_RECOMMENDS_SAVING,      ///< engine asks whether game should be saved (e.g., when upgrading) (game's GetInteger)

    DD_NOTIFY_GAME_SAVED = 0x200,   ///< savegame was written
    DD_NOTIFY_PLAYER_WEAPON_CHANGED, ///< a player's weapon changed (including powerups)
    DD_NOTIFY_PSPRITE_STATE_CHANGED, ///< a player's psprite state has changed

    DD_PLUGIN_NAME = 0x300,         ///< (e.g., jdoom, jheretic etc..., suitable for use with filepaths)
    DD_PLUGIN_NICENAME,             ///< (e.g., jDoom, MyGame:Episode2 etc..., fancy name)
    DD_PLUGIN_VERSION_SHORT,
    DD_PLUGIN_VERSION_LONG,
    DD_PLUGIN_HOMEURL,
    DD_PLUGIN_DOCSURL,

    DD_DEF_SOUND = 0x400,
    DD_DEF_LINE_TYPE,
    DD_DEF_SECTOR_TYPE,
    DD_DEF_SOUND_LUMPNAME,
    DD_DEF_ACTION,
<<<<<<< HEAD
    DD_UNUSED15, // DD_DEF_MUSIC_CDTRACK

    // Non-integer/special values for Set/Get
    DD_MAP_BOUNDING_BOX,
    DD_UNUSED4, // DD_TRACE_ADDRESS
    DD_SPRITE_REPLACEMENT, ///< Sprite <-> model replacement.
    DD_ACTION_LINK, ///< State action routine addresses.
    DD_UNUSED10, // DD_MAP_NAME
    DD_UNUSED11, // DD_MAP_AUTHOR
    DD_MAP_MUSIC,
    DD_MAP_MIN_X,
    DD_MAP_MIN_Y,
    DD_MAP_MAX_X,
    DD_MAP_MAX_Y,
    DD_WINDOW_WIDTH,
    DD_WINDOW_HEIGHT,
    DD_WINDOW_HANDLE,
    DD_DYNLIGHT_TEXTURE,
    DD_GAME_EXPORTS,
    DD_POLYOBJ_COUNT,
    DD_XGFUNC_LINK, ///< XG line classes
    DD_SHARED_FIXED_TRIGGER_OBSOLETE, ///< obsolete
    DD_GAMETIC,
    DD_NOTIFY_PLAYER_WEAPON_CHANGED, ///< a player's weapon changed (including powerups)
    DD_NOTIFY_PSPRITE_STATE_CHANGED, ///< a player's psprite state has changed
    DD_UNUSED7, // DD_OPENBOTTOM
    DD_UNUSED8, // DD_LOWFLOOR
    DD_CPLAYER_THRUST_MUL_OBSOLETE, ///< obsolete
    DD_GRAVITY,
    DD_PSPRITE_OFFSET_X, ///< 10x
    DD_PSPRITE_OFFSET_Y, ///< 10x
    DD_PSPRITE_LIGHTLEVEL_MULTIPLIER,
    DD_TORCH_RED,
    DD_TORCH_GREEN,
    DD_TORCH_BLUE,
    DD_TORCH_ADDITIVE_obsolete,
    DD_TM_FLOOR_Z,              ///< output from P_CheckPosition
    DD_TM_CEILING_Z,            ///< output from P_CheckPosition
    DD_SHIFT_DOWN,
    DD_GAME_RECOMMENDS_SAVING,  ///< engine asks whether game should be saved (e.g., when upgrading) (game's GetInteger)
    DD_NOTIFY_GAME_SAVED,       ///< savegame was written
    DD_DEFS                     ///< engine definition database (DED)
};

/**
 * The routines/data exported from the game plugin. @ingroup game
 *
 * @todo Get rid of this struct in favor of individually queried export points.
 */
typedef struct {
    size_t apiSize; ///< sizeof(game_export_t)

    // Base-level.
    void          (*PreInit) (char const *gameId);
    void          (*PostInit) (void);
    dd_bool       (*TryShutdown) (void);
    void          (*Shutdown) (void);
    void          (*UpdateState) (int step);
    int           (*GetInteger) (int id);
    void         *(*GetVariable) (int id);

    // Networking.
    int           (*NetServerStart) (int before);
    int           (*NetServerStop) (int before);
    int           (*NetConnect) (int before);
    int           (*NetDisconnect) (int before);
    long int      (*NetPlayerEvent) (int playernum, int type, void *data);
    int           (*NetWorldEvent) (int type, int parm, void *data);
    void          (*HandlePacket) (int fromplayer, int type, void *data,
                                   size_t length);

    // Tickers.
    void          (*Ticker) (timespan_t ticLength);

    // Responders.
    int           (*FinaleResponder) (void const *ddev);
    int           (*PrivilegedResponder) (struct event_s *ev);
    int           (*Responder) (struct event_s *ev);
    int           (*FallbackResponder) (struct event_s *ev);

    // Refresh.
    void          (*BeginFrame) (void);

    /**
     * Called at the end of a refresh frame. This is the last chance the game
     * will have at updating the engine state before rendering of the frame
     * begins. Once rendering begins, the viewer can still be updated however
     * any changes will not take effect until the subsequent frame. Therefore
     * this is the place where games should strive to update the viewer to
     * ensure latency-free world refresh.
     */
    void          (*EndFrame) (void);

    /**
     * Draw the view port display of the identified console @a player.
     * The engine will configure a orthographic GL projection in real pixel
     * dimensions prior to calling this.
     *
     * Example subdivision of the game window into four view ports:
     * <pre>
     *     (0,0)-----------------------. X
     *       | .--------. |            |
     *       | | window | |            |
     *       | '--------' |            |
     *       |    port #0 |    port #1 |
     *       |-------------------------|
     *       |            |            |
     *       |            |            |
     *       |            |            |
     *       |    port #2 |    port #3 |
     *       '--------------------(xn-1, yn-1)
     *       Y               Game Window
     * </pre>
     *
     * @param port  Logical number of this view port.
     * @param portGeometry  Geometry of the view port in real screen pixels.
     * @param windowGeometry  Geometry of the view window within the port, in
     *                        real screen pixels.
     *
     * @param player  Console player number associated with the view port.
     * @param layer  Logical layer identifier for the content to be drawn:
     *      - 0: The bottom-most layer and the one which generally contains the
     *        call to R_RenderPlayerView.
     *      - 1: Displays to be drawn on top of view window (after bordering),
     *        such as the player HUD.
     */
    void          (*DrawViewPort) (int port, RectRaw const *portGeometry,
                                   RectRaw const *windowGeometry, int player, int layer);

    /**
     * Draw over-viewport displays covering the whole game window. Typically
     * graphical user interfaces such as game menus are done here.
     *
     * @param windowSize  Dimensions of the game window in real screen pixels.
     */
    void          (*DrawWindow) (Size2Raw const *windowSize);

    // Miscellaneous.
    void          (*MobjThinker) (void *mobj);
    coord_t       (*MobjFriction) (struct mobj_s const *mobj);  // Returns a friction factor.
    dd_bool       (*MobjCheckPositionXYZ) (struct mobj_s *mobj, coord_t x, coord_t y, coord_t z);
    dd_bool       (*MobjTryMoveXYZ) (struct mobj_s *mobj, coord_t x, coord_t y, coord_t z);
    void          (*SectorHeightChangeNotification)(int sectorIdx);  // Applies necessary checks on objects.

    // Main structure sizes.
    size_t          mobjSize;     ///< sizeof(mobj_t)
    size_t          polyobjSize;  ///< sizeof(Polyobj)

    // Map setup
=======
    DD_LUMP,
>>>>>>> b1befc66

    DD_ACTION_LINK = 0x500,         ///< State action routine addresses.
    DD_XGFUNC_LINK,                 ///< XG line classes
    DD_MOBJ_SIZE,
    DD_POLYOBJ_SIZE,

    DD_TM_FLOOR_Z = 0x600,          ///< output from P_CheckPosition
    DD_TM_CEILING_Z,                ///< output from P_CheckPosition

    DD_PSPRITE_BOB_X = 0x700,
    DD_PSPRITE_BOB_Y,
    DD_RENDER_RESTART_PRE,
    DD_RENDER_RESTART_POST
};

#ifdef __cplusplus
}  // extern "C"
#endif

#endif  // LIBDOOMSDAY_GAME_API_H<|MERGE_RESOLUTION|>--- conflicted
+++ resolved
@@ -59,159 +59,7 @@
     DD_DEF_SECTOR_TYPE,
     DD_DEF_SOUND_LUMPNAME,
     DD_DEF_ACTION,
-<<<<<<< HEAD
-    DD_UNUSED15, // DD_DEF_MUSIC_CDTRACK
-
-    // Non-integer/special values for Set/Get
-    DD_MAP_BOUNDING_BOX,
-    DD_UNUSED4, // DD_TRACE_ADDRESS
-    DD_SPRITE_REPLACEMENT, ///< Sprite <-> model replacement.
-    DD_ACTION_LINK, ///< State action routine addresses.
-    DD_UNUSED10, // DD_MAP_NAME
-    DD_UNUSED11, // DD_MAP_AUTHOR
-    DD_MAP_MUSIC,
-    DD_MAP_MIN_X,
-    DD_MAP_MIN_Y,
-    DD_MAP_MAX_X,
-    DD_MAP_MAX_Y,
-    DD_WINDOW_WIDTH,
-    DD_WINDOW_HEIGHT,
-    DD_WINDOW_HANDLE,
-    DD_DYNLIGHT_TEXTURE,
-    DD_GAME_EXPORTS,
-    DD_POLYOBJ_COUNT,
-    DD_XGFUNC_LINK, ///< XG line classes
-    DD_SHARED_FIXED_TRIGGER_OBSOLETE, ///< obsolete
-    DD_GAMETIC,
-    DD_NOTIFY_PLAYER_WEAPON_CHANGED, ///< a player's weapon changed (including powerups)
-    DD_NOTIFY_PSPRITE_STATE_CHANGED, ///< a player's psprite state has changed
-    DD_UNUSED7, // DD_OPENBOTTOM
-    DD_UNUSED8, // DD_LOWFLOOR
-    DD_CPLAYER_THRUST_MUL_OBSOLETE, ///< obsolete
-    DD_GRAVITY,
-    DD_PSPRITE_OFFSET_X, ///< 10x
-    DD_PSPRITE_OFFSET_Y, ///< 10x
-    DD_PSPRITE_LIGHTLEVEL_MULTIPLIER,
-    DD_TORCH_RED,
-    DD_TORCH_GREEN,
-    DD_TORCH_BLUE,
-    DD_TORCH_ADDITIVE_obsolete,
-    DD_TM_FLOOR_Z,              ///< output from P_CheckPosition
-    DD_TM_CEILING_Z,            ///< output from P_CheckPosition
-    DD_SHIFT_DOWN,
-    DD_GAME_RECOMMENDS_SAVING,  ///< engine asks whether game should be saved (e.g., when upgrading) (game's GetInteger)
-    DD_NOTIFY_GAME_SAVED,       ///< savegame was written
-    DD_DEFS                     ///< engine definition database (DED)
-};
-
-/**
- * The routines/data exported from the game plugin. @ingroup game
- *
- * @todo Get rid of this struct in favor of individually queried export points.
- */
-typedef struct {
-    size_t apiSize; ///< sizeof(game_export_t)
-
-    // Base-level.
-    void          (*PreInit) (char const *gameId);
-    void          (*PostInit) (void);
-    dd_bool       (*TryShutdown) (void);
-    void          (*Shutdown) (void);
-    void          (*UpdateState) (int step);
-    int           (*GetInteger) (int id);
-    void         *(*GetVariable) (int id);
-
-    // Networking.
-    int           (*NetServerStart) (int before);
-    int           (*NetServerStop) (int before);
-    int           (*NetConnect) (int before);
-    int           (*NetDisconnect) (int before);
-    long int      (*NetPlayerEvent) (int playernum, int type, void *data);
-    int           (*NetWorldEvent) (int type, int parm, void *data);
-    void          (*HandlePacket) (int fromplayer, int type, void *data,
-                                   size_t length);
-
-    // Tickers.
-    void          (*Ticker) (timespan_t ticLength);
-
-    // Responders.
-    int           (*FinaleResponder) (void const *ddev);
-    int           (*PrivilegedResponder) (struct event_s *ev);
-    int           (*Responder) (struct event_s *ev);
-    int           (*FallbackResponder) (struct event_s *ev);
-
-    // Refresh.
-    void          (*BeginFrame) (void);
-
-    /**
-     * Called at the end of a refresh frame. This is the last chance the game
-     * will have at updating the engine state before rendering of the frame
-     * begins. Once rendering begins, the viewer can still be updated however
-     * any changes will not take effect until the subsequent frame. Therefore
-     * this is the place where games should strive to update the viewer to
-     * ensure latency-free world refresh.
-     */
-    void          (*EndFrame) (void);
-
-    /**
-     * Draw the view port display of the identified console @a player.
-     * The engine will configure a orthographic GL projection in real pixel
-     * dimensions prior to calling this.
-     *
-     * Example subdivision of the game window into four view ports:
-     * <pre>
-     *     (0,0)-----------------------. X
-     *       | .--------. |            |
-     *       | | window | |            |
-     *       | '--------' |            |
-     *       |    port #0 |    port #1 |
-     *       |-------------------------|
-     *       |            |            |
-     *       |            |            |
-     *       |            |            |
-     *       |    port #2 |    port #3 |
-     *       '--------------------(xn-1, yn-1)
-     *       Y               Game Window
-     * </pre>
-     *
-     * @param port  Logical number of this view port.
-     * @param portGeometry  Geometry of the view port in real screen pixels.
-     * @param windowGeometry  Geometry of the view window within the port, in
-     *                        real screen pixels.
-     *
-     * @param player  Console player number associated with the view port.
-     * @param layer  Logical layer identifier for the content to be drawn:
-     *      - 0: The bottom-most layer and the one which generally contains the
-     *        call to R_RenderPlayerView.
-     *      - 1: Displays to be drawn on top of view window (after bordering),
-     *        such as the player HUD.
-     */
-    void          (*DrawViewPort) (int port, RectRaw const *portGeometry,
-                                   RectRaw const *windowGeometry, int player, int layer);
-
-    /**
-     * Draw over-viewport displays covering the whole game window. Typically
-     * graphical user interfaces such as game menus are done here.
-     *
-     * @param windowSize  Dimensions of the game window in real screen pixels.
-     */
-    void          (*DrawWindow) (Size2Raw const *windowSize);
-
-    // Miscellaneous.
-    void          (*MobjThinker) (void *mobj);
-    coord_t       (*MobjFriction) (struct mobj_s const *mobj);  // Returns a friction factor.
-    dd_bool       (*MobjCheckPositionXYZ) (struct mobj_s *mobj, coord_t x, coord_t y, coord_t z);
-    dd_bool       (*MobjTryMoveXYZ) (struct mobj_s *mobj, coord_t x, coord_t y, coord_t z);
-    void          (*SectorHeightChangeNotification)(int sectorIdx);  // Applies necessary checks on objects.
-
-    // Main structure sizes.
-    size_t          mobjSize;     ///< sizeof(mobj_t)
-    size_t          polyobjSize;  ///< sizeof(Polyobj)
-
-    // Map setup
-=======
     DD_LUMP,
->>>>>>> b1befc66
 
     DD_ACTION_LINK = 0x500,         ///< State action routine addresses.
     DD_XGFUNC_LINK,                 ///< XG line classes
