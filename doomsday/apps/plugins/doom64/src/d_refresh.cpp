--- conflicted
+++ resolved
@@ -276,10 +276,7 @@
         Mobj_UpdateColorMap(mo);    
         return;
     }
-<<<<<<< HEAD
-=======
-
->>>>>>> 5985778e
+
     // Reset the flags for a new frame.
     mo->ddFlags &= DDMF_CLEAR_MASK;
 
