--- conflicted
+++ resolved
@@ -49,14 +49,8 @@
     "(Debug) Keep track of where de::Counted objects are allocated"
     OFF
 )
-<<<<<<< HEAD
 if (DE_ENABLE_COUNTED_TRACING)
     add_definitions (-DDE_USE_COUNTED_TRACING=1)
 endif ()
-=======
-if (DENG_ENABLE_COUNTED_TRACING)
-    add_definitions (-DDENG_USE_COUNTED_TRACING=1)
-endif ()
 
-option (DENG_ASSIMP_EMBEDDED "Use the Assimp from 'external/assimp' instead of system libraries" YES)
->>>>>>> f9f85da5
+option (DE_ASSIMP_EMBEDDED "Use the Assimp from 'external/assimp' instead of system libraries" YES)