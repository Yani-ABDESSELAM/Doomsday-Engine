/**\file qt.c
 *\section License
 * License: GPL
 * Online License Link: http://www.gnu.org/licenses/gpl.html
 *
 *\author Copyright © 2005-2011 Jaakko Keränen <jaakko.keranen@iki.fi>
 *\author Copyright © 2009-2011 Daniel Swanson <danij@dengine.net>
 *
 * This program is free software; you can redistribute it and/or modify
 * it under the terms of the GNU General Public License as published by
 * the Free Software Foundation; either version 2 of the License, or
 * (at your option) any later version.
 *
 * This program is distributed in the hope that it will be useful,
 * but WITHOUT ANY WARRANTY; without even the implied warranty of
 * MERCHANTABILITY or FITNESS FOR A PARTICULAR PURPOSE.  See the
 * GNU General Public License for more details.
 *
 * You should have received a copy of the GNU General Public License
 * along with this program; if not, write to the Free Software
 * Foundation, Inc., 51 Franklin St, Fifth Floor,
 * Boston, MA  02110-1301  USA
 */

/**
 * QuickTime implementation for Ext and Mus interfaces
 *
 * This is only used on the Mac OS platform.
 */

#if 0

// HEADER FILES ------------------------------------------------------------

#ifdef MACOS_10_4
#include <stdint.h>
typedef uint64_t io_user_reference_t;
#endif

#include "doomsday.h"
#include "sys_audiod.h"
#include "sys_audiod_mus.h"
#include <Carbon/Carbon.h>
#include <QuickTime/Movies.h>

// MACROS ------------------------------------------------------------------

// TYPES -------------------------------------------------------------------

// EXTERNAL FUNCTION PROTOTYPES --------------------------------------------

// PUBLIC FUNCTION PROTOTYPES ----------------------------------------------

static int DM_Ext_PlayFile(const char *filename, int looped);
static void DM_Ext_Stop(void);

// PRIVATE FUNCTION PROTOTYPES ---------------------------------------------

// EXTERNAL DATA DECLARATIONS ----------------------------------------------

// PUBLIC DATA DEFINITIONS -------------------------------------------------

// PRIVATE DATA DEFINITIONS ------------------------------------------------

static boolean qtInited = false;
static boolean inLoopedMode = false;
//static unsigned songSize = 0;
//static char *song;
static Movie movie = NULL;
static short movieVolume = kFullVolume;

// CODE --------------------------------------------------------------------

static void DS_Error(void)
{
    Con_Message("DS_Error: Error playing music with QuickTime.\n");
}

static void ExtMus_Init(void)
{
    if(qtInited)
        return;

    Con_Message("  Initializing QuickTime.\n");

    // Initialize QuickTime.
    EnterMovies();

    qtInited = true;
}

static int DM_Ext_Init(void)
{
    ExtMus_Init();
    return qtInited;
}

static void DM_Ext_Update(void)
{
    if(!qtInited || movie == NULL)
        return;

    MoviesTask(movie, 0);

    if(IsMovieDone(movie) && inLoopedMode)
    {
        GoToBeginningOfMovie(movie);
        StartMovie(movie);
    }
}

static void DM_Ext_Set(int property, float value)
{
    if(!qtInited)
        return;

    switch (property)
    {
    case MUSIP_VOLUME:
        if(value > 1) value = 1;
        if(value < 0) value = 0;
        movieVolume = (short) (0x100 * value);
        if(movie)
        {
            // Update the volume of the running movie.
            SetMovieVolume(movie, movieVolume);
        }
        break;
    }
}

static int DM_Ext_Get(int property, void *value)
{
    if(!qtInited)
        return false;

    switch (property)
    {
    case MUSIP_ID:
        strcpy(value, "QuickTime::Ext");
        break;

    default:
        return false;
    }
    return true;
}

static void DM_Ext_Pause(int pause)
{
    if(!qtInited || movie == NULL)
        return;

    if(pause)
        StopMovie(movie);
    else
        StartMovie(movie);
}

static void DM_Ext_Stop(void)
{
    if(!qtInited || movie == NULL)
        return;

    StopMovie(movie);
}

static int playFile(const char *filename, int looped)
{
    OSErr error = noErr;
    CFStringRef pathStr;
    CFStringRef escapedStr;
    CFURLRef url;
    FSRef fsRef;
    FSSpec fsSpec;
    short refNum;

    if(!qtInited)
        return false;

    // Free any previously loaded music.
    if(movie)
    {
        DisposeMovie(movie);
        movie = NULL;
    }

    // Now we'll open the file using Carbon and QuickTime.
    pathStr = CFStringCreateWithCString(NULL, filename,
        CFStringGetSystemEncoding());
    escapedStr = CFURLCreateStringByAddingPercentEscapes(
        NULL, pathStr, NULL, CFSTR(""), kCFStringEncodingUTF8);
    url = CFURLCreateWithString(NULL, escapedStr, NULL);
    CFRelease(pathStr);
    CFRelease(escapedStr);

    // We've got the URL, get the FSSpec.
    if(!CFURLGetFSRef(url, &fsRef))
    {
        // File does not exist??
        if(url) CFRelease(url);
        DS_Error();
        return false;
    }
    CFRelease(url);
    url = NULL;
    if(FSGetCatalogInfo(&fsRef, kFSCatInfoNone, NULL, NULL, &fsSpec, NULL)
        != noErr)
    {
        DS_Error();
        return false;
    }

    // Open the 'movie' from the specified file.
    if(OpenMovieFile(&fsSpec, &refNum, fsRdPerm) != noErr)
    {
        DS_Error();
        return false;
    }
    error = NewMovieFromFile(&movie, refNum, NULL, NULL,
        newMovieActive & newMovieDontAskUnresolvedDataRefs, NULL);
    CloseMovieFile(refNum);
    if(error != noErr)
    {
        DS_Error();
        return false;
    }

    GoToBeginningOfMovie(movie);
    StartMovie(movie);
    SetMovieVolume(movie, movieVolume);

    inLoopedMode = (looped != 0);
    return true;
}

static int DM_Ext_PlayFile(const char *filename, int looped)
{
    return playFile(filename, looped);
}

<<<<<<< HEAD
/*
static int DM_Mus_Init(void)
{
    ExtMus_Init();
    return qtInited;
}

static void DM_Mus_Update(void)
{
    // Nothing to update.
}

static void DM_Mus_Set(int property, float value)
{
    // No MUS-specific properties exist.
}

static int DM_Mus_Get(int property, void *value)
{
    if(!qtInited)
        return false;

    switch (property)
    {
    case MUSIP_ID:
        strcpy(value, "QuickTime::Mus");
        break;

    default:
        return false;
    }
    return true;
}

static void DM_Mus_Pause(int pause)
{
    // Not needed.
}

static void DM_Mus_Stop(void)
{
    // Not needed.
}

static void* DM_Mus_SongBuffer(int length)
{
    return DM_Ext_SongBuffer(length);
}

static int DM_Mus_Play(int looped)
{
    const char* fileName = (BUFFERED_MUSIC_FILE".mid");
    convertMusToMidi((byte*) song, songSize, fileName);
    return playFile(fileName, looped);
}
*/

=======
>>>>>>> 61bc31c7
// The audio driver struct.
audiointerface_music_t audiodQuickTimeMusic = { {
    DM_Ext_Init,
    DM_Ext_Update,
    DM_Ext_Set,
    DM_Ext_Get,
    DM_Ext_Pause,
    DM_Ext_Stop },
    NULL,
    NULL,
    DM_Ext_PlayFile,
};

#endif<|MERGE_RESOLUTION|>--- conflicted
+++ resolved
@@ -239,66 +239,6 @@
     return playFile(filename, looped);
 }
 
-<<<<<<< HEAD
-/*
-static int DM_Mus_Init(void)
-{
-    ExtMus_Init();
-    return qtInited;
-}
-
-static void DM_Mus_Update(void)
-{
-    // Nothing to update.
-}
-
-static void DM_Mus_Set(int property, float value)
-{
-    // No MUS-specific properties exist.
-}
-
-static int DM_Mus_Get(int property, void *value)
-{
-    if(!qtInited)
-        return false;
-
-    switch (property)
-    {
-    case MUSIP_ID:
-        strcpy(value, "QuickTime::Mus");
-        break;
-
-    default:
-        return false;
-    }
-    return true;
-}
-
-static void DM_Mus_Pause(int pause)
-{
-    // Not needed.
-}
-
-static void DM_Mus_Stop(void)
-{
-    // Not needed.
-}
-
-static void* DM_Mus_SongBuffer(int length)
-{
-    return DM_Ext_SongBuffer(length);
-}
-
-static int DM_Mus_Play(int looped)
-{
-    const char* fileName = (BUFFERED_MUSIC_FILE".mid");
-    convertMusToMidi((byte*) song, songSize, fileName);
-    return playFile(fileName, looped);
-}
-*/
-
-=======
->>>>>>> 61bc31c7
 // The audio driver struct.
 audiointerface_music_t audiodQuickTimeMusic = { {
     DM_Ext_Init,
