--- conflicted
+++ resolved
@@ -34,13 +34,9 @@
 #include "de_misc.h"
 #include "de_play.h"
 
-<<<<<<< HEAD
 #include <de/c_wrapper.h>
 
-// MACROS ------------------------------------------------------------------
-=======
 #include "zipfile.h" // uses compression for packet contents
->>>>>>> 8123b51e
 
 #define MSG_MUTEX_NAME  "MsgQueueMutex"
 
@@ -204,11 +200,7 @@
 {
     if(msg->handle)
     {
-<<<<<<< HEAD
         LegacyNetwork_FreeBuffer(msg->handle);
-=======
-        Protocol_FreeBuffer(msg->handle);
->>>>>>> 8123b51e
         msg->handle = 0;
     }
     M_Free(msg);
