/**\file p_linedef.c
 *\section License
 * License: GPL
 * Online License Link: http://www.gnu.org/licenses/gpl.html
 *
 *\author Copyright © 2003-2011 Jaakko Keränen <jaakko.keranen@iki.fi>
 *\author Copyright © 2006-2011 Daniel Swanson <danij@dengine.net>
 *
 * This program is free software; you can redistribute it and/or modify
 * it under the terms of the GNU General Public License as published by
 * the Free Software Foundation; either version 2 of the License, or
 * (at your option) any later version.
 *
 * This program is distributed in the hope that it will be useful,
 * but WITHOUT ANY WARRANTY; without even the implied warranty of
 * MERCHANTABILITY or FITNESS FOR A PARTICULAR PURPOSE.  See the
 * GNU General Public License for more details.
 *
 * You should have received a copy of the GNU General Public License
 * along with this program; if not, write to the Free Software
 * Foundation, Inc., 51 Franklin St, Fifth Floor,
 * Boston, MA  02110-1301  USA
 */

#include "de_base.h"
#include "de_console.h"
#include "de_refresh.h"
#include "de_play.h"

#include "m_bams.h"
#include "materialvariant.h"
#include "materials.h"

#include "p_linedef.h"

static void calcNormal(const linedef_t* l, byte side, pvec2_t normal)
{
    V2_Set(normal, (l->L_vpos(side^1)[VY] - l->L_vpos(side)  [VY]) / l->length,
                   (l->L_vpos(side)  [VX] - l->L_vpos(side^1)[VX]) / l->length);
}

static float lightLevelDelta(const pvec2_t normal)
{
    return (1.0f / 255) * (normal[VX] * 18) * rendLightWallAngle;
}

static linedef_t* findBlendNeighbor(const linedef_t* l, byte side, byte right,
    binangle_t* diff)
{
    const lineowner_t* farVertOwner = l->L_vo(right^side);
    if(LineDef_BackClosed(l, side, true/*ignore opacity*/))
    {
        return R_FindSolidLineNeighbor(l->L_sector(side), l, farVertOwner, right, diff);
    }
    return R_FindLineNeighbor(l->L_sector(side), l, farVertOwner, right, diff);
}

/**
 * \todo Now that we store surface tangent space normals use those rather than angles.
 */
void LineDef_LightLevelDelta(const linedef_t* l, int side, float* deltaL, float* deltaR)
{
    binangle_t diff;
    linedef_t* other;
    vec2_t normal;
    float delta;

    // Disabled?
    if(!(rendLightWallAngle > 0))
    {
        *deltaL = *deltaR = 0;
        return;
    }

    calcNormal(l, side, normal);
    delta = lightLevelDelta(normal);

    // If smoothing is disabled use this delta for left and right edges.
    // Must forcibly disable smoothing for polyobj linedefs as they have
    // no owner rings.
    if(!rendLightWallAngleSmooth || (l->inFlags & LF_POLYOBJ))
    {
        *deltaL = *deltaR = delta;
        return;
    }

    // Find the left neighbour linedef for which we will calculate the
    // lightlevel delta and then blend with this to produce the value for
    // the left edge. Blend iff the angle between the two linedefs is less
    // than 45 degrees.
    diff = 0;
    other = findBlendNeighbor(l, side, 0, &diff);
    if(other && INRANGE_OF(diff, BANG_180, BANG_45))
    {
        vec2_t otherNormal;
        calcNormal(other, other->L_v2 != l->L_v(side), otherNormal);

        // Average normals.
        V2_Sum(otherNormal, otherNormal, normal);
        otherNormal[VX] /= 2; otherNormal[VY] /= 2;

        *deltaL = lightLevelDelta(otherNormal);
    }
    else
    {
        *deltaL = delta;
    }

    // Do the same for the right edge but with the right neighbour linedef.
    diff = 0;
    other = findBlendNeighbor(l, side, 1, &diff);
    if(other && INRANGE_OF(diff, BANG_180, BANG_45))
    {
        vec2_t otherNormal;
        calcNormal(other, other->L_v1 != l->L_v(side^1), otherNormal);

        // Average normals.
        V2_Sum(otherNormal, otherNormal, normal);
        otherNormal[VX] /= 2; otherNormal[VY] /= 2;

        *deltaR = lightLevelDelta(otherNormal);
    }
    else
    {
        *deltaR = delta;
    }
}

int LineDef_MiddleMaterialCoords(const linedef_t* lineDef, int side,
    float* bottomleft, float* bottomright, float* topleft, float* topright, float* texoffy,
    boolean lowerUnpeg, boolean clipTop, boolean clipBottom)
{
    float tcyoff, openingTop, openingBottom;
    sidedef_t* sideDef;
    int texHeight;
    assert(lineDef && bottomleft && bottomright && topleft && topright);

    if(texoffy) *texoffy = 0;

    sideDef = lineDef->L_side(side);
    if(!sideDef || !sideDef->SW_middlematerial) return false;

    texHeight = Material_Height(sideDef->SW_middlematerial);
    tcyoff = sideDef->SW_middlevisoffset[VY];

    openingTop = *(side? topright : topleft);
    openingBottom = *(side? bottomright : bottomleft);

    if(openingTop <= openingBottom) return false;

    if(lowerUnpeg)
    {
        *(side? bottomright : bottomleft) += tcyoff;
        *(side? topright : topleft) =
                *(side? bottomright : bottomleft) + texHeight;
    }
    else
    {
        *(side? topright : topleft) += tcyoff;
        *(side? bottomright : bottomleft) =
                *(side? topright : topleft) - texHeight;
    }

    // Clip it.
    if(clipBottom)
        if(*(side? bottomright : bottomleft) < openingBottom)
        {
            *(side? bottomright : bottomleft) = openingBottom;
        }

    if(clipTop)
        if(*(side? topright : topleft) > openingTop)
        {
            if(side == 0 && texoffy)
                *texoffy += *(side? topright : topleft) - openingTop;
            *(side? topright : topleft) = openingTop;
        }

    return true;
}

/**
 * \fixme No need to do this each frame. Set a flag in sidedef_t->flags to
 * denote this. Is sensitive to plane heights, surface properties
 * (e.g. alpha) and surface texture properties.
 */
boolean LineDef_MiddleMaterialCoversOpening(const linedef_t *line, int side,
    boolean ignoreOpacity)
{
    assert(line);
    if(line->L_backside)
    {
        sidedef_t* sideDef = line->L_side(side);
        sector_t* frontSec = line->L_sector(side);
        sector_t*  backSec = line->L_sector(side^1);

        if(sideDef->SW_middlematerial)
        {
            // Ensure we have up to date info.
            const materialvariantspecification_t* spec = Materials_VariantSpecificationForContext(
                MC_MAPSURFACE, 0, 0, 0, 0, GL_REPEAT, GL_REPEAT, -1, -1, -1, true, true, false, false);
            material_t* mat = sideDef->SW_middlematerial;
            const materialsnapshot_t* ms = Materials_Prepare(mat, spec, true);

            if(ignoreOpacity || (ms->isOpaque && !sideDef->SW_middleblendmode && sideDef->SW_middlergba[3] >= 1))
            {
                float openTop[2], matTop[2];
                float openBottom[2], matBottom[2];

                if(sideDef->flags & SDF_MIDDLE_STRETCH)
                    return true;

                openTop[0] = openTop[1] =
                    matTop[0] = matTop[1] = LineDef_CeilingMin(line)->visHeight;
                openBottom[0] = openBottom[1] =
                    matBottom[0] = matBottom[1] = LineDef_FloorMax(line)->visHeight;

                // Could the mid texture fill enough of this gap for us
                // to consider it completely closed?
                if(ms->size.height >= (openTop[0] - openBottom[0]) &&
                   ms->size.height >= (openTop[1] - openBottom[1]))
                {
                    // Possibly. Check the placement of the mid texture.
                    if(LineDef_MiddleMaterialCoords(line, side, &matBottom[0], &matBottom[1],
                        &matTop[0], &matTop[1], NULL, 0 != (line->flags & DDLF_DONTPEGBOTTOM),
                        !(R_IsSkySurface(&frontSec->SP_ceilsurface) &&
                          R_IsSkySurface(&backSec->SP_ceilsurface)),
                        !(R_IsSkySurface(&frontSec->SP_floorsurface) &&
                          R_IsSkySurface(&backSec->SP_floorsurface))))
                    {
                        if(matTop[0] >= openTop[0] &&
                           matTop[1] >= openTop[1] &&
                           matBottom[0] <= openBottom[0] &&
                           matBottom[1] <= openBottom[1])
                            return true;
                    }
                }
            }
        }
    }

    return false;
}

plane_t* LineDef_FloorMin(const linedef_t* lineDef)
{
    assert(lineDef);
    if(!lineDef->L_frontsector) return NULL; // No interfaces.
    if(!lineDef->L_backside || lineDef->L_backsector == lineDef->L_frontsector)
        return lineDef->L_frontsector->SP_plane(PLN_FLOOR);
    return lineDef->L_backsector->SP_floorvisheight < lineDef->L_frontsector->SP_floorvisheight?
               lineDef->L_backsector->SP_plane(PLN_FLOOR) : lineDef->L_frontsector->SP_plane(PLN_FLOOR);
}

plane_t* LineDef_FloorMax(const linedef_t* lineDef)
{
    assert(lineDef);
    if(!lineDef->L_frontsector) return NULL; // No interfaces.
    if(!lineDef->L_backside || lineDef->L_backsector == lineDef->L_frontsector)
        return lineDef->L_frontsector->SP_plane(PLN_FLOOR);
    return lineDef->L_backsector->SP_floorvisheight > lineDef->L_frontsector->SP_floorvisheight?
               lineDef->L_backsector->SP_plane(PLN_FLOOR) : lineDef->L_frontsector->SP_plane(PLN_FLOOR);
}

plane_t* LineDef_CeilingMin(const linedef_t* lineDef)
{
    assert(lineDef);
    if(!lineDef->L_frontsector) return NULL; // No interfaces.
    if(!lineDef->L_backside || lineDef->L_backsector == lineDef->L_frontsector)
        return lineDef->L_frontsector->SP_plane(PLN_CEILING);
    return lineDef->L_backsector->SP_ceilvisheight < lineDef->L_frontsector->SP_ceilvisheight?
               lineDef->L_backsector->SP_plane(PLN_CEILING) : lineDef->L_frontsector->SP_plane(PLN_CEILING);
}

plane_t* LineDef_CeilingMax(const linedef_t* lineDef)
{
    assert(lineDef);
    if(!lineDef->L_frontsector) return NULL; // No interfaces.
    if(!lineDef->L_backside || lineDef->L_backsector == lineDef->L_frontsector)
        return lineDef->L_frontsector->SP_plane(PLN_CEILING);
    return lineDef->L_backsector->SP_ceilvisheight > lineDef->L_frontsector->SP_ceilvisheight?
               lineDef->L_backsector->SP_plane(PLN_CEILING) : lineDef->L_frontsector->SP_plane(PLN_CEILING);
}

boolean LineDef_BackClosed(const linedef_t* lineDef, int side, boolean ignoreOpacity)
{
    sector_t* frontSec;
    sector_t* backSec;
    assert(lineDef);

    if(!lineDef->L_side(side^1)) return true;
    if(lineDef->L_backsector == lineDef->L_frontsector) return false; // Never.

    frontSec = lineDef->L_sector(side);
    backSec  = lineDef->L_sector(side^1);

    if(backSec->SP_floorvisheight >= backSec->SP_ceilvisheight) return true;
    if(backSec->SP_ceilvisheight  <= frontSec->SP_floorvisheight) return true;
    if(backSec->SP_floorvisheight >= frontSec->SP_ceilvisheight) return true;
    return LineDef_MiddleMaterialCoversOpening(lineDef, side, ignoreOpacity);
}

boolean LineDef_SetProperty(linedef_t *lin, const setargs_t *args)
{
    switch(args->prop)
    {
    case DMU_FRONT_SECTOR:
        DMU_SetValue(DMT_LINEDEF_SEC, &lin->L_frontsector, args, 0);
        break;
    case DMU_BACK_SECTOR:
        DMU_SetValue(DMT_LINEDEF_SEC, &lin->L_backsector, args, 0);
        break;
    case DMU_SIDEDEF0:
        DMU_SetValue(DMT_LINEDEF_SIDEDEFS, &lin->L_frontside, args, 0);
        break;
    case DMU_SIDEDEF1:
        DMU_SetValue(DMT_LINEDEF_SIDEDEFS, &lin->L_backside, args, 0);
        break;
    case DMU_VALID_COUNT:
        DMU_SetValue(DMT_LINEDEF_VALIDCOUNT, &lin->validCount, args, 0);
        break;
    case DMU_FLAGS:
        {
        sidedef_t          *s;

        DMU_SetValue(DMT_LINEDEF_FLAGS, &lin->flags, args, 0);

        s = lin->L_frontside;
        Surface_Update(&s->SW_topsurface);
        Surface_Update(&s->SW_bottomsurface);
        Surface_Update(&s->SW_middlesurface);
        if(lin->L_backside)
        {
            s = lin->L_backside;
            Surface_Update(&s->SW_topsurface);
            Surface_Update(&s->SW_bottomsurface);
            Surface_Update(&s->SW_middlesurface);
        }
        break;
        }
    default:
        Con_Error("LineDef_SetProperty: Property %s is not writable.\n",
                  DMU_Str(args->prop));
    }

    return true; // Continue iteration.
}

boolean LineDef_GetProperty(const linedef_t *lin, setargs_t *args)
{
   switch(args->prop)
<<<<<<< HEAD
    {
    case DMU_VERTEX0:
        DMU_GetValue(DMT_LINEDEF_V, &lin->L_v1, args, 0);
        break;
    case DMU_VERTEX1:
        DMU_GetValue(DMT_LINEDEF_V, &lin->L_v2, args, 0);
        break;
    case DMU_DX:
        DMU_GetValue(DMT_LINEDEF_DX, &lin->dX, args, 0);
        break;
    case DMU_DY:
        DMU_GetValue(DMT_LINEDEF_DY, &lin->dY, args, 0);
        break;
    case DMU_DXY:
        DMU_GetValue(DMT_LINEDEF_DX, &lin->dX, args, 0);
        DMU_GetValue(DMT_LINEDEF_DY, &lin->dY, args, 1);
        break;
    case DMU_LENGTH:
        DMU_GetValue(DDVT_FLOAT, &lin->length, args, 0);
        break;
    case DMU_ANGLE:
        DMU_GetValue(DDVT_ANGLE, &lin->angle, args, 0);
        break;
    case DMU_SLOPE_TYPE:
        DMU_GetValue(DMT_LINEDEF_SLOPETYPE, &lin->slopeType, args, 0);
        break;
    case DMU_FRONT_SECTOR:
    {
        sector_t *sec = (lin->L_frontside? lin->L_frontsector : NULL);
        DMU_GetValue(DMT_LINEDEF_SEC, &sec, args, 0);
        break;
    }
    case DMU_BACK_SECTOR:
    {
        sector_t *sec = (lin->L_backside? lin->L_backsector : NULL);
        DMU_GetValue(DMT_LINEDEF_SEC, &sec, args, 0);
        break;
    }
    case DMU_FLAGS:
        DMU_GetValue(DMT_LINEDEF_FLAGS, &lin->flags, args, 0);
        break;
    case DMU_SIDEDEF0:
        DMU_GetValue(DDVT_PTR, &lin->L_frontside, args, 0);
        break;
    case DMU_SIDEDEF1:
        DMU_GetValue(DDVT_PTR, &lin->L_backside, args, 0);
        break;

    case DMU_BOUNDING_BOX:
        if(args->valueType == DDVT_PTR)
        {
            const AABoxf* aaBox = &lin->aaBox;
            DMU_GetValue(DDVT_PTR, &aaBox, args, 0);
        }
        else
        {
            DMU_GetValue(DMT_LINEDEF_AABOX, &lin->aaBox.minX, args, 0);
            DMU_GetValue(DMT_LINEDEF_AABOX, &lin->aaBox.maxX, args, 1);
            DMU_GetValue(DMT_LINEDEF_AABOX, &lin->aaBox.minY, args, 2);
            DMU_GetValue(DMT_LINEDEF_AABOX, &lin->aaBox.maxY, args, 3);
        }
        break;
    case DMU_VALID_COUNT:
        DMU_GetValue(DMT_LINEDEF_VALIDCOUNT, &lin->validCount, args, 0);
        break;
    default:
        Con_Error("LineDef_GetProperty: No property %s.\n",
                  DMU_Str(args->prop));
    }

    return true; // Continue iteration.
=======
   {
   case DMU_VERTEX0:
       DMU_GetValue(DMT_LINEDEF_V, &lin->L_v1, args, 0);
       break;
   case DMU_VERTEX1:
       DMU_GetValue(DMT_LINEDEF_V, &lin->L_v2, args, 0);
       break;
   case DMU_DX:
       DMU_GetValue(DMT_LINEDEF_DX, &lin->dX, args, 0);
       break;
   case DMU_DY:
       DMU_GetValue(DMT_LINEDEF_DY, &lin->dY, args, 0);
       break;
   case DMU_DXY:
       DMU_GetValue(DMT_LINEDEF_DX, &lin->dX, args, 0);
       DMU_GetValue(DMT_LINEDEF_DY, &lin->dY, args, 1);
       break;
   case DMU_LENGTH:
       DMU_GetValue(DDVT_FLOAT, &lin->length, args, 0);
       break;
   case DMU_ANGLE:
   {
       angle_t lineAngle = BANG_TO_ANGLE(lin->angle);
       DMU_GetValue(DDVT_ANGLE, &lineAngle, args, 0);
       break;
   }
   case DMU_SLOPE_TYPE:
       DMU_GetValue(DMT_LINEDEF_SLOPETYPE, &lin->slopeType, args, 0);
       break;
   case DMU_FRONT_SECTOR:
   {
       sector_t *sec = (lin->L_frontside? lin->L_frontsector : NULL);
       DMU_GetValue(DMT_LINEDEF_SEC, &sec, args, 0);
       break;
   }
   case DMU_BACK_SECTOR:
   {
       sector_t *sec = (lin->L_backside? lin->L_backsector : NULL);
       DMU_GetValue(DMT_LINEDEF_SEC, &sec, args, 0);
       break;
   }
   case DMU_FLAGS:
       DMU_GetValue(DMT_LINEDEF_FLAGS, &lin->flags, args, 0);
       break;
   case DMU_SIDEDEF0:
       DMU_GetValue(DDVT_PTR, &lin->L_frontside, args, 0);
       break;
   case DMU_SIDEDEF1:
       DMU_GetValue(DDVT_PTR, &lin->L_backside, args, 0);
       break;

   case DMU_BOUNDING_BOX:
       if(args->valueType == DDVT_PTR)
       {
           const AABoxf* aaBox = &lin->aaBox;
           DMU_GetValue(DDVT_PTR, &aaBox, args, 0);
       }
       else
       {
           DMU_GetValue(DMT_LINEDEF_AABOX, &lin->aaBox.minX, args, 0);
           DMU_GetValue(DMT_LINEDEF_AABOX, &lin->aaBox.maxX, args, 1);
           DMU_GetValue(DMT_LINEDEF_AABOX, &lin->aaBox.minY, args, 2);
           DMU_GetValue(DMT_LINEDEF_AABOX, &lin->aaBox.maxY, args, 3);
       }
       break;
   case DMU_VALID_COUNT:
       DMU_GetValue(DMT_LINEDEF_VALIDCOUNT, &lin->validCount, args, 0);
       break;
   default:
       Con_Error("Linedef_GetProperty: No property %s.\n",
                 DMU_Str(args->prop));
   }

   return true; // Continue iteration.
>>>>>>> 6c2ef742
}<|MERGE_RESOLUTION|>--- conflicted
+++ resolved
@@ -348,8 +348,7 @@
 
 boolean LineDef_GetProperty(const linedef_t *lin, setargs_t *args)
 {
-   switch(args->prop)
-<<<<<<< HEAD
+    switch(args->prop)
     {
     case DMU_VERTEX0:
         DMU_GetValue(DMT_LINEDEF_V, &lin->L_v1, args, 0);
@@ -370,24 +369,24 @@
     case DMU_LENGTH:
         DMU_GetValue(DDVT_FLOAT, &lin->length, args, 0);
         break;
-    case DMU_ANGLE:
-        DMU_GetValue(DDVT_ANGLE, &lin->angle, args, 0);
-        break;
+    case DMU_ANGLE: {
+        angle_t lineAngle = BANG_TO_ANGLE(lin->angle);
+        DMU_GetValue(DDVT_ANGLE, &lineAngle, args, 0);
+        break;
+      }
     case DMU_SLOPE_TYPE:
         DMU_GetValue(DMT_LINEDEF_SLOPETYPE, &lin->slopeType, args, 0);
         break;
-    case DMU_FRONT_SECTOR:
-    {
+    case DMU_FRONT_SECTOR: {
         sector_t *sec = (lin->L_frontside? lin->L_frontsector : NULL);
         DMU_GetValue(DMT_LINEDEF_SEC, &sec, args, 0);
         break;
-    }
-    case DMU_BACK_SECTOR:
-    {
+      }
+    case DMU_BACK_SECTOR: {
         sector_t *sec = (lin->L_backside? lin->L_backsector : NULL);
         DMU_GetValue(DMT_LINEDEF_SEC, &sec, args, 0);
         break;
-    }
+      }
     case DMU_FLAGS:
         DMU_GetValue(DMT_LINEDEF_FLAGS, &lin->flags, args, 0);
         break;
@@ -397,7 +396,6 @@
     case DMU_SIDEDEF1:
         DMU_GetValue(DDVT_PTR, &lin->L_backside, args, 0);
         break;
-
     case DMU_BOUNDING_BOX:
         if(args->valueType == DDVT_PTR)
         {
@@ -416,85 +414,8 @@
         DMU_GetValue(DMT_LINEDEF_VALIDCOUNT, &lin->validCount, args, 0);
         break;
     default:
-        Con_Error("LineDef_GetProperty: No property %s.\n",
-                  DMU_Str(args->prop));
-    }
-
-    return true; // Continue iteration.
-=======
-   {
-   case DMU_VERTEX0:
-       DMU_GetValue(DMT_LINEDEF_V, &lin->L_v1, args, 0);
-       break;
-   case DMU_VERTEX1:
-       DMU_GetValue(DMT_LINEDEF_V, &lin->L_v2, args, 0);
-       break;
-   case DMU_DX:
-       DMU_GetValue(DMT_LINEDEF_DX, &lin->dX, args, 0);
-       break;
-   case DMU_DY:
-       DMU_GetValue(DMT_LINEDEF_DY, &lin->dY, args, 0);
-       break;
-   case DMU_DXY:
-       DMU_GetValue(DMT_LINEDEF_DX, &lin->dX, args, 0);
-       DMU_GetValue(DMT_LINEDEF_DY, &lin->dY, args, 1);
-       break;
-   case DMU_LENGTH:
-       DMU_GetValue(DDVT_FLOAT, &lin->length, args, 0);
-       break;
-   case DMU_ANGLE:
-   {
-       angle_t lineAngle = BANG_TO_ANGLE(lin->angle);
-       DMU_GetValue(DDVT_ANGLE, &lineAngle, args, 0);
-       break;
-   }
-   case DMU_SLOPE_TYPE:
-       DMU_GetValue(DMT_LINEDEF_SLOPETYPE, &lin->slopeType, args, 0);
-       break;
-   case DMU_FRONT_SECTOR:
-   {
-       sector_t *sec = (lin->L_frontside? lin->L_frontsector : NULL);
-       DMU_GetValue(DMT_LINEDEF_SEC, &sec, args, 0);
-       break;
-   }
-   case DMU_BACK_SECTOR:
-   {
-       sector_t *sec = (lin->L_backside? lin->L_backsector : NULL);
-       DMU_GetValue(DMT_LINEDEF_SEC, &sec, args, 0);
-       break;
-   }
-   case DMU_FLAGS:
-       DMU_GetValue(DMT_LINEDEF_FLAGS, &lin->flags, args, 0);
-       break;
-   case DMU_SIDEDEF0:
-       DMU_GetValue(DDVT_PTR, &lin->L_frontside, args, 0);
-       break;
-   case DMU_SIDEDEF1:
-       DMU_GetValue(DDVT_PTR, &lin->L_backside, args, 0);
-       break;
-
-   case DMU_BOUNDING_BOX:
-       if(args->valueType == DDVT_PTR)
-       {
-           const AABoxf* aaBox = &lin->aaBox;
-           DMU_GetValue(DDVT_PTR, &aaBox, args, 0);
-       }
-       else
-       {
-           DMU_GetValue(DMT_LINEDEF_AABOX, &lin->aaBox.minX, args, 0);
-           DMU_GetValue(DMT_LINEDEF_AABOX, &lin->aaBox.maxX, args, 1);
-           DMU_GetValue(DMT_LINEDEF_AABOX, &lin->aaBox.minY, args, 2);
-           DMU_GetValue(DMT_LINEDEF_AABOX, &lin->aaBox.maxY, args, 3);
-       }
-       break;
-   case DMU_VALID_COUNT:
-       DMU_GetValue(DMT_LINEDEF_VALIDCOUNT, &lin->validCount, args, 0);
-       break;
-   default:
-       Con_Error("Linedef_GetProperty: No property %s.\n",
-                 DMU_Str(args->prop));
-   }
-
-   return true; // Continue iteration.
->>>>>>> 6c2ef742
+        Con_Error("LineDef_GetProperty: No property %s.\n", DMU_Str(args->prop));
+    }
+
+    return false; // Continue iteration.
 }