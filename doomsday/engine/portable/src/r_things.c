/**\file r_things.c
 *\section License
 * License: GPL
 * Online License Link: http://www.gnu.org/licenses/gpl.html
 *
 *\author Copyright © 2003-2011 Jaakko Keränen <jaakko.keranen@iki.fi>
 *\author Copyright © 2006-2011 Daniel Swanson <danij@dengine.net>
 *\author Copyright © 2006 Jamie Jones <jamie_jones_au@yahoo.com.au>
 *\author Copyright © 1993-1996 by id Software, Inc.
 *
 * This program is free software; you can redistribute it and/or modify
 * it under the terms of the GNU General Public License as published by
 * the Free Software Foundation; either version 2 of the License, or
 * (at your option) any later version.
 *
 * This program is distributed in the hope that it will be useful,
 * but WITHOUT ANY WARRANTY; without even the implied warranty of
 * MERCHANTABILITY or FITNESS FOR A PARTICULAR PURPOSE.  See the
 * GNU General Public License for more details.
 *
 * You should have received a copy of the GNU General Public License
 * along with this program; if not, write to the Free Software
 * Foundation, Inc., 51 Franklin St, Fifth Floor,
 * Boston, MA  02110-1301  USA
 */

/**
 * Object Management and Refresh.
 */

/**
 * Sprite rotation 0 is facing the viewer, rotation 1 is one angle
 * turn CLOCKWISE around the axis. This is not the same as the angle,
 * which increases counter clockwise (protractor).
 */

// HEADER FILES ------------------------------------------------------------

#include <stdio.h>
#include <stdlib.h>
#include <math.h>
#include <assert.h>

#include "de_base.h"
#include "de_console.h"
#include "de_network.h"
#include "de_refresh.h"
#include "de_play.h"
#include "de_render.h"
#include "de_graphics.h"
#include "de_misc.h"

#include "def_main.h"

#include "blockset.h"
#include "m_stack.h"
#include "texture.h"
#include "materialvariant.h"

// MACROS ------------------------------------------------------------------

#define MAX_FRAMES              (128)
#define MAX_OBJECT_RADIUS       (128)

// TYPES -------------------------------------------------------------------

typedef struct vlightnode_s {
    struct vlightnode_s* next, *nextUsed;
    vlight_t        vlight;
} vlightnode_t;

typedef struct vlightlist_s {
    vlightnode_t*   head;
    boolean         sortByDist;
} vlightlist_t;

typedef struct {
    vec3_t          pos;
    boolean         haveList;
    uint            listIdx;
} vlightiterparams_t;

typedef struct spriterecord_frame_s {
    byte frame[2];
    byte rotation[2];
    material_t* mat;
    struct spriterecord_frame_s* next;
} spriterecord_frame_t;

typedef struct spriterecord_s {
    char name[5];
    int numFrames;
    spriterecord_frame_t* frames;
    struct spriterecord_s* next;
} spriterecord_t;

// EXTERNAL FUNCTION PROTOTYPES --------------------------------------------

// PUBLIC FUNCTION PROTOTYPES ----------------------------------------------

// PRIVATE FUNCTION PROTOTYPES ---------------------------------------------

// EXTERNAL DATA DECLARATIONS ----------------------------------------------

// PUBLIC DATA DEFINITIONS -------------------------------------------------

float weaponOffsetScale = 0.3183f; // 1/Pi
int weaponOffsetScaleY = 1000;
float weaponFOVShift = 45;
byte weaponScaleMode = SCALEMODE_SMART_STRETCH;
float modelSpinSpeed = 1;
int alwaysAlign = 0;
int noSpriteZWrite = false;
float pspOffset[2] = {0, 0};
float pspLightLevelMultiplier = 1;
// useSRVO: 1 = models only, 2 = sprites + models
int useSRVO = 2, useSRVOAngle = true;
int psp3d;

// Variables used to look up and range check sprites patches.
spritedef_t* sprites = 0;
int numSprites;

vissprite_t visSprites[MAXVISSPRITES], *visSpriteP;
vispsprite_t visPSprites[DDMAXPSPRITES];

int maxModelDistance = 1500;
int levelFullBright = false;

vissprite_t visSprSortedHead;

// PRIVATE DATA DEFINITIONS ------------------------------------------------

// vlight nodes.
static vlightnode_t* vLightFirst, *vLightCursor;

// vlight link lists.
static uint numVLightLinkLists = 0, vLightLinkListCursor = 0;
static vlightlist_t* vLightLinkLists;

static vissprite_t overflowVisSprite;

static const float worldLight[3] = {-.400891f, -.200445f, .601336f};

// Tempory storage, used when reading sprite definitions.
static int numSpriteRecords;
static spriterecord_t* spriteRecords;
static blockset_t* spriteRecordBlockSet, *spriteRecordFrameBlockSet;

// CODE --------------------------------------------------------------------

void VL_InitForMap(void)
{
    vLightLinkLists = NULL;
    numVLightLinkLists = 0, vLightLinkListCursor = 0;
}

void VL_InitForNewFrame(void)
{
    // Start reusing nodes from the first one in the list.
    vLightCursor = vLightFirst;

    // Clear the mobj vlight link lists.
    vLightLinkListCursor = 0;
    if(numVLightLinkLists)
        memset(vLightLinkLists, 0, numVLightLinkLists * sizeof(vlightlist_t));
}

/**
 * Create a new vlight list.
 *
 * @param sortByDist    Lights in this list will be automatically sorted by
 *                      their approximate distance from the point being lit.
 * @return              Identifier for the new list.
 */
static uint newVLightList(boolean sortByDist)
{
    vlightlist_t*       list;

    // Ran out of vlight link lists?
    if(++vLightLinkListCursor >= numVLightLinkLists)
    {
        uint                newNum = numVLightLinkLists * 2;

        if(!newNum)
            newNum = 2;

        vLightLinkLists =
            Z_Realloc(vLightLinkLists, newNum * sizeof(vlightlist_t),
                      PU_MAP);
        numVLightLinkLists = newNum;
    }

    list = &vLightLinkLists[vLightLinkListCursor-1];
    list->head = NULL;
    list->sortByDist = sortByDist;

    return vLightLinkListCursor - 1;
}

static vlightnode_t* newVLightNode(void)
{
    vlightnode_t*       node;

    // Have we run out of nodes?
    if(vLightCursor == NULL)
    {
        node = Z_Malloc(sizeof(vlightnode_t), PU_APPSTATIC, NULL);

        // Link the new node to the list.
        node->nextUsed = vLightFirst;
        vLightFirst = node;
    }
    else
    {
        node = vLightCursor;
        vLightCursor = vLightCursor->nextUsed;
    }

    node->next = NULL;
    return node;
}

/**
 * @return              Ptr to a new vlight node. If the list of unused
 *                      nodes is empty, a new node is created.
 */
static vlightnode_t* newVLight(void)
{
    vlightnode_t*       node = newVLightNode();
    //vlight_t*           vlight = &node->vlight;

    //// \todo move vlight setup here.
    return node;
}

static void linkVLightNodeToList(vlightnode_t* node, uint listIndex)
{
    vlightlist_t*       list = &vLightLinkLists[listIndex];

    if(list->sortByDist && list->head)
    {
        vlightnode_t*       last, *iter;
        vlight_t*           vlight;

        last = iter = list->head;
        do
        {
            vlight = &node->vlight;

            // Is this closer than the one being added?
            if(node->vlight.approxDist > vlight->approxDist)
            {
                last = iter;
                iter = iter->next;
            }
            else
            {   // Need to insert it here.
                node->next = last->next;
                last->next = node;
                return;
            }
        } while(iter);
    }

    node->next = list->head;
    list->head = node;
}

static void installSpriteLump(spriteframe_t* sprTemp, int* maxFrame,
    material_t* mat, uint frame, uint rotation, boolean flipped)
{
    if(frame >= 30 || rotation > 8)
    {
        return;
    }

    if((int) frame > *maxFrame)
        *maxFrame = frame;

    if(rotation == 0)
    {
        // This frame should be used for all rotations.
        sprTemp[frame].rotate = false;
        { int r;
        for(r = 0; r < 8; ++r)
        {
            sprTemp[frame].mats[r] = mat;
            sprTemp[frame].flip[r] = (byte) flipped;
        }}
        return;
    }

    rotation--; // Make 0 based.

    sprTemp[frame].rotate = true;
    sprTemp[frame].mats[rotation] = mat;
    sprTemp[frame].flip[rotation] = (byte) flipped;
}

/**
 * In DOOM, a sprite frame is a patch texture contained in a lump
 * existing between the S_START and S_END marker lumps (in WAD) whose
 * lump name matches the following pattern:
 *
 *      NAME|A|R(A|R) (for example: "TROOA0" or "TROOA2A8")
 *
 * NAME: Four character name of the sprite.
 * A: Animation frame ordinal 'A'... (ASCII).
 * R: Rotation angle 0...8
 *    0 : Use this frame for ALL angles.
 *    1...8 : Angle of rotation in 45 degree increments.
 *
 * The second set of (optional) frame and rotation characters instruct
 * that the same sprite frame is to be used for an additional frame
 * but that the sprite patch should be flipped horizontally (right to
 * left) during the loading phase.
 */
static void buildSpriteRotations(void)
{
    uint startTime = (verbose >= 2? Sys_GetRealTime() : 0);

    numSpriteRecords = 0;
    spriteRecords = 0;
    spriteRecordBlockSet = BlockSet_Construct(sizeof(spriterecord_t), 64),
    spriteRecordFrameBlockSet = BlockSet_Construct(sizeof(spriterecord_frame_t), 256);

    { int i, numSpriteTextures = R_SpriteTextureCount();
    for(i = 0; i < numSpriteTextures; ++i)
    {
        const spritetex_t* sprTex = R_SpriteTextureByIndex(i);
        const char* name = Str_Text(&sprTex->name);
        spriterecord_frame_t* frame;
        spriterecord_t* rec;
        boolean link;

        if(0 == sprTex->texId)
            continue; // Not a valid sprite frame.

        // Check that the name is valid.
        if(!name[4] || !name[5] || (name[6] && !name[7]))
            continue; // This is not a sprite frame.

        // Indices 5 and 7 must be numbers (0-8).
        if(name[5] < '0' || name[5] > '8')
            continue;

        if(name[7] && (name[7] < '0' || name[7] > '8'))
            continue;

        // Its a valid, name. Have we already come across it?
        rec = spriteRecords;
        if(spriteRecords)
        {
            while(strnicmp(rec->name, name, 4) && (rec = rec->next)) {}
        }

        if(!rec)
        {   // An entirely new sprite.
            rec = BlockSet_Allocate(spriteRecordBlockSet);
            strncpy(rec->name, name, 4);
            rec->name[4] = '\0';
            rec->numFrames = 0;
            rec->frames = NULL;

            rec->next = spriteRecords;
            spriteRecords = rec;
            ++numSpriteRecords;
        }

        // Add the frame(s).
        link = false;
        frame = rec->frames;
        if(rec->frames)
        {
            while(!(frame->frame[0]    == name[4] - 'A' + 1 &&
                    frame->rotation[0] == name[5] - '0') &&
                  (frame = frame->next)) {}
        }

        if(!frame)
        {   // A new frame.
            frame = BlockSet_Allocate(spriteRecordFrameBlockSet);
            link = true;
        }

        { ddstring_t path; Str_Init(&path);
        Str_Appendf(&path, MN_SPRITES_NAME":%s", name);
        frame->mat = Materials_ToMaterial(Materials_IndexForName(Str_Text(&path)));
        Str_Free(&path);
        }

        frame->frame[0]    = name[4] - 'A' + 1;
        frame->rotation[0] = name[5] - '0';
        if(name[6])
        {
            frame->frame[1]    = name[6] - 'A' + 1;
            frame->rotation[1] = name[7] - '0';
        }
        else
        {
            frame->frame[1] = 0;
        }

        if(link)
        {
            frame->next = rec->frames;
            rec->frames = frame;
        }
    }}

    VERBOSE2( Con_Message("buildSpriteRotations: Done in %.2f seconds.\n", (Sys_GetRealTime() - startTime) / 1000.0f) );
}

/**
 * Builds the sprite rotation matrixes to account for horizontally flipped
 * sprites.  Will report an error if the lumps are inconsistant.
 *
 * Sprite lump names are 4 characters for the actor, a letter for the frame,
 * and a number for the rotation, A sprite that is flippable will have an
 * additional letter/number appended.  The rotation character can be 0 to
 * signify no rotations.
 */
static void initSpriteDefs(spriterecord_t* const * sprRecords, int num)
{
    numSprites = num;
    if(sprites)
        Z_Free(sprites);
    sprites = NULL;

    if(numSprites)
    {
        spriteframe_t sprTemp[MAX_FRAMES];
        int maxFrame, n;

        sprites = Z_Malloc(numSprites * sizeof(*sprites), PU_APPSTATIC, NULL);

        for(n = 0; n < num; ++n)
        {
            const spriterecord_t* rec;
            spritedef_t* sprDef = &sprites[n];
            int frame;

            if(!sprRecords[n])
            {   // A record for a sprite we were unable to locate.
                sprDef->numFrames = 0;
                sprDef->spriteFrames = NULL;
                continue;
            }

            rec = sprRecords[n];

            memset(sprTemp, -1, sizeof(sprTemp));
            maxFrame = -1;

            { const spriterecord_frame_t* frame = rec->frames;
            do
            {
                installSpriteLump(sprTemp, &maxFrame, frame->mat,
                                  frame->frame[0] - 1, frame->rotation[0],
                                  false);
                if(frame->frame[1])
                    installSpriteLump(sprTemp, &maxFrame, frame->mat,
                                      frame->frame[1] - 1, frame->rotation[1],
                                      true);
            } while(NULL != (frame = frame->next));
            }

            /**
             * Check the frames that were found for completeness.
             */
            if(-1 == maxFrame)
            {   // Should NEVER happen.
                sprDef->numFrames = 0;
            }

            ++maxFrame;
            for(frame = 0; frame < maxFrame; ++frame)
            {
                switch((int) sprTemp[frame].rotate)
                {
                case -1: // No rotations were found for that frame at all.
                    Con_Error("R_InitSprites: No patches found for %s frame %c.",
                              rec->name, frame + 'A');
                    break;

                case 0: // Only the first rotation is needed.
                    break;

                case 1: // Must have all 8 frames.
                    { int rotation;
                    for(rotation = 0; rotation < 8; ++rotation)
                    {
                        if(!sprTemp[frame].mats[rotation])
                            Con_Error("R_InitSprites: Sprite %s frame %c is missing rotations.", rec->name,
                                      frame + 'A');
                    }}
                    break;

                default:
                    Con_Error("R_InitSpriteDefs: Invalid value, sprTemp[frame].rotate = %i.",
                              (int) sprTemp[frame].rotate);
                    break;
                }
            }

            // Allocate space for the frames present and copy sprTemp to it.
            strncpy(sprDef->name, rec->name, 4);
            sprDef->name[4] = '\0';
            sprDef->numFrames = maxFrame;
            sprDef->spriteFrames = Z_Malloc(maxFrame * sizeof(spriteframe_t), PU_SPRITE, NULL);
            memcpy(sprDef->spriteFrames, sprTemp, maxFrame * sizeof(spriteframe_t));
        }
    }
}

void R_InitSprites(void)
{
    uint startTime = (verbose >= 2? Sys_GetRealTime() : 0);

    VERBOSE( Con_Message("Initializing Sprites...\n") )

    buildSpriteRotations();

    /**
     * \kludge
     * As the games still rely upon the sprite definition indices matching
     * those of the sprite name table, use the latter to re-index the sprite
     * record database.
     * New sprites added in mods that we do not have sprite name defs for
     * are pushed to the end of the list (this is fine as the game will not
     * attempt to reference them by either name or indice as they are not
     * present in their game-side sprite index tables. Similarly, DeHackED
     * does not allow for new sprite frames to be added anyway).
     *
     * \todo
     * This unobvious requirement should be broken somehow and perhaps even
     * get rid of the sprite name definitions entirely.
     */
    { int max = MAX_OF(numSpriteRecords, countSprNames.num);
    if(max > 0)
    {
        spriterecord_t* rec, **list = M_Calloc(sizeof(spriterecord_t*) * max);
        int n = max-1;
        rec = spriteRecords;
        do
        {
            int idx = Def_GetSpriteNum(rec->name);
            list[idx == -1? n-- : idx] = rec;
        } while((rec = rec->next));

        // Create sprite definitions from the located sprite patch lumps.
        initSpriteDefs(list, max);
        M_Free(list);
    }}
    /// \kludge end

    // We are now done with the sprite records.
    BlockSet_Destruct(spriteRecordBlockSet);
    spriteRecordBlockSet = NULL;
    BlockSet_Destruct(spriteRecordFrameBlockSet);
    spriteRecordFrameBlockSet = NULL;
    numSpriteRecords = 0;

    VERBOSE2( Con_Message("R_InitSprites: Done in %.2f seconds.\n", (Sys_GetRealTime() - startTime) / 1000.0f) );
}

material_t* R_GetMaterialForSprite(int sprite, int frame)
{
    spritedef_t* sprDef;

    if((unsigned) sprite >= (unsigned) numSprites)
        return NULL;
    sprDef = &sprites[sprite];

    if(frame >= sprDef->numFrames)
        return NULL;

    return sprDef->spriteFrames[frame].mats[0];
}

boolean R_GetSpriteInfo(int sprite, int frame, spriteinfo_t* info)
{
    spritedef_t* sprDef;
    spriteframe_t* sprFrame;
    spritetex_t* sprTex;
    material_t* mat;
    material_snapshot_t ms;
    const variantspecification_t* spec;

    if((unsigned) sprite >= (unsigned) numSprites)
    {
        Con_Message("R_GetSpriteInfo: Warning, invalid sprite number %i.\n", sprite);
        return false;
    }

    sprDef = &sprites[sprite];

    if(frame >= sprDef->numFrames)
    {
        // We have no information to return.
        memset(info, 0, sizeof(*info));
        return false;
    }

    sprFrame = &sprDef->spriteFrames[frame];
    mat = sprFrame->mats[0];

    Materials_Prepare(&ms, mat, false,
        Materials_VariantSpecificationForContext(MC_PSPRITE, 0, 1, 0, 0,
            GL_CLAMP_TO_EDGE, GL_CLAMP_TO_EDGE, 0, 1, -1, false, true, true, false));

    sprTex = R_SpriteTextureByIndex(Texture_TypeIndex(MSU(&ms, MTU_PRIMARY).tex.texture));
    assert(NULL != sprTex);
    spec = TS_GENERAL(MSU(&ms, MTU_PRIMARY).tex.spec);
    assert(NULL != spec);

    info->numFrames = sprDef->numFrames;
    info->material = mat;
    info->flip = sprFrame->flip[0];
    info->offset    = sprTex->offX + -spec->border;
    info->topOffset = sprTex->offY + spec->border;
    info->width  = ms.width  + spec->border*2;
    info->height = ms.height + spec->border*2;
    info->texCoord[0] = MSU(&ms, MTU_PRIMARY).tex.s;
    info->texCoord[1] = MSU(&ms, MTU_PRIMARY).tex.t;

    return true;
}

/**
 * @return              Radius of the mobj as it would visually appear to be.
 */
float R_VisualRadius(mobj_t* mo)
{
    modeldef_t* mf, *nextmf;
    material_snapshot_t ms;

    // If models are being used, use the model's radius.
    if(useModels)
    {
        R_CheckModelFor(mo, &mf, &nextmf);
        if(mf)
        {
            // Returns the model's radius!
            return mf->visualRadius;
        }
    }

    // Use the sprite frame's width.
    // @fixme What about rotation?
    Materials_Prepare(&ms, R_GetMaterialForSprite(mo->sprite, mo->frame), true,
        Materials_VariantSpecificationForContext(MC_SPRITE, 0, 1, 0, 0,
            GL_CLAMP_TO_EDGE, GL_CLAMP_TO_EDGE, 1, -2, -1, true, true, true, false));
    return ms.width / 2;
}

/**
 * Called at frame start.
 */
void R_ClearSprites(void)
{
    visSpriteP = visSprites;
}

vissprite_t* R_NewVisSprite(void)
{
    vissprite_t*        spr;

    if(visSpriteP == &visSprites[MAXVISSPRITES])
    {
        spr = &overflowVisSprite;
    }
    else
    {
        visSpriteP++;
        spr = visSpriteP - 1;
    }

    memset(spr, 0, sizeof(*spr));

    return spr;
}

/**
 * If 3D models are found for psprites, here we will create vissprites for
 * them.
 */
void R_ProjectPlayerSprites(void)
{
    int i;
    float inter;
    modeldef_t* mf, *nextmf;
    ddpsprite_t* psp;
    boolean isFullBright = (levelFullBright != 0);
    boolean isModel;
    ddplayer_t* ddpl = &viewPlayer->shared;
    const viewdata_t* viewData = R_ViewData(viewPlayer - ddPlayers);

    psp3d = false;

    // Cameramen have no psprites.
    if((ddpl->flags & DDPF_CAMERA) || (ddpl->flags & DDPF_CHASECAM))
        return;

    // Determine if we should be drawing all the psprites full bright?
    if(!isFullBright)
    {
        for(i = 0, psp = ddpl->pSprites; i < DDMAXPSPRITES; ++i, psp++)
        {
            if(!psp->statePtr)
                continue;

            // If one of the psprites is fullbright, both are.
            if(psp->statePtr->flags & STF_FULLBRIGHT)
                isFullBright = true;
        }
    }

    for(i = 0, psp = ddpl->pSprites; i < DDMAXPSPRITES; ++i, psp++)
    {
        vispsprite_t* spr = &visPSprites[i];

        spr->type = VPSPR_SPRITE;
        spr->psp = psp;

        if(!psp->statePtr)
            continue;

        // First, determine whether this is a model or a sprite.
        isModel = false;
        if(useModels)
        {   // Is there a model for this frame?
            mobj_t dummy;

            // Setup a dummy for the call to R_CheckModelFor.
            dummy.state = psp->statePtr;
            dummy.tics = psp->tics;

            inter = R_CheckModelFor(&dummy, &mf, &nextmf);
            if(mf)
                isModel = true;
        }

        if(isModel)
        {   // Yes, draw a 3D model (in Rend_Draw3DPlayerSprites).
            // There are 3D psprites.
            psp3d = true;

            spr->type = VPSPR_MODEL;

            spr->data.model.subsector = ddpl->mo->subsector;
            spr->data.model.flags = 0;
            // 32 is the raised weapon height.
            spr->data.model.gzt = viewData->current.pos[VZ];
            spr->data.model.secFloor = ddpl->mo->subsector->sector->SP_floorvisheight;
            spr->data.model.secCeil = ddpl->mo->subsector->sector->SP_ceilvisheight;
            spr->data.model.pClass = 0;
            spr->data.model.floorClip = 0;

            spr->data.model.mf = mf;
            spr->data.model.nextMF = nextmf;
            spr->data.model.inter = inter;
            spr->data.model.viewAligned = true;
            spr->center[VX] = viewData->current.pos[VX];
            spr->center[VY] = viewData->current.pos[VY];
            spr->center[VZ] = viewData->current.pos[VZ];

            // Offsets to rotation angles.
            spr->data.model.yawAngleOffset = psp->pos[VX] * weaponOffsetScale - 90;
            spr->data.model.pitchAngleOffset =
                (32 - psp->pos[VY]) * weaponOffsetScale * weaponOffsetScaleY / 1000.0f;
            // Is the FOV shift in effect?
            if(weaponFOVShift > 0 && fieldOfView > 90)
                spr->data.model.pitchAngleOffset -= weaponFOVShift * (fieldOfView - 90) / 90;
            // Real rotation angles.
            spr->data.model.yaw =
                viewData->current.angle / (float) ANGLE_MAX *-360 + spr->data.model.yawAngleOffset + 90;
            spr->data.model.pitch = viewData->current.pitch * 85 / 110 + spr->data.model.yawAngleOffset;
            memset(spr->data.model.visOff, 0, sizeof(spr->data.model.visOff));

            spr->data.model.alpha = psp->alpha;
            spr->data.model.stateFullBright = (psp->flags & DDPSPF_FULLBRIGHT)!=0;
        }
        else
        {   // No, draw a 2D sprite (in Rend_DrawPlayerSprites).
            spr->type = VPSPR_SPRITE;

            // Adjust the center slightly so an angle can be calculated.
            spr->center[VX] = viewData->current.pos[VX];
            spr->center[VY] = viewData->current.pos[VY];
            spr->center[VZ] = viewData->current.pos[VZ];

            spr->data.sprite.subsector = ddpl->mo->subsector;
            spr->data.sprite.alpha = psp->alpha;
            spr->data.sprite.isFullBright = (psp->flags & DDPSPF_FULLBRIGHT)!=0;
        }
    }
}

float R_MovementYaw(float momx, float momy)
{
    // Multiply by 100 to get some artificial accuracy in bamsAtan2.
    return BANG2DEG(bamsAtan2(-100 * momy, 100 * momx));
}

float R_MovementPitch(float momx, float momy, float momz)
{
    return
        BANG2DEG(bamsAtan2
                 (100 * momz, 100 * P_AccurateDistance(momx, momy)));
}

typedef struct {
    vissprite_t*        vis;
    const mobj_t*       mo;
    boolean             floorAdjust;
} vismobjzparams_t;

/**
 * Determine the correct Z coordinate for the mobj. The visible Z coordinate
 * may be slightly different than the actual Z coordinate due to smoothed
 * plane movement.
 */
boolean RIT_VisMobjZ(sector_t* sector, void* data)
{
    vismobjzparams_t*   params;

    assert(sector != NULL);
    assert(data != NULL);
    params = (vismobjzparams_t*) data;

    if(params->floorAdjust && params->mo->pos[VZ] == sector->SP_floorheight)
    {
        params->vis->center[VZ] = sector->SP_floorvisheight;
    }

    if(params->mo->pos[VZ] + params->mo->height == sector->SP_ceilheight)
    {
        params->vis->center[VZ] = sector->SP_ceilvisheight - params->mo->height;
    }

    return true;
}

static void setupSpriteParamsForVisSprite(rendspriteparams_t *params,
                                          float x, float y, float z, float distance, float visOffX, float visOffY, float visOffZ,
                                          float secFloor, float secCeil,
                                          float floorClip, float top,
                                          material_t* mat, boolean matFlipS, boolean matFlipT, blendmode_t blendMode,
                                          float ambientColorR, float ambientColorG, float ambientColorB, float alpha,
                                          uint vLightListIdx,
                                          int tMap, int tClass, subsector_t* ssec,
                                          boolean floorAdjust, boolean fitTop, boolean fitBottom,
                                          boolean viewAligned,
                                          boolean brightShadow, boolean shadow, boolean altShadow,
                                          boolean fullBright)
{
    material_snapshot_t ms;
    spritetex_t* sprTex = NULL;
    const variantspecification_t* spec;

    if(!params)
        return; // Wha?

    Materials_Prepare(&ms, mat, true,
        Materials_VariantSpecificationForContext(MC_SPRITE, 0, 1, tClass, tMap,
            GL_CLAMP_TO_EDGE, GL_CLAMP_TO_EDGE, 1, -2, -1, true, true, true, false));

    sprTex = R_SpriteTextureByIndex(Texture_TypeIndex(MSU(&ms, MTU_PRIMARY).tex.texture));
    assert(NULL != sprTex);
    spec = TS_GENERAL(MSU(&ms, MTU_PRIMARY).tex.spec);
    assert(NULL != spec);

    params->width  =  ms.width + spec->border*2;
    params->height = ms.height + spec->border*2;

    params->center[VX] = x;
    params->center[VY] = y;
    params->center[VZ] = z;
    params->srvo[VX] = visOffX;
    params->srvo[VY] = visOffY;
    params->srvo[VZ] = visOffZ;
    params->distance = distance;
    params->viewOffX = (float) sprTex->offX - params->width/2;
    params->viewOffY = 0;
    params->subsector = ssec;
    params->viewAligned = viewAligned;
    params->noZWrite = noSpriteZWrite;

    params->mat = mat;
    params->tMap = tMap;
    params->tClass = tClass;
    params->matOffset[0] = MSU(&ms, MTU_PRIMARY).tex.s;
    params->matOffset[1] = MSU(&ms, MTU_PRIMARY).tex.t;
    params->matFlip[0] = matFlipS;
    params->matFlip[1] = matFlipT;
    params->blendMode = blendMode;

    params->ambientColor[CR] = ambientColorR;
    params->ambientColor[CG] = ambientColorG;
    params->ambientColor[CB] = ambientColorB;
    params->ambientColor[CA] = alpha;

    params->vLightListIdx = vLightListIdx;
}

void setupModelParamsForVisSprite(rendmodelparams_t *params,
                                  float x, float y, float z, float distance,
                                  float visOffX, float visOffY, float visOffZ, float gzt, float yaw, float yawAngleOffset, float pitch, float pitchAngleOffset,
                                  struct modeldef_s* mf, struct modeldef_s* nextMF, float inter,
                                  float ambientColorR, float ambientColorG, float ambientColorB, float alpha,
                                  uint vLightListIdx,
                                  int id, int selector, subsector_t* ssec, int mobjDDFlags, int tmap,
                                  boolean viewAlign, boolean fullBright,
                                  boolean alwaysInterpolate)
{
    if(!params)
        return; // Hmm...

    params->mf = mf;
    params->nextMF = nextMF;
    params->inter = inter;
    params->alwaysInterpolate = alwaysInterpolate;
    params->id = id;
    params->selector = selector;
    params->flags = mobjDDFlags;
    params->tmap = tmap;
    params->center[VX] = x;
    params->center[VY] = y;
    params->center[VZ] = z;
    params->srvo[VX] = visOffX;
    params->srvo[VY] = visOffY;
    params->srvo[VZ] = visOffZ;
    params->gzt = gzt;
    params->distance = distance;
    params->yaw = yaw;
    params->extraYawAngle = 0;
    params->yawAngleOffset = yawAngleOffset;
    params->pitch = pitch;
    params->extraPitchAngle = 0;
    params->pitchAngleOffset = pitchAngleOffset;
    params->extraScale = 0;
    params->viewAlign = viewAlign;
    params->mirror = 0;
    params->shineYawOffset = 0;
    params->shinePitchOffset = 0;
    params->shineTranslateWithViewerPos = false;
    params->shinepspriteCoordSpace = false;

    params->ambientColor[CR] = ambientColorR;
    params->ambientColor[CG] = ambientColorG;
    params->ambientColor[CB] = ambientColorB;
    params->ambientColor[CA] = alpha;

    params->vLightListIdx = vLightListIdx;
}

void getLightingParams(float x, float y, float z, subsector_t* ssec,
                       float distance, boolean fullBright,
                       float ambientColor[3], uint* vLightListIdx)
{
    if(fullBright)
    {
        ambientColor[CR] = ambientColor[CG] = ambientColor[CB] = 1;
        *vLightListIdx = 0;
    }
    else
    {
        collectaffectinglights_params_t lparams;

        if(useBias)
        {
            vec3_t point;

            // Evaluate the position in the light grid.
            V3_Set(point, x, y, z);
            LG_Evaluate(point, ambientColor);
        }
        else
        {
            float lightLevel = ssec->sector->lightLevel;
            const float* secColor = R_GetSectorLightColor(ssec->sector);

            /* if(spr->type == VSPR_DECORATION)
            {
                // Wall decorations receive an additional light delta.
                lightLevel += R_WallAngleLightLevelDelta(linedef, side);
            } */

            // Apply distance attenuation.
            lightLevel = R_DistAttenuateLightLevel(distance, lightLevel);

            // Add extra light.
            lightLevel += R_ExtraLightDelta();

            Rend_ApplyLightAdaptation(&lightLevel);

            // Determine the final ambientColor in affect.
            ambientColor[CR] = lightLevel * secColor[CR];
            ambientColor[CG] = lightLevel * secColor[CG];
            ambientColor[CB] = lightLevel * secColor[CB];
        }

        Rend_ApplyTorchLight(ambientColor, distance);

        lparams.starkLight = false;
        lparams.center[VX] = x;
        lparams.center[VY] = y;
        lparams.center[VZ] = z;
        lparams.subsector = ssec;
        lparams.ambientColor = ambientColor;

        *vLightListIdx = R_CollectAffectingLights(&lparams);
    }
}

/**
 * Generates a vissprite for a mobj if it might be visible.
 */
void R_ProjectSprite(mobj_t* mo)
{
    sector_t* sect = mo->subsector->sector;
    float thangle = 0, alpha, floorClip, secFloor, secCeil;
    float pos[2], yaw = 0, pitch = 0;
    vec3_t visOff;
    spritedef_t* sprDef;
    spriteframe_t* sprFrame = NULL;
    int i, tmap = 0, tclass = 0;
    unsigned rot;
    boolean matFlipS, matFlipT;
    vissprite_t* vis;
    angle_t ang;
    boolean align, fullBright, viewAlign, floorAdjust;
    modeldef_t* mf = NULL, *nextmf = NULL;
    float interp = 0, distance, gzt;
    spritetex_t* sprTex;
    vismobjzparams_t params;
    visspritetype_t visType = VSPR_SPRITE;
    float ambientColor[3];
    uint vLightListIdx = 0;
    material_t* mat;
    material_snapshot_t ms;
    const viewdata_t* viewData = R_ViewData(viewPlayer - ddPlayers);
    float moPos[3];

    if(mo->ddFlags & DDMF_DONTDRAW || mo->translucency == 0xff ||
       mo->state == NULL || mo->state == states)
    {
        // Never make a vissprite when DDMF_DONTDRAW is set or when
        // the mo is fully transparent, or when the mo hasn't got
        // a valid state.
        return;
    }
    if(sect->SP_floorvisheight >= sect->SP_ceilvisheight)
    {
        // Never make a vissprite when the mobj's origin sector is of zero height.
        return;
    }

    moPos[VX] = mo->pos[VX];
    moPos[VY] = mo->pos[VY];
    moPos[VZ] = mo->pos[VZ];

    // The client may have a Smoother for this object.
    if(isClient && mo->dPlayer && P_GetDDPlayerIdx(mo->dPlayer) != consolePlayer)
    {
        Smoother_Evaluate(clients[P_GetDDPlayerIdx(mo->dPlayer)].smoother, moPos);
    }

    // Transform the origin point.
    pos[VX] = moPos[VX] - viewData->current.pos[VX];
    pos[VY] = moPos[VY] - viewData->current.pos[VY];

    // Decide which patch to use for sprite relative to player.

#ifdef RANGECHECK
    if((unsigned) mo->sprite >= (unsigned) numSprites)
    {
        Con_Error("R_ProjectSprite: invalid sprite number %i\n",
                  mo->sprite);
    }
#endif
    sprDef = &sprites[mo->sprite];
    if(mo->frame >= sprDef->numFrames)
    {
        // The frame is not defined, we can't display this object.
        return;
    }
    sprFrame = &sprDef->spriteFrames[mo->frame];

    // Determine distance to object.
    distance = Rend_PointDist2D(moPos);

    // Check for a 3D model.
    if(useModels)
    {
        interp = R_CheckModelFor(mo, &mf, &nextmf);
        if(mf && !(mf->flags & MFF_NO_DISTANCE_CHECK) && maxModelDistance &&
           distance > maxModelDistance)
        {
            // Don't use a 3D model.
            mf = nextmf = NULL;
            interp = -1;
        }
    }

    if(sprFrame->rotate && !mf)
    {   // Choose a different rotation based on player view.
        ang = R_PointToAngle(moPos[VX], moPos[VY]);
        rot = (ang - mo->angle + (unsigned) (ANG45 / 2) * 9) >> 29;
        mat = sprFrame->mats[rot];
        matFlipS = (boolean) sprFrame->flip[rot];
    }
    else
    {   // Use single rotation for all views.
        mat = sprFrame->mats[0];
        matFlipS = (boolean) sprFrame->flip[0];
    }
    matFlipT = false;

    Materials_Prepare(&ms, mat, true,
        Materials_VariantSpecificationForContext(MC_SPRITE, 0, 1, mo->tclass,
            mo->tmap, GL_CLAMP_TO_EDGE, GL_CLAMP_TO_EDGE, 1, -2, -1, true, true, true, false));

    sprTex = R_SpriteTextureByIndex(Texture_TypeIndex(MSU(&ms, MTU_PRIMARY).tex.texture));
    assert(NULL != sprTex);

    // Align to the view plane?
    if(mo->ddFlags & DDMF_VIEWALIGN)
        align = true;
    else
        align = false;

    if(alwaysAlign == 1)
        align = true;

    // Perform visibility checking.
    {
    float               center[2], v1[2], v2[2];
    float               width = R_VisualRadius(mo)*2, offset = 0;

    if(!mf)
        offset = (float) sprTex->offX - (width / 2);

    // Project a line segment relative to the view in 2D, then check
    // if not entirely clipped away in the 360 degree angle clipper.
    center[VX] = moPos[VX];
    center[VY] = moPos[VY];
    M_ProjectViewRelativeLine2D(center, mf || (align || alwaysAlign == 3),
                                width, offset, v1, v2);

    // Check for visibility.
    if(!C_CheckViewRelSeg(v1[VX], v1[VY], v2[VX], v2[VY]))
    {   // Isn't visible.
        if(mf)
        {
            // If the model is close to the viewpoint we will need to
            // draw it. Otherwise large models are likely to disappear
            // too early.
            if(P_ApproxDistance
                (distance, moPos[VZ] + (mo->height / 2) - viewData->current.pos[VZ]) >
               MAX_OBJECT_RADIUS)
            {
                return; // Can't be visible.
            }
        }
        else
        {
            return;
        }
    }
    }

    if(!mf)
    {
        visType = mf? VSPR_MODEL : VSPR_SPRITE;
    }
    else
    {   // Its a model.
        visType = VSPR_MODEL;
        thangle = BANG2RAD(bamsAtan2(pos[VY] * 10, pos[VX] * 10)) -
            PI / 2;

        // Viewaligning means scaling down Z with models.
        align = false;
    }

    // Store information in a vissprite.
    vis = R_NewVisSprite();
    vis->type = visType;
    vis->center[VX] = moPos[VX];
    vis->center[VY] = moPos[VY];
    vis->center[VZ] = moPos[VZ];
    vis->distance = distance;

    floorAdjust = (fabs(sect->SP_floorvisheight - sect->SP_floorheight) < 8);

    /**
     * The mobj's Z coordinate must match the actual visible floor/ceiling
     * height.  When using smoothing, this requires iterating through the
     * sectors (planes) in the vicinity.
     */
    validCount++;
    params.vis = vis;
    params.mo = mo;
    params.floorAdjust = floorAdjust;
    P_MobjSectorsIterator(mo, RIT_VisMobjZ, &params);

    gzt = vis->center[VZ] + ((float) sprTex->offY);

    viewAlign = (align || alwaysAlign == 3)? true : false;
    fullBright = ((mo->state->flags & STF_FULLBRIGHT) || levelFullBright)? true : false;

    secFloor = mo->subsector->sector->SP_floorvisheight;
    secCeil = mo->subsector->sector->SP_ceilvisheight;

    // Foot clipping.
    floorClip = mo->floorClip;
    if(mo->ddFlags & DDMF_BOB)
    {
        // Bobbing is applied to the floorclip.
        floorClip += R_GetBobOffset(mo);
    }

    if(mf)
    {
        // Determine the rotation angles (in degrees).
        if(mf->sub[0].flags & MFF_ALIGN_YAW)
        {
            yaw = 90 - thangle / PI * 180;
        }
        else if(mf->sub[0].flags & MFF_SPIN)
        {
            yaw = modelSpinSpeed * 70 * ddMapTime + MOBJ_TO_ID(mo) % 360;
        }
        else if(mf->sub[0].flags & MFF_MOVEMENT_YAW)
        {
            yaw = R_MovementYaw(mo->mom[MX], mo->mom[MY]);
        }
        else
        {
            if(useSRVOAngle && !netGame && !playback)
                yaw = (mo->visAngle << 16) / (float) ANGLE_MAX * -360;
            else
                yaw = mo->angle / (float) ANGLE_MAX * -360;
        }

        // How about a unique offset?
        if(mf->sub[0].flags & MFF_IDANGLE)
        {
            // Multiply with an arbitrary factor.
            yaw += MOBJ_TO_ID(mo) % 360;
        }

        if(mf->sub[0].flags & MFF_ALIGN_PITCH)
        {
            pitch = -BANG2DEG(bamsAtan2
                (((vis->center[VZ] + gzt) / 2 - viewData->current.pos[VZ]) * 10,
                              distance * 10));
        }
        else if(mf->sub[0].flags & MFF_MOVEMENT_PITCH)
        {
            pitch = R_MovementPitch(mo->mom[MX], mo->mom[MY], mo->mom[MZ]);
        }
        else
            pitch = 0;
    }

    /**
     * The three highest bits of the selector are used for an alpha level.
     * 0 = opaque (alpha -1)
     * 1 = 1/8 transparent
     * 4 = 1/2 transparent
     * 7 = 7/8 transparent
     */
    i = mo->selector >> DDMOBJ_SELECTOR_SHIFT;
    if(i & 0xe0)
    {
        alpha = 1 - ((i & 0xe0) >> 5) / 8.0f;
    }
    else
    {
        if(mo->translucency)
            alpha = 1 - mo->translucency * reciprocal255;
        else
            alpha = -1;
    }

    // Determine possible short-range visual offset.
    V3_Set(visOff, 0, 0, 0);

    if((mf && useSRVO > 0) || (!mf && useSRVO > 1))
    {
        if(mo->state && mo->tics >= 0)
        {
            V3_Set(visOff, mo->srvo[VX], mo->srvo[VY], mo->srvo[VZ]);
            V3_Scale(visOff, (mo->tics - frameTimePos) / (float) mo->state->tics);
        }

        if(!INRANGE_OF(mo->mom[MX], 0, NOMOMENTUM_THRESHOLD) ||
           !INRANGE_OF(mo->mom[MY], 0, NOMOMENTUM_THRESHOLD) ||
           !INRANGE_OF(mo->mom[MZ], 0, NOMOMENTUM_THRESHOLD))
        {
            vec3_t              tmp;

            // Use the object's speed to calculate a short-range offset.
            V3_Set(tmp, mo->mom[MX], mo->mom[MY], mo->mom[MZ]);
            V3_Scale(tmp, frameTimePos);

            V3_Sum(visOff, visOff, tmp);
        }
    }

    if(!mf && mat)
    {
        boolean brightShadow = (mo->ddFlags & DDMF_BRIGHTSHADOW)? true : false;
        boolean shadow = (mo->ddFlags & DDMF_SHADOW)? true : false;
        boolean altShadow = (mo->ddFlags & DDMF_ALTSHADOW)? true : false;
        boolean fitTop = (mo->ddFlags & DDMF_FITTOP)? true : false;
        boolean fitBottom = (mo->ddFlags & DDMF_NOFITBOTTOM)? false : true;
        float finalAlpha;
        blendmode_t blendMode;

        if(useSpriteAlpha)
        {
            if(missileBlend && brightShadow)
                finalAlpha = .8f; // 80 %.
            else if(shadow)
                finalAlpha = .333f; // One third.
            else if(altShadow)
                finalAlpha = .666f; // Two thirds.
            else
                finalAlpha = 1;

            // Sprite has a custom alpha multiplier?
            if(alpha >= 0)
                finalAlpha *= alpha;
        }
        else
            finalAlpha = 1;

        if(missileBlend && brightShadow)
        {   // Additive blending.
            blendMode = BM_ADD;
        }
        else if(noSpriteTrans && finalAlpha >= .98f)
        {   // Use the "no translucency" blending mode.
            blendMode = BM_ZEROALPHA;
        }
        else
        {
            blendMode = BM_NORMAL;
        }

        // We must find the correct positioning using the sector floor
        // and ceiling heights as an aid.
        if(ms.height < secCeil - secFloor)
        {   // Sprite fits in, adjustment possible?
            // Check top.
            if(fitTop && gzt > secCeil)
                gzt = secCeil;
            // Check bottom.
            if(floorAdjust && fitBottom &&
               gzt - ms.height < secFloor)
                gzt = secFloor + ms.height;
        }
        // Adjust by the floor clip.
        gzt -= floorClip;

        getLightingParams(vis->center[VX], vis->center[VY],
                          gzt - ms.height / 2.0f,
                          mo->subsector, vis->distance, fullBright,
                          ambientColor, &vLightListIdx);

        setupSpriteParamsForVisSprite(&vis->data.sprite,
                                      vis->center[VX], vis->center[VY],
                                      gzt - ms.height / 2.0f,
                                      vis->distance,
                                      visOff[VX], visOff[VY], visOff[VZ],
                                      secFloor, secCeil,
                                      floorClip, gzt, mat, matFlipS, matFlipT, blendMode,
                                      ambientColor[CR], ambientColor[CG], ambientColor[CB], finalAlpha,
                                      vLightListIdx,
                                      tmap,
                                      tclass,
                                      mo->subsector,
                                      floorAdjust,
                                      fitTop,
                                      fitBottom,
                                      viewAlign,
                                      brightShadow, shadow, altShadow,
                                      fullBright);
    }
    else
    {
        getLightingParams(vis->center[VX], vis->center[VY], vis->center[VZ],
                          mo->subsector, vis->distance, fullBright,
                          ambientColor, &vLightListIdx);

        setupModelParamsForVisSprite(&vis->data.model,
                                     vis->center[VX], vis->center[VY], vis->center[VZ], vis->distance,
                                     visOff[VX], visOff[VY], visOff[VZ] - floorClip, gzt, yaw, 0, pitch, 0,
                                     mf, nextmf, interp,
                                     ambientColor[CR], ambientColor[CG], ambientColor[CB], alpha,
                                     vLightListIdx, mo->thinker.id, mo->selector,
                                     mo->subsector, mo->ddFlags,
                                     mo->tmap,
                                     viewAlign,
                                     fullBright && !(mf && (mf->sub[0].flags & MFF_DIM)),
                                     false);
    }

    // Do we need to project a flare source too?
    if(mo->lumIdx)
    {
        const lumobj_t* lum;
        const ded_light_t* def;
        float flareSize, xOffset;
        spritedef_t* sprDef;
        spriteframe_t* sprFrame;
        material_t* mat;
        material_snapshot_t ms;
        const pointlight_analysis_t* pl;

        // Determine the sprite frame lump of the source.
        sprDef = &sprites[mo->sprite];
        sprFrame = &sprDef->spriteFrames[mo->frame];
        if(sprFrame->rotate)
        {
<<<<<<< HEAD
            mat = sprFrame->mats[(R_PointToAngle(mo->pos[VX], mo->pos[VY]) - mo->angle + (unsigned) (ANG45 / 2) * 9) >> 29];
=======
            mat =
                sprFrame->
                mats[(R_PointToAngle(moPos[VX], moPos[VY]) - mo->angle +
                      (unsigned) (ANG45 / 2) * 9) >> 29];
>>>>>>> 236c0c39
        }
        else
        {
            mat = sprFrame->mats[0];
        }

#if _DEBUG
if(!mat)
    Con_Error("R_ProjectSprite: Sprite '%i' frame '%i' missing material.",
              (int) mo->sprite, mo->frame);
#endif

        // Ensure we have up-to-date information about the material.
        Materials_Prepare(&ms, mat, true,
            Materials_VariantSpecificationForContext(MC_SPRITE, 0, 1, 0, 0,
                GL_CLAMP_TO_EDGE, GL_CLAMP_TO_EDGE, 1,-2, -1, true, true, true, false));
        pl = (const pointlight_analysis_t*) Texture_Analysis(
            MSU(&ms, MTU_PRIMARY).tex.texture, TA_SPRITE_AUTOLIGHT);
        if(NULL == pl)
            return; // Not good...

        lum = LO_GetLuminous(mo->lumIdx);
        def = (mo->state? stateLights[mo->state - states] : 0);

        vis = R_NewVisSprite();
        vis->type = VSPR_FLARE;
        vis->distance = distance;

        // Determine the exact center of the flare.
        V3_Sum(vis->center, moPos, visOff);
        vis->center[VZ] += LUM_OMNI(lum)->zOff;
        
        flareSize = pl->brightMul;
        // X offset to the flare position.
        xOffset = (pl->originX - (float) ms.width / 2) - (sprTex->offX - (float) ms.width / 2);

        // Does the mobj have an active light definition?
        if(def)
        {
            if(def->size)
                flareSize = def->size;
            if(def->haloRadius)
                flareSize = def->haloRadius;
            if(def->offset[VX])
                xOffset = def->offset[VX];

            vis->data.flare.flags = def->flags;
        }

        vis->data.flare.size = flareSize * 60 * (50 + haloSize) / 100.0f;
        if(vis->data.flare.size < 8) vis->data.flare.size = 8;

        // Color is taken from the associated lumobj.
        V3_Copy(vis->data.flare.color, LUM_OMNI(lum)->color);

        vis->data.flare.factor = mo->haloFactors[viewPlayer - ddPlayers];
        vis->data.flare.xOff = xOffset;
        vis->data.flare.mul = 1;

        if(def)
        {
            if(!def->flare || Str_CompareIgnoreCase(Uri_Path(def->flare), "-"))
            {
                vis->data.flare.tex = GL_GetFlareTexture(def->flare, -1);
            }
            else
            {
                vis->data.flare.flags |= RFF_NO_PRIMARY;
                vis->data.flare.tex = 0;
            }
        }
    }
}

typedef struct {
    subsector_t*        ssec;
} addspriteparams_t;

boolean RIT_AddSprite(void* ptr, void* data)
{
    mobj_t*             mo = (mobj_t*) ptr;
    addspriteparams_t*  params = (addspriteparams_t*) data;
    sector_t*           sec = params->ssec->sector;

    if(mo->addFrameCount != frameCount)
    {
        material_t* mat;

        R_ProjectSprite(mo);

        // Hack: Sprites have a tendency to extend into the ceiling in
        // sky sectors. Here we will raise the skyfix dynamically, to make sure
        // that no sprites get clipped by the sky.
        // Only check
        if((mat = R_GetMaterialForSprite(mo->sprite, mo->frame)) &&
           R_IsSkySurface(&sec->SP_ceilsurface))
        {
            if(!(mo->dPlayer && mo->dPlayer->flags & DDPF_CAMERA) && // Cameramen don't exist!
               mo->pos[VZ] <= sec->SP_ceilheight &&
               mo->pos[VZ] >= sec->SP_floorheight)
            {
                float               visibleTop;

                visibleTop = mo->pos[VZ] + Material_Height(mat);

                if(visibleTop > skyFix[PLN_CEILING].height)
                {
                    // Raise skyfix ceiling.
                    skyFix[PLN_CEILING].height = visibleTop + 16; // Add some leeway.
                }
            }
        }

        mo->addFrameCount = frameCount;
    }

    return true; // Continue iteration.
}

void R_AddSprites(subsector_t* ssec)
{
    addspriteparams_t params;

    // Don't use validCount, because other parts of the renderer may
    // change it.
    if(ssec->addSpriteCount == frameCount)
        return; // Already added.

    params.ssec = ssec;
    R_IterateSubsectorContacts(ssec, OT_MOBJ, RIT_AddSprite, &params);

    ssec->addSpriteCount = frameCount;
}

void R_SortVisSprites(void)
{
    int                 i, count;
    vissprite_t*        ds, *best = 0;
    vissprite_t         unsorted;
    float               bestdist;

    count = visSpriteP - visSprites;

    unsorted.next = unsorted.prev = &unsorted;
    if(!count)
        return;

    for(ds = visSprites; ds < visSpriteP; ds++)
    {
        ds->next = ds + 1;
        ds->prev = ds - 1;
    }
    visSprites[0].prev = &unsorted;
    unsorted.next = &visSprites[0];
    (visSpriteP - 1)->next = &unsorted;
    unsorted.prev = visSpriteP - 1;

    // Pull the vissprites out by distance.
    visSprSortedHead.next = visSprSortedHead.prev = &visSprSortedHead;

    /**
     * \todo
     * Oprofile results from nuts.wad show over 25% of total execution time
     * was spent sorting vissprites (nuts.wad map01 is a perfect
     * pathological test case).
     *
     * Rather than try to speed up the sort, it would make more sense to
     * actually construct the vissprites in z order if it can be done in
     * linear time.
     */

    for(i = 0; i < count; ++i)
    {
        bestdist = 0;
        for(ds = unsorted.next; ds != &unsorted; ds = ds->next)
        {
            if(ds->distance >= bestdist)
            {
                bestdist = ds->distance;
                best = ds;
            }
        }

        best->next->prev = best->prev;
        best->prev->next = best->next;
        best->next = &visSprSortedHead;
        best->prev = visSprSortedHead.prev;
        visSprSortedHead.prev->next = best;
        visSprSortedHead.prev = best;
    }
}

/*
static void scaleFloatRGB(float* out, const float* in, float mul)
{
    memset(out, 0, sizeof(float) * 3);
    R_ScaleAmbientRGB(out, in, mul);
}
*/

/**
 * Iterator for processing light sources around a vissprite.
 */
boolean visSpriteLightIterator(const lumobj_t* lum, float xyDist, void* data)
{
    vlightiterparams_t* params = (vlightiterparams_t*) data;
    boolean addLight = false;
    float dist, intensity;

    if(!(lum->type == LT_OMNI || lum->type == LT_PLANE))
        return true; // Continue iteration.

    // Is the light close enough to make the list?
    switch(lum->type)
    {
    case LT_OMNI:
        {
        float zDist = params->pos[VZ] - lum->pos[VZ] + LUM_OMNI(lum)->zOff;

        dist = P_ApproxDistance(xyDist, zDist);

        if(dist < (float) loMaxRadius)
        {
            // The intensity of the light.
            intensity = MINMAX_OF(0, (1 - dist / LUM_OMNI(lum)->radius) * 2, 1);
            if(intensity > .05f)
                addLight = true;
        }
        break;
        }
    case LT_PLANE:
        if(LUM_PLANE(lum)->intensity &&
           (LUM_PLANE(lum)->color[0] > 0 || LUM_PLANE(lum)->color[1] > 0 ||
            LUM_PLANE(lum)->color[2] > 0))
        {
            float glowHeight = (MAX_GLOWHEIGHT * LUM_PLANE(lum)->intensity) * glowHeightFactor;

            // Don't make too small or too large glows.
            if(glowHeight > 2)
            {
                float delta[3];

                if(glowHeight > glowHeightMax)
                    glowHeight = glowHeightMax;

                delta[VX] = params->pos[VX] - lum->pos[VX];
                delta[VY] = params->pos[VY] - lum->pos[VY];
                delta[VZ] = params->pos[VZ] - lum->pos[VZ];

                if(!((dist = M_DotProduct(delta, LUM_PLANE(lum)->normal)) < 0))
                {   // Is on the front of the glow plane.
                    addLight = true;
                    intensity = 1 - dist / glowHeight;
                }
            }
        }
        break;

    default:
        Con_Error("visSpriteLightIterator: Invalid value, lum->type = %i.",
                  (int) lum->type);
        break;
    }

    // If the light is not close enough, skip it.
    if(addLight)
    {
        vlightnode_t* node = NULL;

        node = newVLight();

        if(node)
        {
            vlight_t* vlight = &node->vlight;

            switch(lum->type)
            {
            case LT_OMNI:
                vlight->affectedByAmbient = true;
                vlight->approxDist = dist;
                vlight->lightSide = 1;
                vlight->darkSide = 0;
                vlight->offset = 0;

                // Calculate the normalized direction vector, pointing out of
                // the light origin.
                vlight->vector[VX] = (lum->pos[VX] - params->pos[VX]) / dist;
                vlight->vector[VY] = (lum->pos[VY] - params->pos[VY]) / dist;
                vlight->vector[VZ] = (lum->pos[VZ] + LUM_OMNI(lum)->zOff - params->pos[VZ]) / dist;

                vlight->color[CR] = LUM_OMNI(lum)->color[CR] * intensity;
                vlight->color[CG] = LUM_OMNI(lum)->color[CG] * intensity;
                vlight->color[CB] = LUM_OMNI(lum)->color[CB] * intensity;
                break;

            case LT_PLANE:
                vlight->affectedByAmbient = true;
                vlight->approxDist = dist;
                vlight->lightSide = 1;
                vlight->darkSide = 0;
                vlight->offset = .3f;

                /**
                 * Calculate the normalized direction vector, pointing out of
                 * the vissprite.
                 * \fixme Project the nearest point on the surface to
                 * determine the real direction vector.
                 */
                vlight->vector[VX] = LUM_PLANE(lum)->normal[VX];
                vlight->vector[VY] = LUM_PLANE(lum)->normal[VY];
                vlight->vector[VZ] = -LUM_PLANE(lum)->normal[VZ];

                vlight->color[CR] = LUM_PLANE(lum)->color[CR] * intensity;
                vlight->color[CG] = LUM_PLANE(lum)->color[CG] * intensity;
                vlight->color[CB] = LUM_PLANE(lum)->color[CB] * intensity;
                break;

            default:
                Con_Error("visSpriteLightIterator: Invalid value, lum->type = %i.", (int) lum->type);
                break;
            }

            linkVLightNodeToList(node, params->listIdx);
        }
    }

    return true; // Continue iteration.
}

uint R_CollectAffectingLights(const collectaffectinglights_params_t* params)
{
    uint                vLightListIdx;
    uint                i;
    vlightnode_t*       node;
    vlight_t*           vlight;

    if(!params)
        return 0;

    // Determine the lighting properties that affect this vissprite.
    vLightListIdx = 0;
    node = newVLight();
    vlight = &node->vlight;

    // Should always be lit with world light.
    vlight->affectedByAmbient = false;
    vlight->approxDist = 0;

    for(i = 0; i < 3; ++i)
    {
        vlight->vector[i] = worldLight[i];
        vlight->color[i] = params->ambientColor[i];
    }

    if(params->starkLight)
    {
        vlight->lightSide = .35f;
        vlight->darkSide = .5f;
        vlight->offset = 0;
    }
    else
    {
        /**
         * World light can both light and shade. Normal objects get
         * more shade than light (to prevent them from becoming too
         * bright when compared to ambient light).
         */
        vlight->lightSide = .2f;
        vlight->darkSide = .8f;
        vlight->offset = .3f;
    }

    vLightListIdx = newVLightList(true); // Sort by distance.
    linkVLightNodeToList(node, vLightListIdx);

    // Add extra light by interpreting lumobjs into vlights.
    if(loInited && params->subsector)
    {
        vlightiterparams_t vars;

        vars.pos[VX] = params->center[VX];
        vars.pos[VY] = params->center[VY];
        vars.pos[VZ] = params->center[VZ];
        vars.haveList = true;
        vars.listIdx = vLightListIdx;

        LO_LumobjsRadiusIterator(params->subsector, params->center[VX],
                                 params->center[VY], (float) loMaxRadius,
                                 &vars, visSpriteLightIterator);
    }

    return vLightListIdx + 1;
}

boolean VL_ListIterator(uint listIdx, void* data, boolean (*func) (const vlight_t*, void*))
{
    vlightnode_t*       node;
    boolean             retVal, isDone;

    if(listIdx == 0 || listIdx > numVLightLinkLists)
        return true;
    listIdx--;

    node = vLightLinkLists[listIdx].head;
    retVal = true;
    isDone = false;
    while(node && !isDone)
    {
        if(!func(&node->vlight, data))
        {
            retVal = false;
            isDone = true;
        }
        else
            node = node->next;
    }

    return retVal;
}

/**
 * @return              The current floatbob offset for the mobj, if the mobj
 *                      is flagged for bobbing, else @c 0.
 */
float R_GetBobOffset(mobj_t* mo)
{
    if(mo->ddFlags & DDMF_BOB)
    {
        return (sin(MOBJ_TO_ID(mo) + ddMapTime / 1.8286 * 2 * PI) * 8);
    }

    return 0;
}
<|MERGE_RESOLUTION|>--- conflicted
+++ resolved
@@ -1428,14 +1428,7 @@
         sprFrame = &sprDef->spriteFrames[mo->frame];
         if(sprFrame->rotate)
         {
-<<<<<<< HEAD
-            mat = sprFrame->mats[(R_PointToAngle(mo->pos[VX], mo->pos[VY]) - mo->angle + (unsigned) (ANG45 / 2) * 9) >> 29];
-=======
-            mat =
-                sprFrame->
-                mats[(R_PointToAngle(moPos[VX], moPos[VY]) - mo->angle +
-                      (unsigned) (ANG45 / 2) * 9) >> 29];
->>>>>>> 236c0c39
+            mat = sprFrame->mats[(R_PointToAngle(moPos[VX], moPos[VY]) - mo->angle + (unsigned) (ANG45 / 2) * 9) >> 29];
         }
         else
         {
