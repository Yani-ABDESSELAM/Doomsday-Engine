--- conflicted
+++ resolved
@@ -409,11 +409,7 @@
     static void collectPathsInHash(de::PathDirectory::Nodes& ph, char delimiter,
         ddstring_t** pathListAdr)
     {
-<<<<<<< HEAD
-        DENG2_FOR_EACH_CONST(de::PathDirectory::PathNodes, i, ph)
-=======
-        DENG2_FOR_EACH(i, ph, de::PathDirectory::Nodes::const_iterator)
->>>>>>> ae9d71ba
+        DENG2_FOR_EACH_CONST(de::PathDirectory::Nodes, i, ph)
         {
             Str_Init(*pathListAdr);
             (*i)->composePath((*pathListAdr), NULL, delimiter);
@@ -423,11 +419,7 @@
 
     static void clearPathHash(de::PathDirectory::Nodes& ph)
     {
-<<<<<<< HEAD
-        DENG2_FOR_EACH(de::PathDirectory::PathNodes, i, ph)
-=======
-        DENG2_FOR_EACH(i, ph, de::PathDirectory::Nodes::iterator)
->>>>>>> ae9d71ba
+        DENG2_FOR_EACH(de::PathDirectory::Nodes, i, ph)
         {
 #if _DEBUG
             if((*i)->userData())
@@ -1136,14 +1128,9 @@
     else
     {
         // No - iterate all nodes.
-        DENG2_FOR_EACH(i, nodes, de::PathDirectory::Nodes::const_iterator)
-        {
-<<<<<<< HEAD
-            // No - iterate all nodes.
-            DENG2_FOR_EACH_CONST(de::PathDirectory::PathNodes, i, *nodes)
-=======
+        DENG2_FOR_EACH_CONST(de::PathDirectory::Nodes, i, nodes)
+        {
             if(!((flags & PCF_MATCH_PARENT) && parent != (*i)->parent()))
->>>>>>> ae9d71ba
             {
                 result = callback(reinterpret_cast<PathDirectoryNode*>(*i), parameters);
                 if(result) break;
@@ -1188,14 +1175,9 @@
     else
     {
         // No - iterate all nodes.
-        DENG2_FOR_EACH(i, nodes, de::PathDirectory::Nodes::const_iterator)
-        {
-<<<<<<< HEAD
-            // No - iterate all nodes.
-            DENG2_FOR_EACH_CONST(de::PathDirectory::PathNodes, i, *nodes)
-=======
+        DENG2_FOR_EACH_CONST(de::PathDirectory::Nodes, i, nodes)
+        {
             if(!((flags & PCF_MATCH_PARENT) && parent != (*i)->parent()))
->>>>>>> ae9d71ba
             {
                 result = callback(reinterpret_cast<PathDirectoryNode const*>(*i), parameters);
                 if(result) break;
