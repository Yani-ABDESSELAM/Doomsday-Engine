/**\file dd_main.h
 *\section License
 * License: GPL
 * Online License Link: http://www.gnu.org/licenses/gpl.html
 *
 *\author Copyright © 2003-2012 Jaakko Keränen <jaakko.keranen@iki.fi>
 *\author Copyright © 2006-2012 Daniel Swanson <danij@dengine.net>
 *
 * This program is free software; you can redistribute it and/or modify
 * it under the terms of the GNU General Public License as published by
 * the Free Software Foundation; either version 2 of the License, or
 * (at your option) any later version.
 *
 * This program is distributed in the hope that it will be useful,
 * but WITHOUT ANY WARRANTY; without even the implied warranty of
 * MERCHANTABILITY or FITNESS FOR A PARTICULAR PURPOSE.  See the
 * GNU General Public License for more details.
 *
 * You should have received a copy of the GNU General Public License
 * along with this program; if not, write to the Free Software
 * Foundation, Inc., 51 Franklin St, Fifth Floor,
 * Boston, MA  02110-1301  USA
 */

/**
 * Engine Core
 */

#ifndef LIBDENG_MAIN_H
#define LIBDENG_MAIN_H

#ifdef __cplusplus
extern "C" {
#endif

#include "dd_types.h"
#include "dd_plugin.h"
#ifndef __cplusplus // Kludge: these aren't yet C++ compatible
#  include "game.h"
#  include "textures.h"
#endif
#include "sys_direc.h"
#include "de/c_wrapper.h"

#ifdef __cplusplus
extern "C" {
#endif

// Verbose messages.
#define VERBOSE(code)   { if(verbose >= 1) { code; } }
#define VERBOSE2(code)  { if(verbose >= 2) { code; } }

#ifdef _DEBUG
#  define DEBUG_Message(code)           {Con_Message code;}
#  define DEBUG_VERBOSE_Message(code)   {if(verbose >= 1) {Con_Message code;}}
#  define DEBUG_VERBOSE2_Message(code)  {if(verbose >= 2) {Con_Message code;}}
#else
#  define DEBUG_Message(code)
#  define DEBUG_VERBOSE_Message(code)
#  define DEBUG_VERBOSE2_Message(code)
#endif

extern LegacyCore* de2LegacyCore;

extern int verbose;
extern FILE* outFile; // Output file for console messages.

extern filename_t ddBasePath;
extern filename_t ddRuntimePath, ddBinPath;

extern char* gameStartupFiles; // A list of names of files to be autoloaded during startup, whitespace in between (in .cfg).

extern int isDedicated;

extern finaleid_t titleFinale;

#ifndef WIN32
extern GETGAMEAPI GetGameAPI;
#endif

/// Currently active game.
extern struct Game_s* theGame;

int DD_EarlyInit(void);
void DD_FinishInitializationAfterWindowReady(void);
boolean DD_Init(void);

/// @return  @c true if shutdown is in progress.
boolean DD_IsShuttingDown(void);

void DD_CheckTimeDemo(void);
void DD_UpdateEngineState(void);

/**
 * Executes all the hooks of the given type. Bit zero of the return value
 * is set if a hook was executed successfully (returned true). Bit one is
 * set if all the hooks that were executed returned true.
 */
int DD_CallHooks(int hook_type, int parm, void* data);

/// @return  Unique identified of the plugin responding to active hook callback.
pluginid_t DD_PluginIdForActiveHook(void);

/**
 * Locate the address of the named, exported procedure in the plugin.
 */
void* DD_FindEntryPoint(pluginid_t pluginId, const char* fn);

int DD_GetInteger(int ddvalue);
void DD_SetInteger(int ddvalue, int parm);
void DD_SetVariable(int ddvalue, void* ptr);
void* DD_GetVariable(int ddvalue);

ddplayer_t* DD_GetPlayer(int number);

texturenamespaceid_t DD_ParseTextureNamespace(const char* str);

materialnamespaceid_t DD_ParseMaterialNamespace(const char* str);

fontnamespaceid_t DD_ParseFontNamespace(const char* str);

/// @return  Symbolic name of the material namespace associated with @a namespaceId.
const ddstring_t* DD_MaterialNamespaceNameForTextureNamespace(texturenamespaceid_t texNamespaceId);

/// @return  Unique identifier of the material associated with the identified @a uniqueId texture.
materialid_t DD_MaterialForTextureUniqueId(texturenamespaceid_t texNamespaceId, int uniqueId);

const char* value_Str(int val);

/// @return  @c true iff there is presently a game loaded.
boolean DD_GameLoaded(void);

/// @return  Current number of Game records.
int DD_GameCount(void);

/**
 * @return  Game associated with unique index @a idx else @c NULL.
 */
struct Game_s* DD_GameByIndex(int idx);

/**
 * @return  Game associated with @a identityKey else @c NULL.
 */
struct Game_s* DD_GameByIdentityKey(const char* identityKey);

/**
 * Is this the special "null-game" object (not a real playable game).
 * \todo Implement a proper null-game object for this.
 */
boolean DD_IsNullGame(const struct Game_s* game);

/**
 * @defgroup printGameFlags  Print Game Flags.
 * @{
 */
#define PGF_BANNER                 0x1
#define PGF_STATUS                 0x2
#define PGF_LIST_STARTUP_RESOURCES 0x4
#define PGF_LIST_OTHER_RESOURCES   0x8

#define PGF_EVERYTHING             (PGF_BANNER|PGF_STATUS|PGF_LIST_STARTUP_RESOURCES|PGF_LIST_OTHER_RESOURCES)
/**@}*/

/**
 * Print extended information about game @a info.
 * @param info  Game record to be printed.
 * @param flags  &see printGameFlags
 */
void DD_PrintGame(struct Game_s* game, int flags);

/**
 * Frees the info structures for all registered games.
 */
void DD_DestroyGames(void);

D_CMD(Load);
D_CMD(Unload);
D_CMD(Reset);
D_CMD(ReloadGame);
D_CMD(ListGames);

#ifdef __cplusplus
<<<<<<< HEAD
}
=======
} // extern "C"
>>>>>>> 770cb763
#endif

#endif /* LIBDENG_MAIN_H */<|MERGE_RESOLUTION|>--- conflicted
+++ resolved
@@ -180,11 +180,7 @@
 D_CMD(ListGames);
 
 #ifdef __cplusplus
-<<<<<<< HEAD
-}
-=======
 } // extern "C"
->>>>>>> 770cb763
 #endif
 
 #endif /* LIBDENG_MAIN_H */