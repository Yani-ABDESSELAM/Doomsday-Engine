--- conflicted
+++ resolved
@@ -99,12 +99,9 @@
 
 /// Destroy all prepared variants owned by this texture.
 void Texture_ClearVariants(Texture* tex);
-<<<<<<< HEAD
-=======
 
 /// @return  Number of variants for this texture.
 uint Texture_VariantCount(const Texture* tex);
->>>>>>> 639c80dc
 
 /**
  * Add a new prepared variant to the list of resources for this Texture.
@@ -186,8 +183,4 @@
  */
 void Texture_SetHeight(Texture* tex, int height);
 
-<<<<<<< HEAD
-#endif /* LIBDENG_REFRESH_TEXTURE_H */
-=======
-#endif /// LIBDENG_REFRESH_TEXTURE_H
->>>>>>> 639c80dc
+#endif /// LIBDENG_REFRESH_TEXTURE_H