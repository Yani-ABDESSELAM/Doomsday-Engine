# The Doomsday Engine Project
# Copyright (c) 2011 Jaakko Keränen <jaakko.keranen@iki.fi>
# Copyright (c) 2011 Daniel Swanson <danij@dengine.net>

TEMPLATE = app
TARGET = doomsday

# Build Configuration --------------------------------------------------------

include(../config.pri)

VERSION = $$DENG_VERSION

echo(Doomsday version $${DENG_VERSION}.)

# External Dependencies ------------------------------------------------------

include(../dep_sdl.pri)
include(../dep_opengl.pri)
include(../dep_zlib.pri)
include(../dep_libpng.pri)
include(../dep_curses.pri)
include(../dep_curl.pri)
include(../dep_lzss.pri)
win32 {
    include(../dep_directx.pri)
}

QT += core network

# Definitions ----------------------------------------------------------------

DEFINES += __DOOMSDAY__

!isEmpty(DENG_BUILD) {
    echo(Build number: $$DENG_BUILD)
    DEFINES += DOOMSDAY_BUILD_TEXT=\\\"$$DENG_BUILD\\\"
} else {
    echo(DENG_BUILD is not defined.)
}

win32 {
    DEFINES += WIN32_GAMMA

    RC_FILE = win32/res/doomsday.rc
    OTHER_FILES += api/doomsday.def
}
else:macx {
}
else {
    # Generic Unix.
    DEFINES += DENG_BASE_DIR=\\\"$${DENG_BASE_DIR}/\\\"
    DEFINES += DENG_LIBRARY_DIR=\\\"$${DENG_LIB_DIR}/\\\"
}

# Build Configuration --------------------------------------------------------

deng_writertypecheck {
    DEFINES += DENG_WRITER_TYPECHECK
}

deng_sdlnetdummy {
    HEADERS += portable/include/sdlnet_dummy.h
}

# Linking --------------------------------------------------------------------

win32 {
    QMAKE_LFLAGS += \
        /NODEFAULTLIB:libcmt \
        /DEF:\"$$DENG_API_DIR/doomsday.def\" \
        /IMPLIB:\"$$DENG_EXPORT_LIB\"

    LIBS += -lkernel32 -lgdi32 -lole32 -luser32 -lwsock32 -lwinmm \
        -lopengl32 -lglu32
}
else:macx {
    useFramework(Cocoa)
    useFramework(QTKit)

    # Link against libdeng2.
    LIBS += -L../libdeng2 -ldeng2
}
else {
    # Allow exporting symbols out of the main executable.
    QMAKE_LFLAGS += -rdynamic
}

# Source Files ---------------------------------------------------------------

DENG_API_HEADERS = \
    api/dd_api.h \
    api/dd_gl.h \
    api/dd_maptypes.h \
    api/dd_plugin.h \
    api/dd_share.h \
    api/dd_types.h \
    api/dd_world.h \
    api/doomsday.h \
    api/reader.h \
    api/smoother.h \
    api/sys_audiod.h \
    api/sys_audiod_mus.h \
    api/sys_audiod_sfx.h \
    api/writer.h

DENG_HEADERS = \
    portable/include/b_command.h \
    portable/include/b_context.h \
    portable/include/b_device.h \
    portable/include/b_main.h \
    portable/include/b_util.h \
    portable/include/bsp_edge.h \
    portable/include/bsp_intersection.h \
    portable/include/bsp_main.h \
    portable/include/bsp_map.h \
    portable/include/bsp_node.h \
    portable/include/bsp_superblock.h \
    portable/include/cl_def.h \
    portable/include/cl_frame.h \
    portable/include/cl_mobj.h \
    portable/include/cl_player.h \
    portable/include/cl_sound.h \
    portable/include/cl_world.h \
    portable/include/con_bar.h \
    portable/include/con_bind.h \
    portable/include/con_buffer.h \
    portable/include/con_busy.h \
    portable/include/con_config.h \
    portable/include/con_decl.h \
    portable/include/con_main.h \
    portable/include/dam_blockmap.h \
    portable/include/dam_file.h \
    portable/include/dam_main.h \
    portable/include/dd_def.h \
    portable/include/dd_help.h \
    portable/include/dd_input.h \
    portable/include/dd_loop.h \
    portable/include/dd_main.h \
    portable/include/dd_pinit.h \
    portable/include/dd_version.h \
    portable/include/dd_wad.h \
    portable/include/dd_zip.h \
    portable/include/dd_zone.h \
    portable/include/de_audio.h \
    portable/include/de_base.h \
    portable/include/de_bsp.h \
    portable/include/de_console.h \
    portable/include/de_dam.h \
    portable/include/de_defs.h \
    portable/include/de_edit.h \
    portable/include/de_graphics.h \
    portable/include/de_misc.h \
    portable/include/de_network.h \
    portable/include/de_platform.h \
    portable/include/de_play.h \
    portable/include/de_refresh.h \
    portable/include/de_render.h \
    portable/include/de_system.h \
    portable/include/de_ui.h \
    portable/include/def_data.h \
    portable/include/def_main.h \
    portable/include/def_share.h \
    portable/include/edit_bias.h \
    portable/include/edit_map.h \
    portable/include/gl_defer.h \
    portable/include/gl_draw.h \
    portable/include/gl_font.h \
    portable/include/gl_hq2x.h \
    portable/include/gl_main.h \
    portable/include/gl_model.h \
    portable/include/gl_pcx.h \
    portable/include/gl_png.h \
    portable/include/gl_tex.h \
    portable/include/gl_texmanager.h \
    portable/include/gl_tga.h \
    portable/include/m_args.h \
    portable/include/m_bams.h \
    portable/include/m_binarytree.h \
    portable/include/m_decomp64.h \
    portable/include/m_filehash.h \
    portable/include/m_gridmap.h \
    portable/include/m_huffman.h \
    portable/include/m_linkedlist.h \
    portable/include/m_md5.h \
    portable/include/m_misc.h \
    portable/include/m_mus2midi.h \
    portable/include/m_nodepile.h \
    portable/include/m_profiler.h \
    portable/include/m_stack.h \
    portable/include/m_string.h \
    portable/include/m_vector.h \
    portable/include/net_buf.h \
    portable/include/net_demo.h \
    portable/include/net_event.h \
    portable/include/net_main.h \
    portable/include/net_msg.h \
    portable/include/p_bmap.h \
    portable/include/p_cmd.h \
    portable/include/p_control.h \
    portable/include/p_dmu.h \
    portable/include/p_intercept.h \
    portable/include/p_linedef.h \
    portable/include/p_mapdata.h \
    portable/include/p_maptypes.h \
    portable/include/p_maputil.h \
    portable/include/p_material.h \
    portable/include/p_materialmanager.h \
    portable/include/p_object.h \
    portable/include/p_objlink.h \
    portable/include/p_particle.h \
    portable/include/p_plane.h \
    portable/include/p_players.h \
    portable/include/p_polyob.h \
    portable/include/p_polyobj.h \
    portable/include/p_sector.h \
    portable/include/p_seg.h \
    portable/include/p_sidedef.h \
    portable/include/p_sight.h \
    portable/include/p_subsector.h \
    portable/include/p_surface.h \
    portable/include/p_think.h \
    portable/include/p_ticker.h \
    portable/include/p_vertex.h \
    portable/include/r_data.h \
    portable/include/r_draw.h \
    portable/include/r_extres.h \
    portable/include/r_lgrid.h \
    portable/include/r_lumobjs.h \
    portable/include/r_main.h \
    portable/include/r_model.h \
    portable/include/r_shadow.h \
    portable/include/r_sky.h \
    portable/include/r_things.h \
    portable/include/r_util.h \
    portable/include/r_world.h \
    portable/include/rend_bias.h \
    portable/include/rend_clip.h \
    portable/include/rend_console.h \
    portable/include/rend_decor.h \
    portable/include/rend_dyn.h \
    portable/include/rend_fakeradio.h \
    portable/include/rend_halo.h \
    portable/include/rend_list.h \
    portable/include/rend_main.h \
    portable/include/rend_model.h \
    portable/include/rend_particle.h \
    portable/include/rend_shadow.h \
    portable/include/rend_sky.h \
    portable/include/rend_sprite.h \
    portable/include/s_cache.h \
    portable/include/s_environ.h \
    portable/include/s_logic.h \
    portable/include/s_main.h \
    portable/include/s_mus.h \
    portable/include/s_sfx.h \
    portable/include/s_wav.h \
    portable/include/sv_def.h \
    portable/include/sv_frame.h \
    portable/include/sv_missile.h \
    portable/include/sv_pool.h \
    portable/include/sv_sound.h \
    portable/include/sys_audio.h \
    portable/include/sys_audiod_dummy.h \
    portable/include/sys_audiod_loader.h \
    portable/include/sys_audiod_sdlmixer.h \
    portable/include/sys_console.h \
    portable/include/sys_direc.h \
    portable/include/sys_file.h \
    portable/include/sys_findfile.h \
    portable/include/sys_input.h \
    portable/include/sys_master.h \
    portable/include/sys_network.h \
    portable/include/sys_opengl.h \
    portable/include/sys_sock.h \
    portable/include/sys_system.h \
    portable/include/sys_timer.h \
    portable/include/sys_window.h \
    portable/include/tab_anorms.h \
    portable/include/ui_main.h \
    portable/include/ui_mpi.h \
    portable/include/ui_panel.h

# Platform-specific configuration.
unix:!win32 {
    DENG_PLATFORM_HEADERS += \
        $$DENG_UNIX_INCLUDE_DIR/dd_uinit.h \
        $$DENG_UNIX_INCLUDE_DIR/sys_dylib.h \
        $$DENG_UNIX_INCLUDE_DIR/sys_findfile.h \
        $$DENG_UNIX_INCLUDE_DIR/sys_path.h

    INCLUDEPATH += $$DENG_UNIX_INCLUDE_DIR
}
macx {
    DENG_PLATFORM_HEADERS += \
        $$DENG_MAC_INCLUDE_DIR/DoomsdayRunner.h \
        $$DENG_MAC_INCLUDE_DIR/MusicPlayer.h \
        $$DENG_MAC_INCLUDE_DIR/SDLMain.h \
        $$DENG_MAC_INCLUDE_DIR/StartupWindowController.h

    SOURCES += \
        mac/src/DoomsdayRunner.m \
        mac/src/MusicPlayer.m \
        mac/src/SDLMain.m \
        mac/src/StartupWindowController.m

    INCLUDEPATH += $$DENG_MAC_INCLUDE_DIR
}
win32 {
    DENG_PLATFORM_HEADERS += \
        $$DENG_WIN_INCLUDE_DIR/dd_winit.h \
        $$DENG_WIN_INCLUDE_DIR/resource.h

    INCLUDEPATH += $$DENG_WIN_INCLUDE_DIR
}

INCLUDEPATH += \
    $$DENG_INCLUDE_DIR \
    $$DENG_API_DIR

HEADERS += \
    $$DENG_API_HEADERS \
    $$DENG_PLATFORM_HEADERS \
    $$DENG_HEADERS

DENG_UNIX_SOURCES += \
    portable/src/sys_sdl_window.c \
    unix/src/dd_uinit.c \
    unix/src/sys_audiod_loader.c \
    unix/src/sys_console.c \
    unix/src/sys_dylib.c \
    unix/src/sys_findfile.c \
    unix/src/sys_input.c \
    unix/src/sys_path.c

DENG_WIN32_SOURCES += \
    win32/src/dd_winit.c \
    win32/src/sys_audiod_loader.c \
    win32/src/sys_console.c \
    win32/src/sys_findfile.c \
    win32/src/sys_input.c \
    win32/src/sys_window.c

SOURCES += \
    portable/src/b_command.c \
    portable/src/b_context.c \
    portable/src/b_device.c \
    portable/src/b_main.c \
    portable/src/b_util.c \
    portable/src/bsp_edge.c \
    portable/src/bsp_intersection.c \
    portable/src/bsp_main.c \
    portable/src/bsp_map.c \
    portable/src/bsp_node.c \
    portable/src/bsp_superblock.c \
    portable/src/cl_frame.c \
    portable/src/cl_main.c \
    portable/src/cl_mobj.c \
    portable/src/cl_player.c \
    portable/src/cl_sound.c \
    portable/src/cl_world.c \
    portable/src/con_bar.c \
    portable/src/con_buffer.c \
    portable/src/con_busy.c \
    portable/src/con_config.c \
    portable/src/con_data.c \
    portable/src/con_main.c \
    portable/src/dam_blockmap.c \
    portable/src/dam_file.c \
    portable/src/dam_main.c \
    portable/src/dd_help.c \
    portable/src/dd_input.c \
    portable/src/dd_loop.c \
    portable/src/dd_main.c \
    portable/src/dd_pinit.c \
    portable/src/dd_plugin.c \
    portable/src/dd_wad.c \
    portable/src/dd_zip.c \
    portable/src/dd_zone.c \
    portable/src/def_data.c \
    portable/src/def_main.c \
    portable/src/def_read.c \
    portable/src/dgl_common.c \
    portable/src/dgl_draw.c \
    portable/src/dgl_texture.c \
    portable/src/edit_bias.c \
    portable/src/edit_map.c \
    portable/src/gl_defer.c \
    portable/src/gl_draw.c \
    portable/src/gl_font.c \
    portable/src/gl_hq2x.c \
    portable/src/gl_main.c \
    portable/src/gl_pcx.c \
    portable/src/gl_png.c \
    portable/src/gl_tex.c \
    portable/src/gl_texmanager.c \
    portable/src/gl_tga.c \
    portable/src/m_args.c \
    portable/src/m_bams.c \
    portable/src/m_binarytree.c \
    portable/src/m_decomp64.c \
    portable/src/m_filehash.c \
    portable/src/m_gridmap.c \
    portable/src/m_huffman.c \
    portable/src/m_linkedlist.c \
    portable/src/m_md5.c \
    portable/src/m_misc.c \
    portable/src/m_mus2midi.c \
    portable/src/m_nodepile.c \
    portable/src/m_stack.c \
    portable/src/m_string.c \
    portable/src/m_vector.c \
    portable/src/net_buf.c \
    portable/src/net_demo.c \
    portable/src/net_event.c \
    portable/src/net_main.c \
    portable/src/net_msg.c \
    portable/src/net_ping.c \
    portable/src/p_bmap.c \
    portable/src/p_cmd.c \
    portable/src/p_control.c \
    portable/src/p_data.c \
    portable/src/p_dmu.c \
    portable/src/p_intercept.c \
    portable/src/p_linedef.c \
    portable/src/p_maputil.c \
    portable/src/p_material.c \
    portable/src/p_materialmanager.c \
    portable/src/p_mobj.c \
    portable/src/p_objlink.c \
    portable/src/p_particle.c \
    portable/src/p_plane.c \
    portable/src/p_players.c \
    portable/src/p_polyob.c \
    portable/src/p_sector.c \
    portable/src/p_seg.c \
    portable/src/p_sidedef.c \
    portable/src/p_sight.c \
    portable/src/p_subsector.c \
    portable/src/p_surface.c \
    portable/src/p_think.c \
    portable/src/p_ticker.c \
    portable/src/p_vertex.c \
    portable/src/r_data.c \
    portable/src/r_draw.c \
    portable/src/r_extres.c \
    portable/src/r_lgrid.c \
    portable/src/r_lumobjs.c \
    portable/src/r_main.c \
    portable/src/r_model.c \
    portable/src/r_shadow.c \
    portable/src/r_sky.c \
    portable/src/r_things.c \
    portable/src/r_util.c \
    portable/src/r_world.c \
    portable/src/reader.c \
    portable/src/rend_bias.c \
    portable/src/rend_clip.c \
    portable/src/rend_console.c \
    portable/src/rend_decor.c \
    portable/src/rend_dyn.c \
    portable/src/rend_fakeradio.c \
    portable/src/rend_halo.c \
    portable/src/rend_list.c \
    portable/src/rend_main.c \
    portable/src/rend_model.c \
    portable/src/rend_particle.c \
    portable/src/rend_shadow.c \
    portable/src/rend_sky.c \
    portable/src/rend_sprite.c \
    portable/src/s_cache.c \
    portable/src/s_environ.c \
    portable/src/s_logic.c \
    portable/src/s_main.c \
    portable/src/s_mus.c \
    portable/src/s_sfx.c \
    portable/src/s_wav.c \
    portable/src/smoother.c \
    portable/src/sv_frame.c \
    portable/src/sv_main.c \
    portable/src/sv_missile.c \
    portable/src/sv_pool.c \
    portable/src/sv_sound.c \
    portable/src/sys_audiod_dummy.c \
    portable/src/sys_audiod_sdlmixer.c \
    portable/src/sys_direc.c \
    portable/src/sys_filein.c \
    portable/src/sys_master.c \
    portable/src/sys_network.c \
    portable/src/sys_opengl.c \
    portable/src/sys_sock.c \
    portable/src/sys_system.c \
    portable/src/sys_timer.c \
    portable/src/tab_tables.c \
    portable/src/ui_main.c \
    portable/src/ui_mpi.c \
    portable/src/ui_panel.c \
    portable/src/writer.c

unix {
    SOURCES += $$DENG_UNIX_SOURCES
}

win32 {
    SOURCES += $$DENG_WIN32_SOURCES
}

# Use the fixed-point math from libcommon.
# TODO: Move it to the engine.
SOURCES += ../plugins/common/src/m_fixed.c

# Resources ------------------------------------------------------------------

data.files = $$OUT_PWD/../doomsday.pk3

startupfonts.files = \
    data/fonts/normal12.dfn \
    data/fonts/normal18.dfn

startupgfx.files = \
    data/graphics/background.pcx \
    data/graphics/loading1.png \
    data/graphics/loading2.png \
    data/graphics/logo.png

macx {
    FW_DIR = \"$${OUT_PWD}/doomsday.app/Contents/Frameworks/\"

    # Since qmake is unable to copy directories as bundle data, let's copy
    # the frameworks manually.
    doPostLink("rm -rf $$FW_DIR")
    doPostLink("mkdir $$FW_DIR")
    doPostLink("cp -fRp $${SDL_FRAMEWORK_DIR}/SDL.framework $$FW_DIR")
    doPostLink("cp -fRp $${SDL_FRAMEWORK_DIR}/SDL_mixer.framework $$FW_DIR")
    !deng_sdlnetdummy {
        doPostLink("cp -fRp $${SDL_FRAMEWORK_DIR}/SDL_net.framework $$FW_DIR")
    }

<<<<<<< HEAD
    # Qt frameworks.
=======
    # Bundle the Qt frameworks.
>>>>>>> e56c3cb2
    doPostLink("cp -fRp $$[QT_INSTALL_LIBS]/QtCore.framework $$FW_DIR")
    doPostLink("cp -fRp $$[QT_INSTALL_LIBS]/QtNetwork.framework $$FW_DIR")

    # libdeng2 dynamic library.
    doPostLink("cp -fRp $$OUT_PWD/../libdeng2/libdeng2*dylib $$FW_DIR")

    # Fix the dynamic linker paths so they point to ../Frameworks/.
    defineTest(fixInstallName) {
        doPostLink("install_name_tool -change $$1 @executable_path/../Frameworks/$$1 doomsday.app/Contents/MacOS/doomsday")
    }
    fixInstallName("libdeng2.1.dylib")
    fixInstallName("QtCore.framework/Versions/4/QtCore")
    fixInstallName("QtNetwork.framework/Versions/4/QtNetwork")

    RES_PATH = Contents/Resources
    res.files = \
        mac/res/English.lproj \
        mac/res/Startup.nib \
        mac/res/deng.icns
    res.path = $$RES_PATH

    data.path = $$RES_PATH
    startupfonts.path = $$RES_PATH/Data/Fonts
    startupgfx.path = $$RES_PATH/Data/Graphics

    QMAKE_BUNDLE_DATA += res data startupfonts startupgfx

    QMAKE_INFO_PLIST = ../build/mac/Info.plist
}

# Installation ---------------------------------------------------------------

win32 {
    # Windows installation.
    INSTALLS += target data startupgfx startupfonts license

    target.path = $$DENG_LIB_DIR

    data.path = $$DENG_DATA_DIR
    startupfonts.path = $$DENG_DATA_DIR/fonts
    startupgfx.path = $$DENG_DATA_DIR/graphics

    license.files = doc/LICENSE
    license.path = $$DENG_DOCS_DIR
}
else:unix:!macx {
    # Generic Unix installation.
    INSTALLS += target data startupgfx desktop

    target.path = $$DENG_BIN_DIR

    data.path = $$DENG_DATA_DIR
    startupfonts.path = $$DENG_DATA_DIR/fonts
    startupgfx.path = $$DENG_DATA_DIR/graphics

    desktop.files = ../../distrib/linux/doomsday-engine.desktop
    desktop.path = /usr/share/applications
}<|MERGE_RESOLUTION|>--- conflicted
+++ resolved
@@ -536,11 +536,7 @@
         doPostLink("cp -fRp $${SDL_FRAMEWORK_DIR}/SDL_net.framework $$FW_DIR")
     }
 
-<<<<<<< HEAD
-    # Qt frameworks.
-=======
     # Bundle the Qt frameworks.
->>>>>>> e56c3cb2
     doPostLink("cp -fRp $$[QT_INSTALL_LIBS]/QtCore.framework $$FW_DIR")
     doPostLink("cp -fRp $$[QT_INSTALL_LIBS]/QtNetwork.framework $$FW_DIR")
 
